
//@[000:3447) ProgramSyntax
//@[000:0002) ├─Token(NewLine) |\r\n|
// wrong declaration
//@[020:0022) ├─Token(NewLine) |\r\n|
bad
//@[000:0003) ├─SkippedTriviaSyntax
//@[000:0003) | └─Token(Identifier) |bad|
//@[003:0007) ├─Token(NewLine) |\r\n\r\n|

// incomplete #completionTest(7) -> empty
//@[041:0043) ├─Token(NewLine) |\r\n|
output 
//@[000:0007) ├─OutputDeclarationSyntax
//@[000:0006) | ├─Token(Identifier) |output|
//@[007:0007) | ├─IdentifierSyntax
//@[007:0007) | | └─SkippedTriviaSyntax
//@[007:0007) | ├─SkippedTriviaSyntax
//@[007:0007) | ├─SkippedTriviaSyntax
//@[007:0007) | └─SkippedTriviaSyntax
//@[007:0011) ├─Token(NewLine) |\r\n\r\n|

var testSymbol = 42
//@[000:0019) ├─VariableDeclarationSyntax
//@[000:0003) | ├─Token(Identifier) |var|
//@[004:0014) | ├─IdentifierSyntax
//@[004:0014) | | └─Token(Identifier) |testSymbol|
//@[015:0016) | ├─Token(Assignment) |=|
//@[017:0019) | └─IntegerLiteralSyntax
//@[017:0019) | | └─Token(Integer) |42|
//@[019:0023) ├─Token(NewLine) |\r\n\r\n|

// #completionTest(28,29) -> symbols
//@[036:0038) ├─Token(NewLine) |\r\n|
output missingValueAndType = 
//@[000:0029) ├─OutputDeclarationSyntax
//@[000:0006) | ├─Token(Identifier) |output|
//@[007:0026) | ├─IdentifierSyntax
//@[007:0026) | | └─Token(Identifier) |missingValueAndType|
//@[027:0027) | ├─SkippedTriviaSyntax
//@[027:0028) | ├─Token(Assignment) |=|
//@[029:0029) | └─SkippedTriviaSyntax
//@[029:0033) ├─Token(NewLine) |\r\n\r\n|

// #completionTest(28,29) -> symbols
//@[036:0038) ├─Token(NewLine) |\r\n|
output missingValue string = 
//@[000:0029) ├─OutputDeclarationSyntax
//@[000:0006) | ├─Token(Identifier) |output|
//@[007:0019) | ├─IdentifierSyntax
//@[007:0019) | | └─Token(Identifier) |missingValue|
//@[020:0026) | ├─SimpleTypeSyntax
//@[020:0026) | | └─Token(Identifier) |string|
//@[027:0028) | ├─Token(Assignment) |=|
//@[029:0029) | └─SkippedTriviaSyntax
//@[029:0033) ├─Token(NewLine) |\r\n\r\n|

// #completionTest(31,32) -> arrayPlusSymbols
//@[045:0047) ├─Token(NewLine) |\r\n|
output arrayCompletions array = 
//@[000:0032) ├─OutputDeclarationSyntax
//@[000:0006) | ├─Token(Identifier) |output|
//@[007:0023) | ├─IdentifierSyntax
//@[007:0023) | | └─Token(Identifier) |arrayCompletions|
//@[024:0029) | ├─SimpleTypeSyntax
//@[024:0029) | | └─Token(Identifier) |array|
//@[030:0031) | ├─Token(Assignment) |=|
//@[032:0032) | └─SkippedTriviaSyntax
//@[032:0036) ├─Token(NewLine) |\r\n\r\n|

// #completionTest(33,34) -> objectPlusSymbols
//@[046:0048) ├─Token(NewLine) |\r\n|
output objectCompletions object = 
//@[000:0034) ├─OutputDeclarationSyntax
//@[000:0006) | ├─Token(Identifier) |output|
//@[007:0024) | ├─IdentifierSyntax
//@[007:0024) | | └─Token(Identifier) |objectCompletions|
//@[025:0031) | ├─SimpleTypeSyntax
//@[025:0031) | | └─Token(Identifier) |object|
//@[032:0033) | ├─Token(Assignment) |=|
//@[034:0034) | └─SkippedTriviaSyntax
//@[034:0038) ├─Token(NewLine) |\r\n\r\n|

// #completionTest(29,30) -> boolPlusSymbols
//@[044:0046) ├─Token(NewLine) |\r\n|
output boolCompletions bool = 
//@[000:0030) ├─OutputDeclarationSyntax
//@[000:0006) | ├─Token(Identifier) |output|
//@[007:0022) | ├─IdentifierSyntax
//@[007:0022) | | └─Token(Identifier) |boolCompletions|
//@[023:0027) | ├─SimpleTypeSyntax
//@[023:0027) | | └─Token(Identifier) |bool|
//@[028:0029) | ├─Token(Assignment) |=|
//@[030:0030) | └─SkippedTriviaSyntax
//@[030:0034) ├─Token(NewLine) |\r\n\r\n|

output foo
//@[000:0010) ├─OutputDeclarationSyntax
//@[000:0006) | ├─Token(Identifier) |output|
//@[007:0010) | ├─IdentifierSyntax
//@[007:0010) | | └─Token(Identifier) |foo|
//@[010:0010) | ├─SkippedTriviaSyntax
//@[010:0010) | ├─SkippedTriviaSyntax
//@[010:0010) | └─SkippedTriviaSyntax
//@[010:0014) ├─Token(NewLine) |\r\n\r\n|

// space after identifier #completionTest(20) -> outputTypes
//@[060:0062) ├─Token(NewLine) |\r\n|
output spaceAfterId 
//@[000:0020) ├─OutputDeclarationSyntax
//@[000:0006) | ├─Token(Identifier) |output|
//@[007:0019) | ├─IdentifierSyntax
//@[007:0019) | | └─Token(Identifier) |spaceAfterId|
//@[020:0020) | ├─SkippedTriviaSyntax
//@[020:0020) | ├─SkippedTriviaSyntax
//@[020:0020) | └─SkippedTriviaSyntax
//@[020:0024) ├─Token(NewLine) |\r\n\r\n|

// #completionTest(25) -> outputTypes
//@[037:0039) ├─Token(NewLine) |\r\n|
output spacesAfterCursor  
//@[000:0026) ├─OutputDeclarationSyntax
//@[000:0006) | ├─Token(Identifier) |output|
//@[007:0024) | ├─IdentifierSyntax
//@[007:0024) | | └─Token(Identifier) |spacesAfterCursor|
//@[026:0026) | ├─SkippedTriviaSyntax
//@[026:0026) | ├─SkippedTriviaSyntax
//@[026:0026) | └─SkippedTriviaSyntax
//@[026:0030) ├─Token(NewLine) |\r\n\r\n|

// partial type #completionTest(19, 20, 21, 22) -> outputTypes
//@[062:0064) ├─Token(NewLine) |\r\n|
output partialType obj
//@[000:0022) ├─OutputDeclarationSyntax
//@[000:0006) | ├─Token(Identifier) |output|
//@[007:0018) | ├─IdentifierSyntax
//@[007:0018) | | └─Token(Identifier) |partialType|
//@[019:0022) | ├─SimpleTypeSyntax
//@[019:0022) | | └─Token(Identifier) |obj|
//@[022:0022) | ├─SkippedTriviaSyntax
//@[022:0022) | └─SkippedTriviaSyntax
//@[022:0026) ├─Token(NewLine) |\r\n\r\n|

// malformed identifier
//@[023:0025) ├─Token(NewLine) |\r\n|
output 2
//@[000:0008) ├─OutputDeclarationSyntax
//@[000:0006) | ├─Token(Identifier) |output|
//@[007:0008) | ├─IdentifierSyntax
//@[007:0008) | | └─SkippedTriviaSyntax
//@[007:0008) | | | └─Token(Integer) |2|
//@[008:0008) | ├─SkippedTriviaSyntax
//@[008:0008) | ├─SkippedTriviaSyntax
//@[008:0008) | └─SkippedTriviaSyntax
//@[008:0012) ├─Token(NewLine) |\r\n\r\n|

// malformed type
//@[017:0019) ├─Token(NewLine) |\r\n|
output malformedType 3
//@[000:0022) ├─OutputDeclarationSyntax
//@[000:0006) | ├─Token(Identifier) |output|
//@[007:0020) | ├─IdentifierSyntax
//@[007:0020) | | └─Token(Identifier) |malformedType|
//@[021:0022) | ├─SkippedTriviaSyntax
//@[021:0022) | | └─Token(Integer) |3|
//@[022:0022) | ├─SkippedTriviaSyntax
//@[022:0022) | └─SkippedTriviaSyntax
//@[022:0026) ├─Token(NewLine) |\r\n\r\n|

// malformed type but type check should still happen
//@[052:0054) ├─Token(NewLine) |\r\n|
output malformedType2 3 = 2 + null
//@[000:0034) ├─OutputDeclarationSyntax
//@[000:0006) | ├─Token(Identifier) |output|
//@[007:0021) | ├─IdentifierSyntax
//@[007:0021) | | └─Token(Identifier) |malformedType2|
//@[022:0023) | ├─SkippedTriviaSyntax
//@[022:0023) | | └─Token(Integer) |3|
//@[024:0025) | ├─Token(Assignment) |=|
//@[026:0034) | └─BinaryOperationSyntax
//@[026:0027) | | ├─IntegerLiteralSyntax
//@[026:0027) | | | └─Token(Integer) |2|
//@[028:0029) | | ├─Token(Plus) |+|
//@[030:0034) | | └─NullLiteralSyntax
//@[030:0034) | | | └─Token(NullKeyword) |null|
//@[034:0038) ├─Token(NewLine) |\r\n\r\n|

// malformed type assignment
//@[028:0030) ├─Token(NewLine) |\r\n|
output malformedAssignment 2 = 2
//@[000:0032) ├─OutputDeclarationSyntax
//@[000:0006) | ├─Token(Identifier) |output|
//@[007:0026) | ├─IdentifierSyntax
//@[007:0026) | | └─Token(Identifier) |malformedAssignment|
//@[027:0028) | ├─SkippedTriviaSyntax
//@[027:0028) | | └─Token(Integer) |2|
//@[029:0030) | ├─Token(Assignment) |=|
//@[031:0032) | └─IntegerLiteralSyntax
//@[031:0032) | | └─Token(Integer) |2|
//@[032:0036) ├─Token(NewLine) |\r\n\r\n|

// malformed type before assignment
//@[035:0037) ├─Token(NewLine) |\r\n|
output lol 2 = true
//@[000:0019) ├─OutputDeclarationSyntax
//@[000:0006) | ├─Token(Identifier) |output|
//@[007:0010) | ├─IdentifierSyntax
//@[007:0010) | | └─Token(Identifier) |lol|
//@[011:0012) | ├─SkippedTriviaSyntax
//@[011:0012) | | └─Token(Integer) |2|
//@[013:0014) | ├─Token(Assignment) |=|
//@[015:0019) | └─BooleanLiteralSyntax
//@[015:0019) | | └─Token(TrueKeyword) |true|
//@[019:0023) ├─Token(NewLine) |\r\n\r\n|

// wrong type + missing value
//@[029:0031) ├─Token(NewLine) |\r\n|
output foo fluffy
//@[000:0017) ├─OutputDeclarationSyntax
//@[000:0006) | ├─Token(Identifier) |output|
//@[007:0010) | ├─IdentifierSyntax
//@[007:0010) | | └─Token(Identifier) |foo|
//@[011:0017) | ├─SimpleTypeSyntax
//@[011:0017) | | └─Token(Identifier) |fluffy|
//@[017:0017) | ├─SkippedTriviaSyntax
//@[017:0017) | └─SkippedTriviaSyntax
//@[017:0021) ├─Token(NewLine) |\r\n\r\n|

// missing value
//@[016:0018) ├─Token(NewLine) |\r\n|
output foo string
//@[000:0017) ├─OutputDeclarationSyntax
//@[000:0006) | ├─Token(Identifier) |output|
//@[007:0010) | ├─IdentifierSyntax
//@[007:0010) | | └─Token(Identifier) |foo|
//@[011:0017) | ├─SimpleTypeSyntax
//@[011:0017) | | └─Token(Identifier) |string|
//@[017:0017) | ├─SkippedTriviaSyntax
//@[017:0017) | └─SkippedTriviaSyntax
//@[017:0021) ├─Token(NewLine) |\r\n\r\n|

// missing value
//@[016:0018) ├─Token(NewLine) |\r\n|
output foo string =
//@[000:0019) ├─OutputDeclarationSyntax
//@[000:0006) | ├─Token(Identifier) |output|
//@[007:0010) | ├─IdentifierSyntax
//@[007:0010) | | └─Token(Identifier) |foo|
//@[011:0017) | ├─SimpleTypeSyntax
//@[011:0017) | | └─Token(Identifier) |string|
//@[018:0019) | ├─Token(Assignment) |=|
//@[019:0019) | └─SkippedTriviaSyntax
//@[019:0023) ├─Token(NewLine) |\r\n\r\n|

// wrong string output values
//@[029:0031) ├─Token(NewLine) |\r\n|
output str string = true
//@[000:0024) ├─OutputDeclarationSyntax
//@[000:0006) | ├─Token(Identifier) |output|
//@[007:0010) | ├─IdentifierSyntax
//@[007:0010) | | └─Token(Identifier) |str|
//@[011:0017) | ├─SimpleTypeSyntax
//@[011:0017) | | └─Token(Identifier) |string|
//@[018:0019) | ├─Token(Assignment) |=|
//@[020:0024) | └─BooleanLiteralSyntax
//@[020:0024) | | └─Token(TrueKeyword) |true|
//@[024:0026) ├─Token(NewLine) |\r\n|
output str string = false
//@[000:0025) ├─OutputDeclarationSyntax
//@[000:0006) | ├─Token(Identifier) |output|
//@[007:0010) | ├─IdentifierSyntax
//@[007:0010) | | └─Token(Identifier) |str|
//@[011:0017) | ├─SimpleTypeSyntax
//@[011:0017) | | └─Token(Identifier) |string|
//@[018:0019) | ├─Token(Assignment) |=|
//@[020:0025) | └─BooleanLiteralSyntax
//@[020:0025) | | └─Token(FalseKeyword) |false|
//@[025:0027) ├─Token(NewLine) |\r\n|
output str string = [
//@[000:0024) ├─OutputDeclarationSyntax
//@[000:0006) | ├─Token(Identifier) |output|
//@[007:0010) | ├─IdentifierSyntax
//@[007:0010) | | └─Token(Identifier) |str|
//@[011:0017) | ├─SimpleTypeSyntax
//@[011:0017) | | └─Token(Identifier) |string|
//@[018:0019) | ├─Token(Assignment) |=|
//@[020:0024) | └─ArraySyntax
//@[020:0021) | | ├─Token(LeftSquare) |[|
//@[021:0023) | | ├─Token(NewLine) |\r\n|
]
//@[000:0001) | | └─Token(RightSquare) |]|
//@[001:0003) ├─Token(NewLine) |\r\n|
output str string = {
//@[000:0024) ├─OutputDeclarationSyntax
//@[000:0006) | ├─Token(Identifier) |output|
//@[007:0010) | ├─IdentifierSyntax
//@[007:0010) | | └─Token(Identifier) |str|
//@[011:0017) | ├─SimpleTypeSyntax
//@[011:0017) | | └─Token(Identifier) |string|
//@[018:0019) | ├─Token(Assignment) |=|
//@[020:0024) | └─ObjectSyntax
//@[020:0021) | | ├─Token(LeftBrace) |{|
//@[021:0023) | | ├─Token(NewLine) |\r\n|
}
//@[000:0001) | | └─Token(RightBrace) |}|
//@[001:0003) ├─Token(NewLine) |\r\n|
output str string = 52
//@[000:0022) ├─OutputDeclarationSyntax
//@[000:0006) | ├─Token(Identifier) |output|
//@[007:0010) | ├─IdentifierSyntax
//@[007:0010) | | └─Token(Identifier) |str|
//@[011:0017) | ├─SimpleTypeSyntax
//@[011:0017) | | └─Token(Identifier) |string|
//@[018:0019) | ├─Token(Assignment) |=|
//@[020:0022) | └─IntegerLiteralSyntax
//@[020:0022) | | └─Token(Integer) |52|
//@[022:0026) ├─Token(NewLine) |\r\n\r\n|

// wrong int output values
//@[026:0028) ├─Token(NewLine) |\r\n|
output i int = true
//@[000:0019) ├─OutputDeclarationSyntax
//@[000:0006) | ├─Token(Identifier) |output|
//@[007:0008) | ├─IdentifierSyntax
//@[007:0008) | | └─Token(Identifier) |i|
//@[009:0012) | ├─SimpleTypeSyntax
//@[009:0012) | | └─Token(Identifier) |int|
//@[013:0014) | ├─Token(Assignment) |=|
//@[015:0019) | └─BooleanLiteralSyntax
//@[015:0019) | | └─Token(TrueKeyword) |true|
//@[019:0021) ├─Token(NewLine) |\r\n|
output i int = false
//@[000:0020) ├─OutputDeclarationSyntax
//@[000:0006) | ├─Token(Identifier) |output|
//@[007:0008) | ├─IdentifierSyntax
//@[007:0008) | | └─Token(Identifier) |i|
//@[009:0012) | ├─SimpleTypeSyntax
//@[009:0012) | | └─Token(Identifier) |int|
//@[013:0014) | ├─Token(Assignment) |=|
//@[015:0020) | └─BooleanLiteralSyntax
//@[015:0020) | | └─Token(FalseKeyword) |false|
//@[020:0022) ├─Token(NewLine) |\r\n|
output i int = [
//@[000:0019) ├─OutputDeclarationSyntax
//@[000:0006) | ├─Token(Identifier) |output|
//@[007:0008) | ├─IdentifierSyntax
//@[007:0008) | | └─Token(Identifier) |i|
//@[009:0012) | ├─SimpleTypeSyntax
//@[009:0012) | | └─Token(Identifier) |int|
//@[013:0014) | ├─Token(Assignment) |=|
//@[015:0019) | └─ArraySyntax
//@[015:0016) | | ├─Token(LeftSquare) |[|
//@[016:0018) | | ├─Token(NewLine) |\r\n|
]
//@[000:0001) | | └─Token(RightSquare) |]|
//@[001:0003) ├─Token(NewLine) |\r\n|
output i int = }
//@[000:0016) ├─OutputDeclarationSyntax
//@[000:0006) | ├─Token(Identifier) |output|
//@[007:0008) | ├─IdentifierSyntax
//@[007:0008) | | └─Token(Identifier) |i|
//@[009:0012) | ├─SimpleTypeSyntax
//@[009:0012) | | └─Token(Identifier) |int|
//@[013:0014) | ├─Token(Assignment) |=|
//@[015:0016) | └─SkippedTriviaSyntax
//@[015:0016) | | └─Token(RightBrace) |}|
//@[016:0018) ├─Token(NewLine) |\r\n|
}
//@[000:0001) ├─SkippedTriviaSyntax
//@[000:0001) | └─Token(RightBrace) |}|
//@[001:0003) ├─Token(NewLine) |\r\n|
output i int = 'test'
//@[000:0021) ├─OutputDeclarationSyntax
//@[000:0006) | ├─Token(Identifier) |output|
//@[007:0008) | ├─IdentifierSyntax
//@[007:0008) | | └─Token(Identifier) |i|
//@[009:0012) | ├─SimpleTypeSyntax
//@[009:0012) | | └─Token(Identifier) |int|
//@[013:0014) | ├─Token(Assignment) |=|
//@[015:0021) | └─StringSyntax
//@[015:0021) | | └─Token(StringComplete) |'test'|
//@[021:0025) ├─Token(NewLine) |\r\n\r\n|

// wrong bool output values
//@[027:0029) ├─Token(NewLine) |\r\n|
output b bool = [
//@[000:0020) ├─OutputDeclarationSyntax
//@[000:0006) | ├─Token(Identifier) |output|
//@[007:0008) | ├─IdentifierSyntax
//@[007:0008) | | └─Token(Identifier) |b|
//@[009:0013) | ├─SimpleTypeSyntax
//@[009:0013) | | └─Token(Identifier) |bool|
//@[014:0015) | ├─Token(Assignment) |=|
//@[016:0020) | └─ArraySyntax
//@[016:0017) | | ├─Token(LeftSquare) |[|
//@[017:0019) | | ├─Token(NewLine) |\r\n|
]
//@[000:0001) | | └─Token(RightSquare) |]|
//@[001:0003) ├─Token(NewLine) |\r\n|
output b bool = {
//@[000:0020) ├─OutputDeclarationSyntax
//@[000:0006) | ├─Token(Identifier) |output|
//@[007:0008) | ├─IdentifierSyntax
//@[007:0008) | | └─Token(Identifier) |b|
//@[009:0013) | ├─SimpleTypeSyntax
//@[009:0013) | | └─Token(Identifier) |bool|
//@[014:0015) | ├─Token(Assignment) |=|
//@[016:0020) | └─ObjectSyntax
//@[016:0017) | | ├─Token(LeftBrace) |{|
//@[017:0019) | | ├─Token(NewLine) |\r\n|
}
//@[000:0001) | | └─Token(RightBrace) |}|
//@[001:0003) ├─Token(NewLine) |\r\n|
output b bool = 32
//@[000:0018) ├─OutputDeclarationSyntax
//@[000:0006) | ├─Token(Identifier) |output|
//@[007:0008) | ├─IdentifierSyntax
//@[007:0008) | | └─Token(Identifier) |b|
//@[009:0013) | ├─SimpleTypeSyntax
//@[009:0013) | | └─Token(Identifier) |bool|
//@[014:0015) | ├─Token(Assignment) |=|
//@[016:0018) | └─IntegerLiteralSyntax
//@[016:0018) | | └─Token(Integer) |32|
//@[018:0020) ├─Token(NewLine) |\r\n|
output b bool = 'str'
//@[000:0021) ├─OutputDeclarationSyntax
//@[000:0006) | ├─Token(Identifier) |output|
//@[007:0008) | ├─IdentifierSyntax
//@[007:0008) | | └─Token(Identifier) |b|
//@[009:0013) | ├─SimpleTypeSyntax
//@[009:0013) | | └─Token(Identifier) |bool|
//@[014:0015) | ├─Token(Assignment) |=|
//@[016:0021) | └─StringSyntax
//@[016:0021) | | └─Token(StringComplete) |'str'|
//@[021:0025) ├─Token(NewLine) |\r\n\r\n|

// wrong array output values
//@[028:0030) ├─Token(NewLine) |\r\n|
output arr array = 32
//@[000:0021) ├─OutputDeclarationSyntax
//@[000:0006) | ├─Token(Identifier) |output|
//@[007:0010) | ├─IdentifierSyntax
//@[007:0010) | | └─Token(Identifier) |arr|
//@[011:0016) | ├─SimpleTypeSyntax
//@[011:0016) | | └─Token(Identifier) |array|
//@[017:0018) | ├─Token(Assignment) |=|
//@[019:0021) | └─IntegerLiteralSyntax
//@[019:0021) | | └─Token(Integer) |32|
//@[021:0023) ├─Token(NewLine) |\r\n|
output arr array = true
//@[000:0023) ├─OutputDeclarationSyntax
//@[000:0006) | ├─Token(Identifier) |output|
//@[007:0010) | ├─IdentifierSyntax
//@[007:0010) | | └─Token(Identifier) |arr|
//@[011:0016) | ├─SimpleTypeSyntax
//@[011:0016) | | └─Token(Identifier) |array|
//@[017:0018) | ├─Token(Assignment) |=|
//@[019:0023) | └─BooleanLiteralSyntax
//@[019:0023) | | └─Token(TrueKeyword) |true|
//@[023:0025) ├─Token(NewLine) |\r\n|
output arr array = false
//@[000:0024) ├─OutputDeclarationSyntax
//@[000:0006) | ├─Token(Identifier) |output|
//@[007:0010) | ├─IdentifierSyntax
//@[007:0010) | | └─Token(Identifier) |arr|
//@[011:0016) | ├─SimpleTypeSyntax
//@[011:0016) | | └─Token(Identifier) |array|
//@[017:0018) | ├─Token(Assignment) |=|
//@[019:0024) | └─BooleanLiteralSyntax
//@[019:0024) | | └─Token(FalseKeyword) |false|
//@[024:0026) ├─Token(NewLine) |\r\n|
output arr array = {
//@[000:0023) ├─OutputDeclarationSyntax
//@[000:0006) | ├─Token(Identifier) |output|
//@[007:0010) | ├─IdentifierSyntax
//@[007:0010) | | └─Token(Identifier) |arr|
//@[011:0016) | ├─SimpleTypeSyntax
//@[011:0016) | | └─Token(Identifier) |array|
//@[017:0018) | ├─Token(Assignment) |=|
//@[019:0023) | └─ObjectSyntax
//@[019:0020) | | ├─Token(LeftBrace) |{|
//@[020:0022) | | ├─Token(NewLine) |\r\n|
}
//@[000:0001) | | └─Token(RightBrace) |}|
//@[001:0003) ├─Token(NewLine) |\r\n|
output arr array = 'str'
//@[000:0024) ├─OutputDeclarationSyntax
//@[000:0006) | ├─Token(Identifier) |output|
//@[007:0010) | ├─IdentifierSyntax
//@[007:0010) | | └─Token(Identifier) |arr|
//@[011:0016) | ├─SimpleTypeSyntax
//@[011:0016) | | └─Token(Identifier) |array|
//@[017:0018) | ├─Token(Assignment) |=|
//@[019:0024) | └─StringSyntax
//@[019:0024) | | └─Token(StringComplete) |'str'|
//@[024:0028) ├─Token(NewLine) |\r\n\r\n|

// wrong object output values
//@[029:0031) ├─Token(NewLine) |\r\n|
output o object = 32
//@[000:0020) ├─OutputDeclarationSyntax
//@[000:0006) | ├─Token(Identifier) |output|
//@[007:0008) | ├─IdentifierSyntax
//@[007:0008) | | └─Token(Identifier) |o|
//@[009:0015) | ├─SimpleTypeSyntax
//@[009:0015) | | └─Token(Identifier) |object|
//@[016:0017) | ├─Token(Assignment) |=|
//@[018:0020) | └─IntegerLiteralSyntax
//@[018:0020) | | └─Token(Integer) |32|
//@[020:0022) ├─Token(NewLine) |\r\n|
output o object = true
//@[000:0022) ├─OutputDeclarationSyntax
//@[000:0006) | ├─Token(Identifier) |output|
//@[007:0008) | ├─IdentifierSyntax
//@[007:0008) | | └─Token(Identifier) |o|
//@[009:0015) | ├─SimpleTypeSyntax
//@[009:0015) | | └─Token(Identifier) |object|
//@[016:0017) | ├─Token(Assignment) |=|
//@[018:0022) | └─BooleanLiteralSyntax
//@[018:0022) | | └─Token(TrueKeyword) |true|
//@[022:0024) ├─Token(NewLine) |\r\n|
output o object = false
//@[000:0023) ├─OutputDeclarationSyntax
//@[000:0006) | ├─Token(Identifier) |output|
//@[007:0008) | ├─IdentifierSyntax
//@[007:0008) | | └─Token(Identifier) |o|
//@[009:0015) | ├─SimpleTypeSyntax
//@[009:0015) | | └─Token(Identifier) |object|
//@[016:0017) | ├─Token(Assignment) |=|
//@[018:0023) | └─BooleanLiteralSyntax
//@[018:0023) | | └─Token(FalseKeyword) |false|
//@[023:0025) ├─Token(NewLine) |\r\n|
output o object = [
//@[000:0022) ├─OutputDeclarationSyntax
//@[000:0006) | ├─Token(Identifier) |output|
//@[007:0008) | ├─IdentifierSyntax
//@[007:0008) | | └─Token(Identifier) |o|
//@[009:0015) | ├─SimpleTypeSyntax
//@[009:0015) | | └─Token(Identifier) |object|
//@[016:0017) | ├─Token(Assignment) |=|
//@[018:0022) | └─ArraySyntax
//@[018:0019) | | ├─Token(LeftSquare) |[|
//@[019:0021) | | ├─Token(NewLine) |\r\n|
]
//@[000:0001) | | └─Token(RightSquare) |]|
//@[001:0003) ├─Token(NewLine) |\r\n|
output o object = 'str'
//@[000:0023) ├─OutputDeclarationSyntax
//@[000:0006) | ├─Token(Identifier) |output|
//@[007:0008) | ├─IdentifierSyntax
//@[007:0008) | | └─Token(Identifier) |o|
//@[009:0015) | ├─SimpleTypeSyntax
//@[009:0015) | | └─Token(Identifier) |object|
//@[016:0017) | ├─Token(Assignment) |=|
//@[018:0023) | └─StringSyntax
//@[018:0023) | | └─Token(StringComplete) |'str'|
//@[023:0027) ├─Token(NewLine) |\r\n\r\n|

// a few expression cases
//@[025:0027) ├─Token(NewLine) |\r\n|
output exp string = 2 + 3
//@[000:0025) ├─OutputDeclarationSyntax
//@[000:0006) | ├─Token(Identifier) |output|
//@[007:0010) | ├─IdentifierSyntax
//@[007:0010) | | └─Token(Identifier) |exp|
//@[011:0017) | ├─SimpleTypeSyntax
//@[011:0017) | | └─Token(Identifier) |string|
//@[018:0019) | ├─Token(Assignment) |=|
//@[020:0025) | └─BinaryOperationSyntax
//@[020:0021) | | ├─IntegerLiteralSyntax
//@[020:0021) | | | └─Token(Integer) |2|
//@[022:0023) | | ├─Token(Plus) |+|
//@[024:0025) | | └─IntegerLiteralSyntax
//@[024:0025) | | | └─Token(Integer) |3|
//@[025:0027) ├─Token(NewLine) |\r\n|
output union string = true ? 's' : 1
//@[000:0036) ├─OutputDeclarationSyntax
//@[000:0006) | ├─Token(Identifier) |output|
//@[007:0012) | ├─IdentifierSyntax
//@[007:0012) | | └─Token(Identifier) |union|
//@[013:0019) | ├─SimpleTypeSyntax
//@[013:0019) | | └─Token(Identifier) |string|
//@[020:0021) | ├─Token(Assignment) |=|
//@[022:0036) | └─TernaryOperationSyntax
//@[022:0026) | | ├─BooleanLiteralSyntax
//@[022:0026) | | | └─Token(TrueKeyword) |true|
//@[027:0028) | | ├─Token(Question) |?|
//@[029:0032) | | ├─StringSyntax
//@[029:0032) | | | └─Token(StringComplete) |'s'|
//@[033:0034) | | ├─Token(Colon) |:|
//@[035:0036) | | └─IntegerLiteralSyntax
//@[035:0036) | | | └─Token(Integer) |1|
//@[036:0038) ├─Token(NewLine) |\r\n|
output bad int = true && !4
//@[000:0027) ├─OutputDeclarationSyntax
//@[000:0006) | ├─Token(Identifier) |output|
//@[007:0010) | ├─IdentifierSyntax
//@[007:0010) | | └─Token(Identifier) |bad|
//@[011:0014) | ├─SimpleTypeSyntax
//@[011:0014) | | └─Token(Identifier) |int|
//@[015:0016) | ├─Token(Assignment) |=|
//@[017:0027) | └─BinaryOperationSyntax
//@[017:0021) | | ├─BooleanLiteralSyntax
//@[017:0021) | | | └─Token(TrueKeyword) |true|
//@[022:0024) | | ├─Token(LogicalAnd) |&&|
//@[025:0027) | | └─UnaryOperationSyntax
//@[025:0026) | | | ├─Token(Exclamation) |!|
//@[026:0027) | | | └─IntegerLiteralSyntax
//@[026:0027) | | | | └─Token(Integer) |4|
//@[027:0029) ├─Token(NewLine) |\r\n|
output deeper bool = true ? -true : (14 && 's') + 10
//@[000:0052) ├─OutputDeclarationSyntax
//@[000:0006) | ├─Token(Identifier) |output|
//@[007:0013) | ├─IdentifierSyntax
//@[007:0013) | | └─Token(Identifier) |deeper|
//@[014:0018) | ├─SimpleTypeSyntax
//@[014:0018) | | └─Token(Identifier) |bool|
//@[019:0020) | ├─Token(Assignment) |=|
//@[021:0052) | └─TernaryOperationSyntax
//@[021:0025) | | ├─BooleanLiteralSyntax
//@[021:0025) | | | └─Token(TrueKeyword) |true|
//@[026:0027) | | ├─Token(Question) |?|
//@[028:0033) | | ├─UnaryOperationSyntax
//@[028:0029) | | | ├─Token(Minus) |-|
//@[029:0033) | | | └─BooleanLiteralSyntax
//@[029:0033) | | | | └─Token(TrueKeyword) |true|
//@[034:0035) | | ├─Token(Colon) |:|
//@[036:0052) | | └─BinaryOperationSyntax
//@[036:0047) | | | ├─ParenthesizedExpressionSyntax
//@[036:0037) | | | | ├─Token(LeftParen) |(|
//@[037:0046) | | | | ├─BinaryOperationSyntax
//@[037:0039) | | | | | ├─IntegerLiteralSyntax
//@[037:0039) | | | | | | └─Token(Integer) |14|
//@[040:0042) | | | | | ├─Token(LogicalAnd) |&&|
//@[043:0046) | | | | | └─StringSyntax
//@[043:0046) | | | | | | └─Token(StringComplete) |'s'|
//@[046:0047) | | | | └─Token(RightParen) |)|
//@[048:0049) | | | ├─Token(Plus) |+|
//@[050:0052) | | | └─IntegerLiteralSyntax
//@[050:0052) | | | | └─Token(Integer) |10|
//@[052:0056) ├─Token(NewLine) |\r\n\r\n|

output myOutput string = 'hello'
//@[000:0032) ├─OutputDeclarationSyntax
//@[000:0006) | ├─Token(Identifier) |output|
//@[007:0015) | ├─IdentifierSyntax
//@[007:0015) | | └─Token(Identifier) |myOutput|
//@[016:0022) | ├─SimpleTypeSyntax
//@[016:0022) | | └─Token(Identifier) |string|
//@[023:0024) | ├─Token(Assignment) |=|
//@[025:0032) | └─StringSyntax
//@[025:0032) | | └─Token(StringComplete) |'hello'|
//@[032:0034) ├─Token(NewLine) |\r\n|
var attemptToReferenceAnOutput = myOutput
//@[000:0041) ├─VariableDeclarationSyntax
//@[000:0003) | ├─Token(Identifier) |var|
//@[004:0030) | ├─IdentifierSyntax
//@[004:0030) | | └─Token(Identifier) |attemptToReferenceAnOutput|
//@[031:0032) | ├─Token(Assignment) |=|
//@[033:0041) | └─VariableAccessSyntax
//@[033:0041) | | └─IdentifierSyntax
//@[033:0041) | | | └─Token(Identifier) |myOutput|
//@[041:0045) ├─Token(NewLine) |\r\n\r\n|

@sys.maxValue(20)
//@[000:0073) ├─OutputDeclarationSyntax
//@[000:0017) | ├─DecoratorSyntax
//@[000:0001) | | ├─Token(At) |@|
//@[001:0017) | | └─InstanceFunctionCallSyntax
//@[001:0004) | | | ├─VariableAccessSyntax
//@[001:0004) | | | | └─IdentifierSyntax
//@[001:0004) | | | | | └─Token(Identifier) |sys|
//@[004:0005) | | | ├─Token(Dot) |.|
//@[005:0013) | | | ├─IdentifierSyntax
//@[005:0013) | | | | └─Token(Identifier) |maxValue|
//@[013:0014) | | | ├─Token(LeftParen) |(|
//@[014:0016) | | | ├─FunctionArgumentSyntax
//@[014:0016) | | | | └─IntegerLiteralSyntax
//@[014:0016) | | | | | └─Token(Integer) |20|
//@[016:0017) | | | └─Token(RightParen) |)|
//@[017:0019) | ├─Token(NewLine) |\r\n|
@minValue(10)
//@[000:0013) | ├─DecoratorSyntax
//@[000:0001) | | ├─Token(At) |@|
//@[001:0013) | | └─FunctionCallSyntax
//@[001:0009) | | | ├─IdentifierSyntax
//@[001:0009) | | | | └─Token(Identifier) |minValue|
//@[009:0010) | | | ├─Token(LeftParen) |(|
//@[010:0012) | | | ├─FunctionArgumentSyntax
//@[010:0012) | | | | └─IntegerLiteralSyntax
//@[010:0012) | | | | | └─Token(Integer) |10|
//@[012:0013) | | | └─Token(RightParen) |)|
//@[013:0015) | ├─Token(NewLine) |\r\n|
output notAttachableDecorators int = 32
//@[000:0006) | ├─Token(Identifier) |output|
//@[007:0030) | ├─IdentifierSyntax
//@[007:0030) | | └─Token(Identifier) |notAttachableDecorators|
//@[031:0034) | ├─SimpleTypeSyntax
//@[031:0034) | | └─Token(Identifier) |int|
//@[035:0036) | ├─Token(Assignment) |=|
//@[037:0039) | └─IntegerLiteralSyntax
//@[037:0039) | | └─Token(Integer) |32|
//@[039:0043) ├─Token(NewLine) |\r\n\r\n|

// nested loops inside output loops are not supported
//@[053:0055) ├─Token(NewLine) |\r\n|
output noNestedLoops array = [for thing in things: {
//@[000:0110) ├─OutputDeclarationSyntax
//@[000:0006) | ├─Token(Identifier) |output|
//@[007:0020) | ├─IdentifierSyntax
//@[007:0020) | | └─Token(Identifier) |noNestedLoops|
//@[021:0026) | ├─SimpleTypeSyntax
//@[021:0026) | | └─Token(Identifier) |array|
//@[027:0028) | ├─Token(Assignment) |=|
//@[029:0110) | └─ForSyntax
//@[029:0030) | | ├─Token(LeftSquare) |[|
//@[030:0033) | | ├─Token(Identifier) |for|
//@[034:0039) | | ├─LocalVariableSyntax
//@[034:0039) | | | └─IdentifierSyntax
//@[034:0039) | | | | └─Token(Identifier) |thing|
//@[040:0042) | | ├─Token(Identifier) |in|
//@[043:0049) | | ├─VariableAccessSyntax
//@[043:0049) | | | └─IdentifierSyntax
//@[043:0049) | | | | └─Token(Identifier) |things|
//@[049:0050) | | ├─Token(Colon) |:|
//@[051:0109) | | ├─ObjectSyntax
//@[051:0052) | | | ├─Token(LeftBrace) |{|
//@[052:0054) | | | ├─Token(NewLine) |\r\n|
  something: [
//@[002:0052) | | | ├─ObjectPropertySyntax
//@[002:0011) | | | | ├─IdentifierSyntax
//@[002:0011) | | | | | └─Token(Identifier) |something|
//@[011:0012) | | | | ├─Token(Colon) |:|
//@[013:0052) | | | | └─ArraySyntax
//@[013:0014) | | | | | ├─Token(LeftSquare) |[|
//@[014:0016) | | | | | ├─Token(NewLine) |\r\n|
    [for thing in things: true]
//@[004:0031) | | | | | ├─ArrayItemSyntax
//@[004:0031) | | | | | | └─ForSyntax
//@[004:0005) | | | | | | | ├─Token(LeftSquare) |[|
//@[005:0008) | | | | | | | ├─Token(Identifier) |for|
//@[009:0014) | | | | | | | ├─LocalVariableSyntax
//@[009:0014) | | | | | | | | └─IdentifierSyntax
//@[009:0014) | | | | | | | | | └─Token(Identifier) |thing|
//@[015:0017) | | | | | | | ├─Token(Identifier) |in|
//@[018:0024) | | | | | | | ├─VariableAccessSyntax
//@[018:0024) | | | | | | | | └─IdentifierSyntax
//@[018:0024) | | | | | | | | | └─Token(Identifier) |things|
//@[024:0025) | | | | | | | ├─Token(Colon) |:|
//@[026:0030) | | | | | | | ├─BooleanLiteralSyntax
//@[026:0030) | | | | | | | | └─Token(TrueKeyword) |true|
//@[030:0031) | | | | | | | └─Token(RightSquare) |]|
//@[031:0033) | | | | | ├─Token(NewLine) |\r\n|
  ]
//@[002:0003) | | | | | └─Token(RightSquare) |]|
//@[003:0005) | | | ├─Token(NewLine) |\r\n|
}]
//@[000:0001) | | | └─Token(RightBrace) |}|
//@[001:0002) | | └─Token(RightSquare) |]|
//@[002:0006) ├─Token(NewLine) |\r\n\r\n|

// loops in inner properties inside outputs are not supported
//@[061:0063) ├─Token(NewLine) |\r\n|
output noInnerLoopsInOutputs object = {
//@[000:0074) ├─OutputDeclarationSyntax
//@[000:0006) | ├─Token(Identifier) |output|
//@[007:0028) | ├─IdentifierSyntax
//@[007:0028) | | └─Token(Identifier) |noInnerLoopsInOutputs|
//@[029:0035) | ├─SimpleTypeSyntax
//@[029:0035) | | └─Token(Identifier) |object|
//@[036:0037) | ├─Token(Assignment) |=|
//@[038:0074) | └─ObjectSyntax
//@[038:0039) | | ├─Token(LeftBrace) |{|
//@[039:0041) | | ├─Token(NewLine) |\r\n|
  a: [for i in range(0,10): i]
<<<<<<< HEAD
//@[2:30)   ObjectPropertySyntax
//@[2:3)    IdentifierSyntax
//@[2:3)     Identifier |a|
//@[3:4)    Colon |:|
//@[5:30)    ForSyntax
//@[5:6)     LeftSquare |[|
//@[6:9)     Identifier |for|
//@[10:11)     LocalVariableSyntax
//@[10:11)      IdentifierSyntax
//@[10:11)       Identifier |i|
//@[12:14)     Identifier |in|
//@[15:26)     FunctionCallSyntax
//@[15:20)      IdentifierSyntax
//@[15:20)       Identifier |range|
//@[20:21)      LeftParen |(|
//@[21:22)      FunctionArgumentSyntax
//@[21:22)       IntegerLiteralSyntax
//@[21:22)        Integer |0|
//@[22:23)      Comma |,|
//@[23:25)      FunctionArgumentSyntax
//@[23:25)       IntegerLiteralSyntax
//@[23:25)        Integer |10|
//@[25:26)      RightParen |)|
//@[26:27)     Colon |:|
//@[28:29)     VariableAccessSyntax
//@[28:29)      IdentifierSyntax
//@[28:29)       Identifier |i|
//@[29:30)     RightSquare |]|
//@[30:32)   NewLine |\r\n|
=======
//@[002:0030) | | ├─ObjectPropertySyntax
//@[002:0003) | | | ├─IdentifierSyntax
//@[002:0003) | | | | └─Token(Identifier) |a|
//@[003:0004) | | | ├─Token(Colon) |:|
//@[005:0030) | | | └─ForSyntax
//@[005:0006) | | | | ├─Token(LeftSquare) |[|
//@[006:0009) | | | | ├─Token(Identifier) |for|
//@[010:0011) | | | | ├─LocalVariableSyntax
//@[010:0011) | | | | | └─IdentifierSyntax
//@[010:0011) | | | | | | └─Token(Identifier) |i|
//@[012:0014) | | | | ├─Token(Identifier) |in|
//@[015:0026) | | | | ├─FunctionCallSyntax
//@[015:0020) | | | | | ├─IdentifierSyntax
//@[015:0020) | | | | | | └─Token(Identifier) |range|
//@[020:0021) | | | | | ├─Token(LeftParen) |(|
//@[021:0023) | | | | | ├─FunctionArgumentSyntax
//@[021:0022) | | | | | | ├─IntegerLiteralSyntax
//@[021:0022) | | | | | | | └─Token(Integer) |0|
//@[022:0023) | | | | | | └─Token(Comma) |,|
//@[023:0025) | | | | | ├─FunctionArgumentSyntax
//@[023:0025) | | | | | | └─IntegerLiteralSyntax
//@[023:0025) | | | | | | | └─Token(Integer) |10|
//@[025:0026) | | | | | └─Token(RightParen) |)|
//@[026:0027) | | | | ├─Token(Colon) |:|
//@[028:0029) | | | | ├─VariableAccessSyntax
//@[028:0029) | | | | | └─IdentifierSyntax
//@[028:0029) | | | | | | └─Token(Identifier) |i|
//@[029:0030) | | | | └─Token(RightSquare) |]|
//@[030:0032) | | ├─Token(NewLine) |\r\n|
>>>>>>> d4571cb4
}
//@[000:0001) | | └─Token(RightBrace) |}|
//@[001:0003) ├─Token(NewLine) |\r\n|
output noInnerLoopsInOutputs2 object = {
//@[000:0116) ├─OutputDeclarationSyntax
//@[000:0006) | ├─Token(Identifier) |output|
//@[007:0029) | ├─IdentifierSyntax
//@[007:0029) | | └─Token(Identifier) |noInnerLoopsInOutputs2|
//@[030:0036) | ├─SimpleTypeSyntax
//@[030:0036) | | └─Token(Identifier) |object|
//@[037:0038) | ├─Token(Assignment) |=|
//@[039:0116) | └─ObjectSyntax
//@[039:0040) | | ├─Token(LeftBrace) |{|
//@[040:0042) | | ├─Token(NewLine) |\r\n|
  a: [for i in range(0,10): {
<<<<<<< HEAD
//@[2:71)   ObjectPropertySyntax
//@[2:3)    IdentifierSyntax
//@[2:3)     Identifier |a|
//@[3:4)    Colon |:|
//@[5:71)    ForSyntax
//@[5:6)     LeftSquare |[|
//@[6:9)     Identifier |for|
//@[10:11)     LocalVariableSyntax
//@[10:11)      IdentifierSyntax
//@[10:11)       Identifier |i|
//@[12:14)     Identifier |in|
//@[15:26)     FunctionCallSyntax
//@[15:20)      IdentifierSyntax
//@[15:20)       Identifier |range|
//@[20:21)      LeftParen |(|
//@[21:22)      FunctionArgumentSyntax
//@[21:22)       IntegerLiteralSyntax
//@[21:22)        Integer |0|
//@[22:23)      Comma |,|
//@[23:25)      FunctionArgumentSyntax
//@[23:25)       IntegerLiteralSyntax
//@[23:25)        Integer |10|
//@[25:26)      RightParen |)|
//@[26:27)     Colon |:|
//@[28:70)     ObjectSyntax
//@[28:29)      LeftBrace |{|
//@[29:31)      NewLine |\r\n|
    b: [for j in range(0,10): i+j]
//@[4:34)      ObjectPropertySyntax
//@[4:5)       IdentifierSyntax
//@[4:5)        Identifier |b|
//@[5:6)       Colon |:|
//@[7:34)       ForSyntax
//@[7:8)        LeftSquare |[|
//@[8:11)        Identifier |for|
//@[12:13)        LocalVariableSyntax
//@[12:13)         IdentifierSyntax
//@[12:13)          Identifier |j|
//@[14:16)        Identifier |in|
//@[17:28)        FunctionCallSyntax
//@[17:22)         IdentifierSyntax
//@[17:22)          Identifier |range|
//@[22:23)         LeftParen |(|
//@[23:24)         FunctionArgumentSyntax
//@[23:24)          IntegerLiteralSyntax
//@[23:24)           Integer |0|
//@[24:25)         Comma |,|
//@[25:27)         FunctionArgumentSyntax
//@[25:27)          IntegerLiteralSyntax
//@[25:27)           Integer |10|
//@[27:28)         RightParen |)|
//@[28:29)        Colon |:|
//@[30:33)        BinaryOperationSyntax
//@[30:31)         VariableAccessSyntax
//@[30:31)          IdentifierSyntax
//@[30:31)           Identifier |i|
//@[31:32)         Plus |+|
//@[32:33)         VariableAccessSyntax
//@[32:33)          IdentifierSyntax
//@[32:33)           Identifier |j|
//@[33:34)        RightSquare |]|
//@[34:36)      NewLine |\r\n|
=======
//@[002:0071) | | ├─ObjectPropertySyntax
//@[002:0003) | | | ├─IdentifierSyntax
//@[002:0003) | | | | └─Token(Identifier) |a|
//@[003:0004) | | | ├─Token(Colon) |:|
//@[005:0071) | | | └─ForSyntax
//@[005:0006) | | | | ├─Token(LeftSquare) |[|
//@[006:0009) | | | | ├─Token(Identifier) |for|
//@[010:0011) | | | | ├─LocalVariableSyntax
//@[010:0011) | | | | | └─IdentifierSyntax
//@[010:0011) | | | | | | └─Token(Identifier) |i|
//@[012:0014) | | | | ├─Token(Identifier) |in|
//@[015:0026) | | | | ├─FunctionCallSyntax
//@[015:0020) | | | | | ├─IdentifierSyntax
//@[015:0020) | | | | | | └─Token(Identifier) |range|
//@[020:0021) | | | | | ├─Token(LeftParen) |(|
//@[021:0023) | | | | | ├─FunctionArgumentSyntax
//@[021:0022) | | | | | | ├─IntegerLiteralSyntax
//@[021:0022) | | | | | | | └─Token(Integer) |0|
//@[022:0023) | | | | | | └─Token(Comma) |,|
//@[023:0025) | | | | | ├─FunctionArgumentSyntax
//@[023:0025) | | | | | | └─IntegerLiteralSyntax
//@[023:0025) | | | | | | | └─Token(Integer) |10|
//@[025:0026) | | | | | └─Token(RightParen) |)|
//@[026:0027) | | | | ├─Token(Colon) |:|
//@[028:0070) | | | | ├─ObjectSyntax
//@[028:0029) | | | | | ├─Token(LeftBrace) |{|
//@[029:0031) | | | | | ├─Token(NewLine) |\r\n|
    b: [for j in range(0,10): i+j]
//@[004:0034) | | | | | ├─ObjectPropertySyntax
//@[004:0005) | | | | | | ├─IdentifierSyntax
//@[004:0005) | | | | | | | └─Token(Identifier) |b|
//@[005:0006) | | | | | | ├─Token(Colon) |:|
//@[007:0034) | | | | | | └─ForSyntax
//@[007:0008) | | | | | | | ├─Token(LeftSquare) |[|
//@[008:0011) | | | | | | | ├─Token(Identifier) |for|
//@[012:0013) | | | | | | | ├─LocalVariableSyntax
//@[012:0013) | | | | | | | | └─IdentifierSyntax
//@[012:0013) | | | | | | | | | └─Token(Identifier) |j|
//@[014:0016) | | | | | | | ├─Token(Identifier) |in|
//@[017:0028) | | | | | | | ├─FunctionCallSyntax
//@[017:0022) | | | | | | | | ├─IdentifierSyntax
//@[017:0022) | | | | | | | | | └─Token(Identifier) |range|
//@[022:0023) | | | | | | | | ├─Token(LeftParen) |(|
//@[023:0025) | | | | | | | | ├─FunctionArgumentSyntax
//@[023:0024) | | | | | | | | | ├─IntegerLiteralSyntax
//@[023:0024) | | | | | | | | | | └─Token(Integer) |0|
//@[024:0025) | | | | | | | | | └─Token(Comma) |,|
//@[025:0027) | | | | | | | | ├─FunctionArgumentSyntax
//@[025:0027) | | | | | | | | | └─IntegerLiteralSyntax
//@[025:0027) | | | | | | | | | | └─Token(Integer) |10|
//@[027:0028) | | | | | | | | └─Token(RightParen) |)|
//@[028:0029) | | | | | | | ├─Token(Colon) |:|
//@[030:0033) | | | | | | | ├─BinaryOperationSyntax
//@[030:0031) | | | | | | | | ├─VariableAccessSyntax
//@[030:0031) | | | | | | | | | └─IdentifierSyntax
//@[030:0031) | | | | | | | | | | └─Token(Identifier) |i|
//@[031:0032) | | | | | | | | ├─Token(Plus) |+|
//@[032:0033) | | | | | | | | └─VariableAccessSyntax
//@[032:0033) | | | | | | | | | └─IdentifierSyntax
//@[032:0033) | | | | | | | | | | └─Token(Identifier) |j|
//@[033:0034) | | | | | | | └─Token(RightSquare) |]|
//@[034:0036) | | | | | ├─Token(NewLine) |\r\n|
>>>>>>> d4571cb4
  }]
//@[002:0003) | | | | | └─Token(RightBrace) |}|
//@[003:0004) | | | | └─Token(RightSquare) |]|
//@[004:0006) | | ├─Token(NewLine) |\r\n|
}
//@[000:0001) | | └─Token(RightBrace) |}|
//@[001:0005) ├─Token(NewLine) |\r\n\r\n|

//KeyVault Secret Reference
//@[027:0029) ├─Token(NewLine) |\r\n|
resource kv 'Microsoft.KeyVault/vaults@2019-09-01' existing = {
//@[000:0090) ├─ResourceDeclarationSyntax
//@[000:0008) | ├─Token(Identifier) |resource|
//@[009:0011) | ├─IdentifierSyntax
//@[009:0011) | | └─Token(Identifier) |kv|
//@[012:0050) | ├─StringSyntax
//@[012:0050) | | └─Token(StringComplete) |'Microsoft.KeyVault/vaults@2019-09-01'|
//@[051:0059) | ├─Token(Identifier) |existing|
//@[060:0061) | ├─Token(Assignment) |=|
//@[062:0090) | └─ObjectSyntax
//@[062:0063) | | ├─Token(LeftBrace) |{|
//@[063:0065) | | ├─Token(NewLine) |\r\n|
  name: 'testkeyvault'
//@[002:0022) | | ├─ObjectPropertySyntax
//@[002:0006) | | | ├─IdentifierSyntax
//@[002:0006) | | | | └─Token(Identifier) |name|
//@[006:0007) | | | ├─Token(Colon) |:|
//@[008:0022) | | | └─StringSyntax
//@[008:0022) | | | | └─Token(StringComplete) |'testkeyvault'|
//@[022:0024) | | ├─Token(NewLine) |\r\n|
}
//@[000:0001) | | └─Token(RightBrace) |}|
//@[001:0005) ├─Token(NewLine) |\r\n\r\n|

output keyVaultSecretOutput string = kv.getSecret('mySecret')
//@[000:0061) ├─OutputDeclarationSyntax
//@[000:0006) | ├─Token(Identifier) |output|
//@[007:0027) | ├─IdentifierSyntax
//@[007:0027) | | └─Token(Identifier) |keyVaultSecretOutput|
//@[028:0034) | ├─SimpleTypeSyntax
//@[028:0034) | | └─Token(Identifier) |string|
//@[035:0036) | ├─Token(Assignment) |=|
//@[037:0061) | └─InstanceFunctionCallSyntax
//@[037:0039) | | ├─VariableAccessSyntax
//@[037:0039) | | | └─IdentifierSyntax
//@[037:0039) | | | | └─Token(Identifier) |kv|
//@[039:0040) | | ├─Token(Dot) |.|
//@[040:0049) | | ├─IdentifierSyntax
//@[040:0049) | | | └─Token(Identifier) |getSecret|
//@[049:0050) | | ├─Token(LeftParen) |(|
//@[050:0060) | | ├─FunctionArgumentSyntax
//@[050:0060) | | | └─StringSyntax
//@[050:0060) | | | | └─Token(StringComplete) |'mySecret'|
//@[060:0061) | | └─Token(RightParen) |)|
//@[061:0063) ├─Token(NewLine) |\r\n|
output keyVaultSecretInterpolatedOutput string = '${kv.getSecret('mySecret')}'
//@[000:0078) ├─OutputDeclarationSyntax
//@[000:0006) | ├─Token(Identifier) |output|
//@[007:0039) | ├─IdentifierSyntax
//@[007:0039) | | └─Token(Identifier) |keyVaultSecretInterpolatedOutput|
//@[040:0046) | ├─SimpleTypeSyntax
//@[040:0046) | | └─Token(Identifier) |string|
//@[047:0048) | ├─Token(Assignment) |=|
//@[049:0078) | └─StringSyntax
//@[049:0052) | | ├─Token(StringLeftPiece) |'${|
//@[052:0076) | | ├─InstanceFunctionCallSyntax
//@[052:0054) | | | ├─VariableAccessSyntax
//@[052:0054) | | | | └─IdentifierSyntax
//@[052:0054) | | | | | └─Token(Identifier) |kv|
//@[054:0055) | | | ├─Token(Dot) |.|
//@[055:0064) | | | ├─IdentifierSyntax
//@[055:0064) | | | | └─Token(Identifier) |getSecret|
//@[064:0065) | | | ├─Token(LeftParen) |(|
//@[065:0075) | | | ├─FunctionArgumentSyntax
//@[065:0075) | | | | └─StringSyntax
//@[065:0075) | | | | | └─Token(StringComplete) |'mySecret'|
//@[075:0076) | | | └─Token(RightParen) |)|
//@[076:0078) | | └─Token(StringRightPiece) |}'|
//@[078:0080) ├─Token(NewLine) |\r\n|
output keyVaultSecretObjectOutput object = {
//@[000:0083) ├─OutputDeclarationSyntax
//@[000:0006) | ├─Token(Identifier) |output|
//@[007:0033) | ├─IdentifierSyntax
//@[007:0033) | | └─Token(Identifier) |keyVaultSecretObjectOutput|
//@[034:0040) | ├─SimpleTypeSyntax
//@[034:0040) | | └─Token(Identifier) |object|
//@[041:0042) | ├─Token(Assignment) |=|
//@[043:0083) | └─ObjectSyntax
//@[043:0044) | | ├─Token(LeftBrace) |{|
//@[044:0046) | | ├─Token(NewLine) |\r\n|
  secret: kv.getSecret('mySecret')
//@[002:0034) | | ├─ObjectPropertySyntax
//@[002:0008) | | | ├─IdentifierSyntax
//@[002:0008) | | | | └─Token(Identifier) |secret|
//@[008:0009) | | | ├─Token(Colon) |:|
//@[010:0034) | | | └─InstanceFunctionCallSyntax
//@[010:0012) | | | | ├─VariableAccessSyntax
//@[010:0012) | | | | | └─IdentifierSyntax
//@[010:0012) | | | | | | └─Token(Identifier) |kv|
//@[012:0013) | | | | ├─Token(Dot) |.|
//@[013:0022) | | | | ├─IdentifierSyntax
//@[013:0022) | | | | | └─Token(Identifier) |getSecret|
//@[022:0023) | | | | ├─Token(LeftParen) |(|
//@[023:0033) | | | | ├─FunctionArgumentSyntax
//@[023:0033) | | | | | └─StringSyntax
//@[023:0033) | | | | | | └─Token(StringComplete) |'mySecret'|
//@[033:0034) | | | | └─Token(RightParen) |)|
//@[034:0036) | | ├─Token(NewLine) |\r\n|
}
//@[000:0001) | | └─Token(RightBrace) |}|
//@[001:0003) ├─Token(NewLine) |\r\n|
output keyVaultSecretArrayOutput array = [
//@[000:0073) ├─OutputDeclarationSyntax
//@[000:0006) | ├─Token(Identifier) |output|
//@[007:0032) | ├─IdentifierSyntax
//@[007:0032) | | └─Token(Identifier) |keyVaultSecretArrayOutput|
//@[033:0038) | ├─SimpleTypeSyntax
//@[033:0038) | | └─Token(Identifier) |array|
//@[039:0040) | ├─Token(Assignment) |=|
//@[041:0073) | └─ArraySyntax
//@[041:0042) | | ├─Token(LeftSquare) |[|
//@[042:0044) | | ├─Token(NewLine) |\r\n|
  kv.getSecret('mySecret')
//@[002:0026) | | ├─ArrayItemSyntax
//@[002:0026) | | | └─InstanceFunctionCallSyntax
//@[002:0004) | | | | ├─VariableAccessSyntax
//@[002:0004) | | | | | └─IdentifierSyntax
//@[002:0004) | | | | | | └─Token(Identifier) |kv|
//@[004:0005) | | | | ├─Token(Dot) |.|
//@[005:0014) | | | | ├─IdentifierSyntax
//@[005:0014) | | | | | └─Token(Identifier) |getSecret|
//@[014:0015) | | | | ├─Token(LeftParen) |(|
//@[015:0025) | | | | ├─FunctionArgumentSyntax
//@[015:0025) | | | | | └─StringSyntax
//@[015:0025) | | | | | | └─Token(StringComplete) |'mySecret'|
//@[025:0026) | | | | └─Token(RightParen) |)|
//@[026:0028) | | ├─Token(NewLine) |\r\n|
]
//@[000:0001) | | └─Token(RightSquare) |]|
//@[001:0003) ├─Token(NewLine) |\r\n|
output keyVaultSecretArrayInterpolatedOutput array = [
//@[000:0090) ├─OutputDeclarationSyntax
//@[000:0006) | ├─Token(Identifier) |output|
//@[007:0044) | ├─IdentifierSyntax
//@[007:0044) | | └─Token(Identifier) |keyVaultSecretArrayInterpolatedOutput|
//@[045:0050) | ├─SimpleTypeSyntax
//@[045:0050) | | └─Token(Identifier) |array|
//@[051:0052) | ├─Token(Assignment) |=|
//@[053:0090) | └─ArraySyntax
//@[053:0054) | | ├─Token(LeftSquare) |[|
//@[054:0056) | | ├─Token(NewLine) |\r\n|
  '${kv.getSecret('mySecret')}'
//@[002:0031) | | ├─ArrayItemSyntax
//@[002:0031) | | | └─StringSyntax
//@[002:0005) | | | | ├─Token(StringLeftPiece) |'${|
//@[005:0029) | | | | ├─InstanceFunctionCallSyntax
//@[005:0007) | | | | | ├─VariableAccessSyntax
//@[005:0007) | | | | | | └─IdentifierSyntax
//@[005:0007) | | | | | | | └─Token(Identifier) |kv|
//@[007:0008) | | | | | ├─Token(Dot) |.|
//@[008:0017) | | | | | ├─IdentifierSyntax
//@[008:0017) | | | | | | └─Token(Identifier) |getSecret|
//@[017:0018) | | | | | ├─Token(LeftParen) |(|
//@[018:0028) | | | | | ├─FunctionArgumentSyntax
//@[018:0028) | | | | | | └─StringSyntax
//@[018:0028) | | | | | | | └─Token(StringComplete) |'mySecret'|
//@[028:0029) | | | | | └─Token(RightParen) |)|
//@[029:0031) | | | | └─Token(StringRightPiece) |}'|
//@[031:0033) | | ├─Token(NewLine) |\r\n|
]
//@[000:0001) | | └─Token(RightSquare) |]|
//@[001:0005) ├─Token(NewLine) |\r\n\r\n|

// WARNING!!!!! dangling decorators
//@[035:0039) ├─Token(NewLine) |\r\n\r\n|

// #completionTest(1) -> decoratorsPlusNamespace
//@[048:0050) ├─Token(NewLine) |\r\n|
@
//@[000:0049) ├─MissingDeclarationSyntax
//@[000:0001) | ├─DecoratorSyntax
//@[000:0001) | | ├─Token(At) |@|
//@[001:0001) | | └─SkippedTriviaSyntax
//@[001:0003) | ├─Token(NewLine) |\r\n|
// #completionTest(5) -> decorators
//@[035:0037) | ├─Token(NewLine) |\r\n|
@sys.
//@[000:0005) | ├─DecoratorSyntax
//@[000:0001) | | ├─Token(At) |@|
//@[001:0005) | | └─PropertyAccessSyntax
//@[001:0004) | | | ├─VariableAccessSyntax
//@[001:0004) | | | | └─IdentifierSyntax
//@[001:0004) | | | | | └─Token(Identifier) |sys|
//@[004:0005) | | | ├─Token(Dot) |.|
//@[005:0005) | | | └─IdentifierSyntax
//@[005:0005) | | | | └─SkippedTriviaSyntax
//@[005:0009) | └─Token(NewLine) |\r\n\r\n|

// WARNING!!!!! dangling decorators - to make sure the tests work, please do not add contents after this line 
//@[110:0110) └─Token(EndOfFile) ||
<|MERGE_RESOLUTION|>--- conflicted
+++ resolved
@@ -1,1178 +1,1081 @@
-
-//@[000:3447) ProgramSyntax
-//@[000:0002) ├─Token(NewLine) |\r\n|
-// wrong declaration
-//@[020:0022) ├─Token(NewLine) |\r\n|
-bad
-//@[000:0003) ├─SkippedTriviaSyntax
-//@[000:0003) | └─Token(Identifier) |bad|
-//@[003:0007) ├─Token(NewLine) |\r\n\r\n|
-
-// incomplete #completionTest(7) -> empty
-//@[041:0043) ├─Token(NewLine) |\r\n|
-output 
-//@[000:0007) ├─OutputDeclarationSyntax
-//@[000:0006) | ├─Token(Identifier) |output|
-//@[007:0007) | ├─IdentifierSyntax
-//@[007:0007) | | └─SkippedTriviaSyntax
-//@[007:0007) | ├─SkippedTriviaSyntax
-//@[007:0007) | ├─SkippedTriviaSyntax
-//@[007:0007) | └─SkippedTriviaSyntax
-//@[007:0011) ├─Token(NewLine) |\r\n\r\n|
-
-var testSymbol = 42
-//@[000:0019) ├─VariableDeclarationSyntax
-//@[000:0003) | ├─Token(Identifier) |var|
-//@[004:0014) | ├─IdentifierSyntax
-//@[004:0014) | | └─Token(Identifier) |testSymbol|
-//@[015:0016) | ├─Token(Assignment) |=|
-//@[017:0019) | └─IntegerLiteralSyntax
-//@[017:0019) | | └─Token(Integer) |42|
-//@[019:0023) ├─Token(NewLine) |\r\n\r\n|
-
-// #completionTest(28,29) -> symbols
-//@[036:0038) ├─Token(NewLine) |\r\n|
-output missingValueAndType = 
-//@[000:0029) ├─OutputDeclarationSyntax
-//@[000:0006) | ├─Token(Identifier) |output|
-//@[007:0026) | ├─IdentifierSyntax
-//@[007:0026) | | └─Token(Identifier) |missingValueAndType|
-//@[027:0027) | ├─SkippedTriviaSyntax
-//@[027:0028) | ├─Token(Assignment) |=|
-//@[029:0029) | └─SkippedTriviaSyntax
-//@[029:0033) ├─Token(NewLine) |\r\n\r\n|
-
-// #completionTest(28,29) -> symbols
-//@[036:0038) ├─Token(NewLine) |\r\n|
-output missingValue string = 
-//@[000:0029) ├─OutputDeclarationSyntax
-//@[000:0006) | ├─Token(Identifier) |output|
-//@[007:0019) | ├─IdentifierSyntax
-//@[007:0019) | | └─Token(Identifier) |missingValue|
-//@[020:0026) | ├─SimpleTypeSyntax
-//@[020:0026) | | └─Token(Identifier) |string|
-//@[027:0028) | ├─Token(Assignment) |=|
-//@[029:0029) | └─SkippedTriviaSyntax
-//@[029:0033) ├─Token(NewLine) |\r\n\r\n|
-
-// #completionTest(31,32) -> arrayPlusSymbols
-//@[045:0047) ├─Token(NewLine) |\r\n|
-output arrayCompletions array = 
-//@[000:0032) ├─OutputDeclarationSyntax
-//@[000:0006) | ├─Token(Identifier) |output|
-//@[007:0023) | ├─IdentifierSyntax
-//@[007:0023) | | └─Token(Identifier) |arrayCompletions|
-//@[024:0029) | ├─SimpleTypeSyntax
-//@[024:0029) | | └─Token(Identifier) |array|
-//@[030:0031) | ├─Token(Assignment) |=|
-//@[032:0032) | └─SkippedTriviaSyntax
-//@[032:0036) ├─Token(NewLine) |\r\n\r\n|
-
-// #completionTest(33,34) -> objectPlusSymbols
-//@[046:0048) ├─Token(NewLine) |\r\n|
-output objectCompletions object = 
-//@[000:0034) ├─OutputDeclarationSyntax
-//@[000:0006) | ├─Token(Identifier) |output|
-//@[007:0024) | ├─IdentifierSyntax
-//@[007:0024) | | └─Token(Identifier) |objectCompletions|
-//@[025:0031) | ├─SimpleTypeSyntax
-//@[025:0031) | | └─Token(Identifier) |object|
-//@[032:0033) | ├─Token(Assignment) |=|
-//@[034:0034) | └─SkippedTriviaSyntax
-//@[034:0038) ├─Token(NewLine) |\r\n\r\n|
-
-// #completionTest(29,30) -> boolPlusSymbols
-//@[044:0046) ├─Token(NewLine) |\r\n|
-output boolCompletions bool = 
-//@[000:0030) ├─OutputDeclarationSyntax
-//@[000:0006) | ├─Token(Identifier) |output|
-//@[007:0022) | ├─IdentifierSyntax
-//@[007:0022) | | └─Token(Identifier) |boolCompletions|
-//@[023:0027) | ├─SimpleTypeSyntax
-//@[023:0027) | | └─Token(Identifier) |bool|
-//@[028:0029) | ├─Token(Assignment) |=|
-//@[030:0030) | └─SkippedTriviaSyntax
-//@[030:0034) ├─Token(NewLine) |\r\n\r\n|
-
-output foo
-//@[000:0010) ├─OutputDeclarationSyntax
-//@[000:0006) | ├─Token(Identifier) |output|
-//@[007:0010) | ├─IdentifierSyntax
-//@[007:0010) | | └─Token(Identifier) |foo|
-//@[010:0010) | ├─SkippedTriviaSyntax
-//@[010:0010) | ├─SkippedTriviaSyntax
-//@[010:0010) | └─SkippedTriviaSyntax
-//@[010:0014) ├─Token(NewLine) |\r\n\r\n|
-
-// space after identifier #completionTest(20) -> outputTypes
-//@[060:0062) ├─Token(NewLine) |\r\n|
-output spaceAfterId 
-//@[000:0020) ├─OutputDeclarationSyntax
-//@[000:0006) | ├─Token(Identifier) |output|
-//@[007:0019) | ├─IdentifierSyntax
-//@[007:0019) | | └─Token(Identifier) |spaceAfterId|
-//@[020:0020) | ├─SkippedTriviaSyntax
-//@[020:0020) | ├─SkippedTriviaSyntax
-//@[020:0020) | └─SkippedTriviaSyntax
-//@[020:0024) ├─Token(NewLine) |\r\n\r\n|
-
-// #completionTest(25) -> outputTypes
-//@[037:0039) ├─Token(NewLine) |\r\n|
-output spacesAfterCursor  
-//@[000:0026) ├─OutputDeclarationSyntax
-//@[000:0006) | ├─Token(Identifier) |output|
-//@[007:0024) | ├─IdentifierSyntax
-//@[007:0024) | | └─Token(Identifier) |spacesAfterCursor|
-//@[026:0026) | ├─SkippedTriviaSyntax
-//@[026:0026) | ├─SkippedTriviaSyntax
-//@[026:0026) | └─SkippedTriviaSyntax
-//@[026:0030) ├─Token(NewLine) |\r\n\r\n|
-
-// partial type #completionTest(19, 20, 21, 22) -> outputTypes
-//@[062:0064) ├─Token(NewLine) |\r\n|
-output partialType obj
-//@[000:0022) ├─OutputDeclarationSyntax
-//@[000:0006) | ├─Token(Identifier) |output|
-//@[007:0018) | ├─IdentifierSyntax
-//@[007:0018) | | └─Token(Identifier) |partialType|
-//@[019:0022) | ├─SimpleTypeSyntax
-//@[019:0022) | | └─Token(Identifier) |obj|
-//@[022:0022) | ├─SkippedTriviaSyntax
-//@[022:0022) | └─SkippedTriviaSyntax
-//@[022:0026) ├─Token(NewLine) |\r\n\r\n|
-
-// malformed identifier
-//@[023:0025) ├─Token(NewLine) |\r\n|
-output 2
-//@[000:0008) ├─OutputDeclarationSyntax
-//@[000:0006) | ├─Token(Identifier) |output|
-//@[007:0008) | ├─IdentifierSyntax
-//@[007:0008) | | └─SkippedTriviaSyntax
-//@[007:0008) | | | └─Token(Integer) |2|
-//@[008:0008) | ├─SkippedTriviaSyntax
-//@[008:0008) | ├─SkippedTriviaSyntax
-//@[008:0008) | └─SkippedTriviaSyntax
-//@[008:0012) ├─Token(NewLine) |\r\n\r\n|
-
-// malformed type
-//@[017:0019) ├─Token(NewLine) |\r\n|
-output malformedType 3
-//@[000:0022) ├─OutputDeclarationSyntax
-//@[000:0006) | ├─Token(Identifier) |output|
-//@[007:0020) | ├─IdentifierSyntax
-//@[007:0020) | | └─Token(Identifier) |malformedType|
-//@[021:0022) | ├─SkippedTriviaSyntax
-//@[021:0022) | | └─Token(Integer) |3|
-//@[022:0022) | ├─SkippedTriviaSyntax
-//@[022:0022) | └─SkippedTriviaSyntax
-//@[022:0026) ├─Token(NewLine) |\r\n\r\n|
-
-// malformed type but type check should still happen
-//@[052:0054) ├─Token(NewLine) |\r\n|
-output malformedType2 3 = 2 + null
-//@[000:0034) ├─OutputDeclarationSyntax
-//@[000:0006) | ├─Token(Identifier) |output|
-//@[007:0021) | ├─IdentifierSyntax
-//@[007:0021) | | └─Token(Identifier) |malformedType2|
-//@[022:0023) | ├─SkippedTriviaSyntax
-//@[022:0023) | | └─Token(Integer) |3|
-//@[024:0025) | ├─Token(Assignment) |=|
-//@[026:0034) | └─BinaryOperationSyntax
-//@[026:0027) | | ├─IntegerLiteralSyntax
-//@[026:0027) | | | └─Token(Integer) |2|
-//@[028:0029) | | ├─Token(Plus) |+|
-//@[030:0034) | | └─NullLiteralSyntax
-//@[030:0034) | | | └─Token(NullKeyword) |null|
-//@[034:0038) ├─Token(NewLine) |\r\n\r\n|
-
-// malformed type assignment
-//@[028:0030) ├─Token(NewLine) |\r\n|
-output malformedAssignment 2 = 2
-//@[000:0032) ├─OutputDeclarationSyntax
-//@[000:0006) | ├─Token(Identifier) |output|
-//@[007:0026) | ├─IdentifierSyntax
-//@[007:0026) | | └─Token(Identifier) |malformedAssignment|
-//@[027:0028) | ├─SkippedTriviaSyntax
-//@[027:0028) | | └─Token(Integer) |2|
-//@[029:0030) | ├─Token(Assignment) |=|
-//@[031:0032) | └─IntegerLiteralSyntax
-//@[031:0032) | | └─Token(Integer) |2|
-//@[032:0036) ├─Token(NewLine) |\r\n\r\n|
-
-// malformed type before assignment
-//@[035:0037) ├─Token(NewLine) |\r\n|
-output lol 2 = true
-//@[000:0019) ├─OutputDeclarationSyntax
-//@[000:0006) | ├─Token(Identifier) |output|
-//@[007:0010) | ├─IdentifierSyntax
-//@[007:0010) | | └─Token(Identifier) |lol|
-//@[011:0012) | ├─SkippedTriviaSyntax
-//@[011:0012) | | └─Token(Integer) |2|
-//@[013:0014) | ├─Token(Assignment) |=|
-//@[015:0019) | └─BooleanLiteralSyntax
-//@[015:0019) | | └─Token(TrueKeyword) |true|
-//@[019:0023) ├─Token(NewLine) |\r\n\r\n|
-
-// wrong type + missing value
-//@[029:0031) ├─Token(NewLine) |\r\n|
-output foo fluffy
-//@[000:0017) ├─OutputDeclarationSyntax
-//@[000:0006) | ├─Token(Identifier) |output|
-//@[007:0010) | ├─IdentifierSyntax
-//@[007:0010) | | └─Token(Identifier) |foo|
-//@[011:0017) | ├─SimpleTypeSyntax
-//@[011:0017) | | └─Token(Identifier) |fluffy|
-//@[017:0017) | ├─SkippedTriviaSyntax
-//@[017:0017) | └─SkippedTriviaSyntax
-//@[017:0021) ├─Token(NewLine) |\r\n\r\n|
-
-// missing value
-//@[016:0018) ├─Token(NewLine) |\r\n|
-output foo string
-//@[000:0017) ├─OutputDeclarationSyntax
-//@[000:0006) | ├─Token(Identifier) |output|
-//@[007:0010) | ├─IdentifierSyntax
-//@[007:0010) | | └─Token(Identifier) |foo|
-//@[011:0017) | ├─SimpleTypeSyntax
-//@[011:0017) | | └─Token(Identifier) |string|
-//@[017:0017) | ├─SkippedTriviaSyntax
-//@[017:0017) | └─SkippedTriviaSyntax
-//@[017:0021) ├─Token(NewLine) |\r\n\r\n|
-
-// missing value
-//@[016:0018) ├─Token(NewLine) |\r\n|
-output foo string =
-//@[000:0019) ├─OutputDeclarationSyntax
-//@[000:0006) | ├─Token(Identifier) |output|
-//@[007:0010) | ├─IdentifierSyntax
-//@[007:0010) | | └─Token(Identifier) |foo|
-//@[011:0017) | ├─SimpleTypeSyntax
-//@[011:0017) | | └─Token(Identifier) |string|
-//@[018:0019) | ├─Token(Assignment) |=|
-//@[019:0019) | └─SkippedTriviaSyntax
-//@[019:0023) ├─Token(NewLine) |\r\n\r\n|
-
-// wrong string output values
-//@[029:0031) ├─Token(NewLine) |\r\n|
-output str string = true
-//@[000:0024) ├─OutputDeclarationSyntax
-//@[000:0006) | ├─Token(Identifier) |output|
-//@[007:0010) | ├─IdentifierSyntax
-//@[007:0010) | | └─Token(Identifier) |str|
-//@[011:0017) | ├─SimpleTypeSyntax
-//@[011:0017) | | └─Token(Identifier) |string|
-//@[018:0019) | ├─Token(Assignment) |=|
-//@[020:0024) | └─BooleanLiteralSyntax
-//@[020:0024) | | └─Token(TrueKeyword) |true|
-//@[024:0026) ├─Token(NewLine) |\r\n|
-output str string = false
-//@[000:0025) ├─OutputDeclarationSyntax
-//@[000:0006) | ├─Token(Identifier) |output|
-//@[007:0010) | ├─IdentifierSyntax
-//@[007:0010) | | └─Token(Identifier) |str|
-//@[011:0017) | ├─SimpleTypeSyntax
-//@[011:0017) | | └─Token(Identifier) |string|
-//@[018:0019) | ├─Token(Assignment) |=|
-//@[020:0025) | └─BooleanLiteralSyntax
-//@[020:0025) | | └─Token(FalseKeyword) |false|
-//@[025:0027) ├─Token(NewLine) |\r\n|
-output str string = [
-//@[000:0024) ├─OutputDeclarationSyntax
-//@[000:0006) | ├─Token(Identifier) |output|
-//@[007:0010) | ├─IdentifierSyntax
-//@[007:0010) | | └─Token(Identifier) |str|
-//@[011:0017) | ├─SimpleTypeSyntax
-//@[011:0017) | | └─Token(Identifier) |string|
-//@[018:0019) | ├─Token(Assignment) |=|
-//@[020:0024) | └─ArraySyntax
-//@[020:0021) | | ├─Token(LeftSquare) |[|
-//@[021:0023) | | ├─Token(NewLine) |\r\n|
-]
-//@[000:0001) | | └─Token(RightSquare) |]|
-//@[001:0003) ├─Token(NewLine) |\r\n|
-output str string = {
-//@[000:0024) ├─OutputDeclarationSyntax
-//@[000:0006) | ├─Token(Identifier) |output|
-//@[007:0010) | ├─IdentifierSyntax
-//@[007:0010) | | └─Token(Identifier) |str|
-//@[011:0017) | ├─SimpleTypeSyntax
-//@[011:0017) | | └─Token(Identifier) |string|
-//@[018:0019) | ├─Token(Assignment) |=|
-//@[020:0024) | └─ObjectSyntax
-//@[020:0021) | | ├─Token(LeftBrace) |{|
-//@[021:0023) | | ├─Token(NewLine) |\r\n|
-}
-//@[000:0001) | | └─Token(RightBrace) |}|
-//@[001:0003) ├─Token(NewLine) |\r\n|
-output str string = 52
-//@[000:0022) ├─OutputDeclarationSyntax
-//@[000:0006) | ├─Token(Identifier) |output|
-//@[007:0010) | ├─IdentifierSyntax
-//@[007:0010) | | └─Token(Identifier) |str|
-//@[011:0017) | ├─SimpleTypeSyntax
-//@[011:0017) | | └─Token(Identifier) |string|
-//@[018:0019) | ├─Token(Assignment) |=|
-//@[020:0022) | └─IntegerLiteralSyntax
-//@[020:0022) | | └─Token(Integer) |52|
-//@[022:0026) ├─Token(NewLine) |\r\n\r\n|
-
-// wrong int output values
-//@[026:0028) ├─Token(NewLine) |\r\n|
-output i int = true
-//@[000:0019) ├─OutputDeclarationSyntax
-//@[000:0006) | ├─Token(Identifier) |output|
-//@[007:0008) | ├─IdentifierSyntax
-//@[007:0008) | | └─Token(Identifier) |i|
-//@[009:0012) | ├─SimpleTypeSyntax
-//@[009:0012) | | └─Token(Identifier) |int|
-//@[013:0014) | ├─Token(Assignment) |=|
-//@[015:0019) | └─BooleanLiteralSyntax
-//@[015:0019) | | └─Token(TrueKeyword) |true|
-//@[019:0021) ├─Token(NewLine) |\r\n|
-output i int = false
-//@[000:0020) ├─OutputDeclarationSyntax
-//@[000:0006) | ├─Token(Identifier) |output|
-//@[007:0008) | ├─IdentifierSyntax
-//@[007:0008) | | └─Token(Identifier) |i|
-//@[009:0012) | ├─SimpleTypeSyntax
-//@[009:0012) | | └─Token(Identifier) |int|
-//@[013:0014) | ├─Token(Assignment) |=|
-//@[015:0020) | └─BooleanLiteralSyntax
-//@[015:0020) | | └─Token(FalseKeyword) |false|
-//@[020:0022) ├─Token(NewLine) |\r\n|
-output i int = [
-//@[000:0019) ├─OutputDeclarationSyntax
-//@[000:0006) | ├─Token(Identifier) |output|
-//@[007:0008) | ├─IdentifierSyntax
-//@[007:0008) | | └─Token(Identifier) |i|
-//@[009:0012) | ├─SimpleTypeSyntax
-//@[009:0012) | | └─Token(Identifier) |int|
-//@[013:0014) | ├─Token(Assignment) |=|
-//@[015:0019) | └─ArraySyntax
-//@[015:0016) | | ├─Token(LeftSquare) |[|
-//@[016:0018) | | ├─Token(NewLine) |\r\n|
-]
-//@[000:0001) | | └─Token(RightSquare) |]|
-//@[001:0003) ├─Token(NewLine) |\r\n|
-output i int = }
-//@[000:0016) ├─OutputDeclarationSyntax
-//@[000:0006) | ├─Token(Identifier) |output|
-//@[007:0008) | ├─IdentifierSyntax
-//@[007:0008) | | └─Token(Identifier) |i|
-//@[009:0012) | ├─SimpleTypeSyntax
-//@[009:0012) | | └─Token(Identifier) |int|
-//@[013:0014) | ├─Token(Assignment) |=|
-//@[015:0016) | └─SkippedTriviaSyntax
-//@[015:0016) | | └─Token(RightBrace) |}|
-//@[016:0018) ├─Token(NewLine) |\r\n|
-}
-//@[000:0001) ├─SkippedTriviaSyntax
-//@[000:0001) | └─Token(RightBrace) |}|
-//@[001:0003) ├─Token(NewLine) |\r\n|
-output i int = 'test'
-//@[000:0021) ├─OutputDeclarationSyntax
-//@[000:0006) | ├─Token(Identifier) |output|
-//@[007:0008) | ├─IdentifierSyntax
-//@[007:0008) | | └─Token(Identifier) |i|
-//@[009:0012) | ├─SimpleTypeSyntax
-//@[009:0012) | | └─Token(Identifier) |int|
-//@[013:0014) | ├─Token(Assignment) |=|
-//@[015:0021) | └─StringSyntax
-//@[015:0021) | | └─Token(StringComplete) |'test'|
-//@[021:0025) ├─Token(NewLine) |\r\n\r\n|
-
-// wrong bool output values
-//@[027:0029) ├─Token(NewLine) |\r\n|
-output b bool = [
-//@[000:0020) ├─OutputDeclarationSyntax
-//@[000:0006) | ├─Token(Identifier) |output|
-//@[007:0008) | ├─IdentifierSyntax
-//@[007:0008) | | └─Token(Identifier) |b|
-//@[009:0013) | ├─SimpleTypeSyntax
-//@[009:0013) | | └─Token(Identifier) |bool|
-//@[014:0015) | ├─Token(Assignment) |=|
-//@[016:0020) | └─ArraySyntax
-//@[016:0017) | | ├─Token(LeftSquare) |[|
-//@[017:0019) | | ├─Token(NewLine) |\r\n|
-]
-//@[000:0001) | | └─Token(RightSquare) |]|
-//@[001:0003) ├─Token(NewLine) |\r\n|
-output b bool = {
-//@[000:0020) ├─OutputDeclarationSyntax
-//@[000:0006) | ├─Token(Identifier) |output|
-//@[007:0008) | ├─IdentifierSyntax
-//@[007:0008) | | └─Token(Identifier) |b|
-//@[009:0013) | ├─SimpleTypeSyntax
-//@[009:0013) | | └─Token(Identifier) |bool|
-//@[014:0015) | ├─Token(Assignment) |=|
-//@[016:0020) | └─ObjectSyntax
-//@[016:0017) | | ├─Token(LeftBrace) |{|
-//@[017:0019) | | ├─Token(NewLine) |\r\n|
-}
-//@[000:0001) | | └─Token(RightBrace) |}|
-//@[001:0003) ├─Token(NewLine) |\r\n|
-output b bool = 32
-//@[000:0018) ├─OutputDeclarationSyntax
-//@[000:0006) | ├─Token(Identifier) |output|
-//@[007:0008) | ├─IdentifierSyntax
-//@[007:0008) | | └─Token(Identifier) |b|
-//@[009:0013) | ├─SimpleTypeSyntax
-//@[009:0013) | | └─Token(Identifier) |bool|
-//@[014:0015) | ├─Token(Assignment) |=|
-//@[016:0018) | └─IntegerLiteralSyntax
-//@[016:0018) | | └─Token(Integer) |32|
-//@[018:0020) ├─Token(NewLine) |\r\n|
-output b bool = 'str'
-//@[000:0021) ├─OutputDeclarationSyntax
-//@[000:0006) | ├─Token(Identifier) |output|
-//@[007:0008) | ├─IdentifierSyntax
-//@[007:0008) | | └─Token(Identifier) |b|
-//@[009:0013) | ├─SimpleTypeSyntax
-//@[009:0013) | | └─Token(Identifier) |bool|
-//@[014:0015) | ├─Token(Assignment) |=|
-//@[016:0021) | └─StringSyntax
-//@[016:0021) | | └─Token(StringComplete) |'str'|
-//@[021:0025) ├─Token(NewLine) |\r\n\r\n|
-
-// wrong array output values
-//@[028:0030) ├─Token(NewLine) |\r\n|
-output arr array = 32
-//@[000:0021) ├─OutputDeclarationSyntax
-//@[000:0006) | ├─Token(Identifier) |output|
-//@[007:0010) | ├─IdentifierSyntax
-//@[007:0010) | | └─Token(Identifier) |arr|
-//@[011:0016) | ├─SimpleTypeSyntax
-//@[011:0016) | | └─Token(Identifier) |array|
-//@[017:0018) | ├─Token(Assignment) |=|
-//@[019:0021) | └─IntegerLiteralSyntax
-//@[019:0021) | | └─Token(Integer) |32|
-//@[021:0023) ├─Token(NewLine) |\r\n|
-output arr array = true
-//@[000:0023) ├─OutputDeclarationSyntax
-//@[000:0006) | ├─Token(Identifier) |output|
-//@[007:0010) | ├─IdentifierSyntax
-//@[007:0010) | | └─Token(Identifier) |arr|
-//@[011:0016) | ├─SimpleTypeSyntax
-//@[011:0016) | | └─Token(Identifier) |array|
-//@[017:0018) | ├─Token(Assignment) |=|
-//@[019:0023) | └─BooleanLiteralSyntax
-//@[019:0023) | | └─Token(TrueKeyword) |true|
-//@[023:0025) ├─Token(NewLine) |\r\n|
-output arr array = false
-//@[000:0024) ├─OutputDeclarationSyntax
-//@[000:0006) | ├─Token(Identifier) |output|
-//@[007:0010) | ├─IdentifierSyntax
-//@[007:0010) | | └─Token(Identifier) |arr|
-//@[011:0016) | ├─SimpleTypeSyntax
-//@[011:0016) | | └─Token(Identifier) |array|
-//@[017:0018) | ├─Token(Assignment) |=|
-//@[019:0024) | └─BooleanLiteralSyntax
-//@[019:0024) | | └─Token(FalseKeyword) |false|
-//@[024:0026) ├─Token(NewLine) |\r\n|
-output arr array = {
-//@[000:0023) ├─OutputDeclarationSyntax
-//@[000:0006) | ├─Token(Identifier) |output|
-//@[007:0010) | ├─IdentifierSyntax
-//@[007:0010) | | └─Token(Identifier) |arr|
-//@[011:0016) | ├─SimpleTypeSyntax
-//@[011:0016) | | └─Token(Identifier) |array|
-//@[017:0018) | ├─Token(Assignment) |=|
-//@[019:0023) | └─ObjectSyntax
-//@[019:0020) | | ├─Token(LeftBrace) |{|
-//@[020:0022) | | ├─Token(NewLine) |\r\n|
-}
-//@[000:0001) | | └─Token(RightBrace) |}|
-//@[001:0003) ├─Token(NewLine) |\r\n|
-output arr array = 'str'
-//@[000:0024) ├─OutputDeclarationSyntax
-//@[000:0006) | ├─Token(Identifier) |output|
-//@[007:0010) | ├─IdentifierSyntax
-//@[007:0010) | | └─Token(Identifier) |arr|
-//@[011:0016) | ├─SimpleTypeSyntax
-//@[011:0016) | | └─Token(Identifier) |array|
-//@[017:0018) | ├─Token(Assignment) |=|
-//@[019:0024) | └─StringSyntax
-//@[019:0024) | | └─Token(StringComplete) |'str'|
-//@[024:0028) ├─Token(NewLine) |\r\n\r\n|
-
-// wrong object output values
-//@[029:0031) ├─Token(NewLine) |\r\n|
-output o object = 32
-//@[000:0020) ├─OutputDeclarationSyntax
-//@[000:0006) | ├─Token(Identifier) |output|
-//@[007:0008) | ├─IdentifierSyntax
-//@[007:0008) | | └─Token(Identifier) |o|
-//@[009:0015) | ├─SimpleTypeSyntax
-//@[009:0015) | | └─Token(Identifier) |object|
-//@[016:0017) | ├─Token(Assignment) |=|
-//@[018:0020) | └─IntegerLiteralSyntax
-//@[018:0020) | | └─Token(Integer) |32|
-//@[020:0022) ├─Token(NewLine) |\r\n|
-output o object = true
-//@[000:0022) ├─OutputDeclarationSyntax
-//@[000:0006) | ├─Token(Identifier) |output|
-//@[007:0008) | ├─IdentifierSyntax
-//@[007:0008) | | └─Token(Identifier) |o|
-//@[009:0015) | ├─SimpleTypeSyntax
-//@[009:0015) | | └─Token(Identifier) |object|
-//@[016:0017) | ├─Token(Assignment) |=|
-//@[018:0022) | └─BooleanLiteralSyntax
-//@[018:0022) | | └─Token(TrueKeyword) |true|
-//@[022:0024) ├─Token(NewLine) |\r\n|
-output o object = false
-//@[000:0023) ├─OutputDeclarationSyntax
-//@[000:0006) | ├─Token(Identifier) |output|
-//@[007:0008) | ├─IdentifierSyntax
-//@[007:0008) | | └─Token(Identifier) |o|
-//@[009:0015) | ├─SimpleTypeSyntax
-//@[009:0015) | | └─Token(Identifier) |object|
-//@[016:0017) | ├─Token(Assignment) |=|
-//@[018:0023) | └─BooleanLiteralSyntax
-//@[018:0023) | | └─Token(FalseKeyword) |false|
-//@[023:0025) ├─Token(NewLine) |\r\n|
-output o object = [
-//@[000:0022) ├─OutputDeclarationSyntax
-//@[000:0006) | ├─Token(Identifier) |output|
-//@[007:0008) | ├─IdentifierSyntax
-//@[007:0008) | | └─Token(Identifier) |o|
-//@[009:0015) | ├─SimpleTypeSyntax
-//@[009:0015) | | └─Token(Identifier) |object|
-//@[016:0017) | ├─Token(Assignment) |=|
-//@[018:0022) | └─ArraySyntax
-//@[018:0019) | | ├─Token(LeftSquare) |[|
-//@[019:0021) | | ├─Token(NewLine) |\r\n|
-]
-//@[000:0001) | | └─Token(RightSquare) |]|
-//@[001:0003) ├─Token(NewLine) |\r\n|
-output o object = 'str'
-//@[000:0023) ├─OutputDeclarationSyntax
-//@[000:0006) | ├─Token(Identifier) |output|
-//@[007:0008) | ├─IdentifierSyntax
-//@[007:0008) | | └─Token(Identifier) |o|
-//@[009:0015) | ├─SimpleTypeSyntax
-//@[009:0015) | | └─Token(Identifier) |object|
-//@[016:0017) | ├─Token(Assignment) |=|
-//@[018:0023) | └─StringSyntax
-//@[018:0023) | | └─Token(StringComplete) |'str'|
-//@[023:0027) ├─Token(NewLine) |\r\n\r\n|
-
-// a few expression cases
-//@[025:0027) ├─Token(NewLine) |\r\n|
-output exp string = 2 + 3
-//@[000:0025) ├─OutputDeclarationSyntax
-//@[000:0006) | ├─Token(Identifier) |output|
-//@[007:0010) | ├─IdentifierSyntax
-//@[007:0010) | | └─Token(Identifier) |exp|
-//@[011:0017) | ├─SimpleTypeSyntax
-//@[011:0017) | | └─Token(Identifier) |string|
-//@[018:0019) | ├─Token(Assignment) |=|
-//@[020:0025) | └─BinaryOperationSyntax
-//@[020:0021) | | ├─IntegerLiteralSyntax
-//@[020:0021) | | | └─Token(Integer) |2|
-//@[022:0023) | | ├─Token(Plus) |+|
-//@[024:0025) | | └─IntegerLiteralSyntax
-//@[024:0025) | | | └─Token(Integer) |3|
-//@[025:0027) ├─Token(NewLine) |\r\n|
-output union string = true ? 's' : 1
-//@[000:0036) ├─OutputDeclarationSyntax
-//@[000:0006) | ├─Token(Identifier) |output|
-//@[007:0012) | ├─IdentifierSyntax
-//@[007:0012) | | └─Token(Identifier) |union|
-//@[013:0019) | ├─SimpleTypeSyntax
-//@[013:0019) | | └─Token(Identifier) |string|
-//@[020:0021) | ├─Token(Assignment) |=|
-//@[022:0036) | └─TernaryOperationSyntax
-//@[022:0026) | | ├─BooleanLiteralSyntax
-//@[022:0026) | | | └─Token(TrueKeyword) |true|
-//@[027:0028) | | ├─Token(Question) |?|
-//@[029:0032) | | ├─StringSyntax
-//@[029:0032) | | | └─Token(StringComplete) |'s'|
-//@[033:0034) | | ├─Token(Colon) |:|
-//@[035:0036) | | └─IntegerLiteralSyntax
-//@[035:0036) | | | └─Token(Integer) |1|
-//@[036:0038) ├─Token(NewLine) |\r\n|
-output bad int = true && !4
-//@[000:0027) ├─OutputDeclarationSyntax
-//@[000:0006) | ├─Token(Identifier) |output|
-//@[007:0010) | ├─IdentifierSyntax
-//@[007:0010) | | └─Token(Identifier) |bad|
-//@[011:0014) | ├─SimpleTypeSyntax
-//@[011:0014) | | └─Token(Identifier) |int|
-//@[015:0016) | ├─Token(Assignment) |=|
-//@[017:0027) | └─BinaryOperationSyntax
-//@[017:0021) | | ├─BooleanLiteralSyntax
-//@[017:0021) | | | └─Token(TrueKeyword) |true|
-//@[022:0024) | | ├─Token(LogicalAnd) |&&|
-//@[025:0027) | | └─UnaryOperationSyntax
-//@[025:0026) | | | ├─Token(Exclamation) |!|
-//@[026:0027) | | | └─IntegerLiteralSyntax
-//@[026:0027) | | | | └─Token(Integer) |4|
-//@[027:0029) ├─Token(NewLine) |\r\n|
-output deeper bool = true ? -true : (14 && 's') + 10
-//@[000:0052) ├─OutputDeclarationSyntax
-//@[000:0006) | ├─Token(Identifier) |output|
-//@[007:0013) | ├─IdentifierSyntax
-//@[007:0013) | | └─Token(Identifier) |deeper|
-//@[014:0018) | ├─SimpleTypeSyntax
-//@[014:0018) | | └─Token(Identifier) |bool|
-//@[019:0020) | ├─Token(Assignment) |=|
-//@[021:0052) | └─TernaryOperationSyntax
-//@[021:0025) | | ├─BooleanLiteralSyntax
-//@[021:0025) | | | └─Token(TrueKeyword) |true|
-//@[026:0027) | | ├─Token(Question) |?|
-//@[028:0033) | | ├─UnaryOperationSyntax
-//@[028:0029) | | | ├─Token(Minus) |-|
-//@[029:0033) | | | └─BooleanLiteralSyntax
-//@[029:0033) | | | | └─Token(TrueKeyword) |true|
-//@[034:0035) | | ├─Token(Colon) |:|
-//@[036:0052) | | └─BinaryOperationSyntax
-//@[036:0047) | | | ├─ParenthesizedExpressionSyntax
-//@[036:0037) | | | | ├─Token(LeftParen) |(|
-//@[037:0046) | | | | ├─BinaryOperationSyntax
-//@[037:0039) | | | | | ├─IntegerLiteralSyntax
-//@[037:0039) | | | | | | └─Token(Integer) |14|
-//@[040:0042) | | | | | ├─Token(LogicalAnd) |&&|
-//@[043:0046) | | | | | └─StringSyntax
-//@[043:0046) | | | | | | └─Token(StringComplete) |'s'|
-//@[046:0047) | | | | └─Token(RightParen) |)|
-//@[048:0049) | | | ├─Token(Plus) |+|
-//@[050:0052) | | | └─IntegerLiteralSyntax
-//@[050:0052) | | | | └─Token(Integer) |10|
-//@[052:0056) ├─Token(NewLine) |\r\n\r\n|
-
-output myOutput string = 'hello'
-//@[000:0032) ├─OutputDeclarationSyntax
-//@[000:0006) | ├─Token(Identifier) |output|
-//@[007:0015) | ├─IdentifierSyntax
-//@[007:0015) | | └─Token(Identifier) |myOutput|
-//@[016:0022) | ├─SimpleTypeSyntax
-//@[016:0022) | | └─Token(Identifier) |string|
-//@[023:0024) | ├─Token(Assignment) |=|
-//@[025:0032) | └─StringSyntax
-//@[025:0032) | | └─Token(StringComplete) |'hello'|
-//@[032:0034) ├─Token(NewLine) |\r\n|
-var attemptToReferenceAnOutput = myOutput
-//@[000:0041) ├─VariableDeclarationSyntax
-//@[000:0003) | ├─Token(Identifier) |var|
-//@[004:0030) | ├─IdentifierSyntax
-//@[004:0030) | | └─Token(Identifier) |attemptToReferenceAnOutput|
-//@[031:0032) | ├─Token(Assignment) |=|
-//@[033:0041) | └─VariableAccessSyntax
-//@[033:0041) | | └─IdentifierSyntax
-//@[033:0041) | | | └─Token(Identifier) |myOutput|
-//@[041:0045) ├─Token(NewLine) |\r\n\r\n|
-
-@sys.maxValue(20)
-//@[000:0073) ├─OutputDeclarationSyntax
-//@[000:0017) | ├─DecoratorSyntax
-//@[000:0001) | | ├─Token(At) |@|
-//@[001:0017) | | └─InstanceFunctionCallSyntax
-//@[001:0004) | | | ├─VariableAccessSyntax
-//@[001:0004) | | | | └─IdentifierSyntax
-//@[001:0004) | | | | | └─Token(Identifier) |sys|
-//@[004:0005) | | | ├─Token(Dot) |.|
-//@[005:0013) | | | ├─IdentifierSyntax
-//@[005:0013) | | | | └─Token(Identifier) |maxValue|
-//@[013:0014) | | | ├─Token(LeftParen) |(|
-//@[014:0016) | | | ├─FunctionArgumentSyntax
-//@[014:0016) | | | | └─IntegerLiteralSyntax
-//@[014:0016) | | | | | └─Token(Integer) |20|
-//@[016:0017) | | | └─Token(RightParen) |)|
-//@[017:0019) | ├─Token(NewLine) |\r\n|
-@minValue(10)
-//@[000:0013) | ├─DecoratorSyntax
-//@[000:0001) | | ├─Token(At) |@|
-//@[001:0013) | | └─FunctionCallSyntax
-//@[001:0009) | | | ├─IdentifierSyntax
-//@[001:0009) | | | | └─Token(Identifier) |minValue|
-//@[009:0010) | | | ├─Token(LeftParen) |(|
-//@[010:0012) | | | ├─FunctionArgumentSyntax
-//@[010:0012) | | | | └─IntegerLiteralSyntax
-//@[010:0012) | | | | | └─Token(Integer) |10|
-//@[012:0013) | | | └─Token(RightParen) |)|
-//@[013:0015) | ├─Token(NewLine) |\r\n|
-output notAttachableDecorators int = 32
-//@[000:0006) | ├─Token(Identifier) |output|
-//@[007:0030) | ├─IdentifierSyntax
-//@[007:0030) | | └─Token(Identifier) |notAttachableDecorators|
-//@[031:0034) | ├─SimpleTypeSyntax
-//@[031:0034) | | └─Token(Identifier) |int|
-//@[035:0036) | ├─Token(Assignment) |=|
-//@[037:0039) | └─IntegerLiteralSyntax
-//@[037:0039) | | └─Token(Integer) |32|
-//@[039:0043) ├─Token(NewLine) |\r\n\r\n|
-
-// nested loops inside output loops are not supported
-//@[053:0055) ├─Token(NewLine) |\r\n|
-output noNestedLoops array = [for thing in things: {
-//@[000:0110) ├─OutputDeclarationSyntax
-//@[000:0006) | ├─Token(Identifier) |output|
-//@[007:0020) | ├─IdentifierSyntax
-//@[007:0020) | | └─Token(Identifier) |noNestedLoops|
-//@[021:0026) | ├─SimpleTypeSyntax
-//@[021:0026) | | └─Token(Identifier) |array|
-//@[027:0028) | ├─Token(Assignment) |=|
-//@[029:0110) | └─ForSyntax
-//@[029:0030) | | ├─Token(LeftSquare) |[|
-//@[030:0033) | | ├─Token(Identifier) |for|
-//@[034:0039) | | ├─LocalVariableSyntax
-//@[034:0039) | | | └─IdentifierSyntax
-//@[034:0039) | | | | └─Token(Identifier) |thing|
-//@[040:0042) | | ├─Token(Identifier) |in|
-//@[043:0049) | | ├─VariableAccessSyntax
-//@[043:0049) | | | └─IdentifierSyntax
-//@[043:0049) | | | | └─Token(Identifier) |things|
-//@[049:0050) | | ├─Token(Colon) |:|
-//@[051:0109) | | ├─ObjectSyntax
-//@[051:0052) | | | ├─Token(LeftBrace) |{|
-//@[052:0054) | | | ├─Token(NewLine) |\r\n|
-  something: [
-//@[002:0052) | | | ├─ObjectPropertySyntax
-//@[002:0011) | | | | ├─IdentifierSyntax
-//@[002:0011) | | | | | └─Token(Identifier) |something|
-//@[011:0012) | | | | ├─Token(Colon) |:|
-//@[013:0052) | | | | └─ArraySyntax
-//@[013:0014) | | | | | ├─Token(LeftSquare) |[|
-//@[014:0016) | | | | | ├─Token(NewLine) |\r\n|
-    [for thing in things: true]
-//@[004:0031) | | | | | ├─ArrayItemSyntax
-//@[004:0031) | | | | | | └─ForSyntax
-//@[004:0005) | | | | | | | ├─Token(LeftSquare) |[|
-//@[005:0008) | | | | | | | ├─Token(Identifier) |for|
-//@[009:0014) | | | | | | | ├─LocalVariableSyntax
-//@[009:0014) | | | | | | | | └─IdentifierSyntax
-//@[009:0014) | | | | | | | | | └─Token(Identifier) |thing|
-//@[015:0017) | | | | | | | ├─Token(Identifier) |in|
-//@[018:0024) | | | | | | | ├─VariableAccessSyntax
-//@[018:0024) | | | | | | | | └─IdentifierSyntax
-//@[018:0024) | | | | | | | | | └─Token(Identifier) |things|
-//@[024:0025) | | | | | | | ├─Token(Colon) |:|
-//@[026:0030) | | | | | | | ├─BooleanLiteralSyntax
-//@[026:0030) | | | | | | | | └─Token(TrueKeyword) |true|
-//@[030:0031) | | | | | | | └─Token(RightSquare) |]|
-//@[031:0033) | | | | | ├─Token(NewLine) |\r\n|
-  ]
-//@[002:0003) | | | | | └─Token(RightSquare) |]|
-//@[003:0005) | | | ├─Token(NewLine) |\r\n|
-}]
-//@[000:0001) | | | └─Token(RightBrace) |}|
-//@[001:0002) | | └─Token(RightSquare) |]|
-//@[002:0006) ├─Token(NewLine) |\r\n\r\n|
-
-// loops in inner properties inside outputs are not supported
-//@[061:0063) ├─Token(NewLine) |\r\n|
-output noInnerLoopsInOutputs object = {
-//@[000:0074) ├─OutputDeclarationSyntax
-//@[000:0006) | ├─Token(Identifier) |output|
-//@[007:0028) | ├─IdentifierSyntax
-//@[007:0028) | | └─Token(Identifier) |noInnerLoopsInOutputs|
-//@[029:0035) | ├─SimpleTypeSyntax
-//@[029:0035) | | └─Token(Identifier) |object|
-//@[036:0037) | ├─Token(Assignment) |=|
-//@[038:0074) | └─ObjectSyntax
-//@[038:0039) | | ├─Token(LeftBrace) |{|
-//@[039:0041) | | ├─Token(NewLine) |\r\n|
-  a: [for i in range(0,10): i]
-<<<<<<< HEAD
-//@[2:30)   ObjectPropertySyntax
-//@[2:3)    IdentifierSyntax
-//@[2:3)     Identifier |a|
-//@[3:4)    Colon |:|
-//@[5:30)    ForSyntax
-//@[5:6)     LeftSquare |[|
-//@[6:9)     Identifier |for|
-//@[10:11)     LocalVariableSyntax
-//@[10:11)      IdentifierSyntax
-//@[10:11)       Identifier |i|
-//@[12:14)     Identifier |in|
-//@[15:26)     FunctionCallSyntax
-//@[15:20)      IdentifierSyntax
-//@[15:20)       Identifier |range|
-//@[20:21)      LeftParen |(|
-//@[21:22)      FunctionArgumentSyntax
-//@[21:22)       IntegerLiteralSyntax
-//@[21:22)        Integer |0|
-//@[22:23)      Comma |,|
-//@[23:25)      FunctionArgumentSyntax
-//@[23:25)       IntegerLiteralSyntax
-//@[23:25)        Integer |10|
-//@[25:26)      RightParen |)|
-//@[26:27)     Colon |:|
-//@[28:29)     VariableAccessSyntax
-//@[28:29)      IdentifierSyntax
-//@[28:29)       Identifier |i|
-//@[29:30)     RightSquare |]|
-//@[30:32)   NewLine |\r\n|
-=======
-//@[002:0030) | | ├─ObjectPropertySyntax
-//@[002:0003) | | | ├─IdentifierSyntax
-//@[002:0003) | | | | └─Token(Identifier) |a|
-//@[003:0004) | | | ├─Token(Colon) |:|
-//@[005:0030) | | | └─ForSyntax
-//@[005:0006) | | | | ├─Token(LeftSquare) |[|
-//@[006:0009) | | | | ├─Token(Identifier) |for|
-//@[010:0011) | | | | ├─LocalVariableSyntax
-//@[010:0011) | | | | | └─IdentifierSyntax
-//@[010:0011) | | | | | | └─Token(Identifier) |i|
-//@[012:0014) | | | | ├─Token(Identifier) |in|
-//@[015:0026) | | | | ├─FunctionCallSyntax
-//@[015:0020) | | | | | ├─IdentifierSyntax
-//@[015:0020) | | | | | | └─Token(Identifier) |range|
-//@[020:0021) | | | | | ├─Token(LeftParen) |(|
-//@[021:0023) | | | | | ├─FunctionArgumentSyntax
-//@[021:0022) | | | | | | ├─IntegerLiteralSyntax
-//@[021:0022) | | | | | | | └─Token(Integer) |0|
-//@[022:0023) | | | | | | └─Token(Comma) |,|
-//@[023:0025) | | | | | ├─FunctionArgumentSyntax
-//@[023:0025) | | | | | | └─IntegerLiteralSyntax
-//@[023:0025) | | | | | | | └─Token(Integer) |10|
-//@[025:0026) | | | | | └─Token(RightParen) |)|
-//@[026:0027) | | | | ├─Token(Colon) |:|
-//@[028:0029) | | | | ├─VariableAccessSyntax
-//@[028:0029) | | | | | └─IdentifierSyntax
-//@[028:0029) | | | | | | └─Token(Identifier) |i|
-//@[029:0030) | | | | └─Token(RightSquare) |]|
-//@[030:0032) | | ├─Token(NewLine) |\r\n|
->>>>>>> d4571cb4
-}
-//@[000:0001) | | └─Token(RightBrace) |}|
-//@[001:0003) ├─Token(NewLine) |\r\n|
-output noInnerLoopsInOutputs2 object = {
-//@[000:0116) ├─OutputDeclarationSyntax
-//@[000:0006) | ├─Token(Identifier) |output|
-//@[007:0029) | ├─IdentifierSyntax
-//@[007:0029) | | └─Token(Identifier) |noInnerLoopsInOutputs2|
-//@[030:0036) | ├─SimpleTypeSyntax
-//@[030:0036) | | └─Token(Identifier) |object|
-//@[037:0038) | ├─Token(Assignment) |=|
-//@[039:0116) | └─ObjectSyntax
-//@[039:0040) | | ├─Token(LeftBrace) |{|
-//@[040:0042) | | ├─Token(NewLine) |\r\n|
-  a: [for i in range(0,10): {
-<<<<<<< HEAD
-//@[2:71)   ObjectPropertySyntax
-//@[2:3)    IdentifierSyntax
-//@[2:3)     Identifier |a|
-//@[3:4)    Colon |:|
-//@[5:71)    ForSyntax
-//@[5:6)     LeftSquare |[|
-//@[6:9)     Identifier |for|
-//@[10:11)     LocalVariableSyntax
-//@[10:11)      IdentifierSyntax
-//@[10:11)       Identifier |i|
-//@[12:14)     Identifier |in|
-//@[15:26)     FunctionCallSyntax
-//@[15:20)      IdentifierSyntax
-//@[15:20)       Identifier |range|
-//@[20:21)      LeftParen |(|
-//@[21:22)      FunctionArgumentSyntax
-//@[21:22)       IntegerLiteralSyntax
-//@[21:22)        Integer |0|
-//@[22:23)      Comma |,|
-//@[23:25)      FunctionArgumentSyntax
-//@[23:25)       IntegerLiteralSyntax
-//@[23:25)        Integer |10|
-//@[25:26)      RightParen |)|
-//@[26:27)     Colon |:|
-//@[28:70)     ObjectSyntax
-//@[28:29)      LeftBrace |{|
-//@[29:31)      NewLine |\r\n|
-    b: [for j in range(0,10): i+j]
-//@[4:34)      ObjectPropertySyntax
-//@[4:5)       IdentifierSyntax
-//@[4:5)        Identifier |b|
-//@[5:6)       Colon |:|
-//@[7:34)       ForSyntax
-//@[7:8)        LeftSquare |[|
-//@[8:11)        Identifier |for|
-//@[12:13)        LocalVariableSyntax
-//@[12:13)         IdentifierSyntax
-//@[12:13)          Identifier |j|
-//@[14:16)        Identifier |in|
-//@[17:28)        FunctionCallSyntax
-//@[17:22)         IdentifierSyntax
-//@[17:22)          Identifier |range|
-//@[22:23)         LeftParen |(|
-//@[23:24)         FunctionArgumentSyntax
-//@[23:24)          IntegerLiteralSyntax
-//@[23:24)           Integer |0|
-//@[24:25)         Comma |,|
-//@[25:27)         FunctionArgumentSyntax
-//@[25:27)          IntegerLiteralSyntax
-//@[25:27)           Integer |10|
-//@[27:28)         RightParen |)|
-//@[28:29)        Colon |:|
-//@[30:33)        BinaryOperationSyntax
-//@[30:31)         VariableAccessSyntax
-//@[30:31)          IdentifierSyntax
-//@[30:31)           Identifier |i|
-//@[31:32)         Plus |+|
-//@[32:33)         VariableAccessSyntax
-//@[32:33)          IdentifierSyntax
-//@[32:33)           Identifier |j|
-//@[33:34)        RightSquare |]|
-//@[34:36)      NewLine |\r\n|
-=======
-//@[002:0071) | | ├─ObjectPropertySyntax
-//@[002:0003) | | | ├─IdentifierSyntax
-//@[002:0003) | | | | └─Token(Identifier) |a|
-//@[003:0004) | | | ├─Token(Colon) |:|
-//@[005:0071) | | | └─ForSyntax
-//@[005:0006) | | | | ├─Token(LeftSquare) |[|
-//@[006:0009) | | | | ├─Token(Identifier) |for|
-//@[010:0011) | | | | ├─LocalVariableSyntax
-//@[010:0011) | | | | | └─IdentifierSyntax
-//@[010:0011) | | | | | | └─Token(Identifier) |i|
-//@[012:0014) | | | | ├─Token(Identifier) |in|
-//@[015:0026) | | | | ├─FunctionCallSyntax
-//@[015:0020) | | | | | ├─IdentifierSyntax
-//@[015:0020) | | | | | | └─Token(Identifier) |range|
-//@[020:0021) | | | | | ├─Token(LeftParen) |(|
-//@[021:0023) | | | | | ├─FunctionArgumentSyntax
-//@[021:0022) | | | | | | ├─IntegerLiteralSyntax
-//@[021:0022) | | | | | | | └─Token(Integer) |0|
-//@[022:0023) | | | | | | └─Token(Comma) |,|
-//@[023:0025) | | | | | ├─FunctionArgumentSyntax
-//@[023:0025) | | | | | | └─IntegerLiteralSyntax
-//@[023:0025) | | | | | | | └─Token(Integer) |10|
-//@[025:0026) | | | | | └─Token(RightParen) |)|
-//@[026:0027) | | | | ├─Token(Colon) |:|
-//@[028:0070) | | | | ├─ObjectSyntax
-//@[028:0029) | | | | | ├─Token(LeftBrace) |{|
-//@[029:0031) | | | | | ├─Token(NewLine) |\r\n|
-    b: [for j in range(0,10): i+j]
-//@[004:0034) | | | | | ├─ObjectPropertySyntax
-//@[004:0005) | | | | | | ├─IdentifierSyntax
-//@[004:0005) | | | | | | | └─Token(Identifier) |b|
-//@[005:0006) | | | | | | ├─Token(Colon) |:|
-//@[007:0034) | | | | | | └─ForSyntax
-//@[007:0008) | | | | | | | ├─Token(LeftSquare) |[|
-//@[008:0011) | | | | | | | ├─Token(Identifier) |for|
-//@[012:0013) | | | | | | | ├─LocalVariableSyntax
-//@[012:0013) | | | | | | | | └─IdentifierSyntax
-//@[012:0013) | | | | | | | | | └─Token(Identifier) |j|
-//@[014:0016) | | | | | | | ├─Token(Identifier) |in|
-//@[017:0028) | | | | | | | ├─FunctionCallSyntax
-//@[017:0022) | | | | | | | | ├─IdentifierSyntax
-//@[017:0022) | | | | | | | | | └─Token(Identifier) |range|
-//@[022:0023) | | | | | | | | ├─Token(LeftParen) |(|
-//@[023:0025) | | | | | | | | ├─FunctionArgumentSyntax
-//@[023:0024) | | | | | | | | | ├─IntegerLiteralSyntax
-//@[023:0024) | | | | | | | | | | └─Token(Integer) |0|
-//@[024:0025) | | | | | | | | | └─Token(Comma) |,|
-//@[025:0027) | | | | | | | | ├─FunctionArgumentSyntax
-//@[025:0027) | | | | | | | | | └─IntegerLiteralSyntax
-//@[025:0027) | | | | | | | | | | └─Token(Integer) |10|
-//@[027:0028) | | | | | | | | └─Token(RightParen) |)|
-//@[028:0029) | | | | | | | ├─Token(Colon) |:|
-//@[030:0033) | | | | | | | ├─BinaryOperationSyntax
-//@[030:0031) | | | | | | | | ├─VariableAccessSyntax
-//@[030:0031) | | | | | | | | | └─IdentifierSyntax
-//@[030:0031) | | | | | | | | | | └─Token(Identifier) |i|
-//@[031:0032) | | | | | | | | ├─Token(Plus) |+|
-//@[032:0033) | | | | | | | | └─VariableAccessSyntax
-//@[032:0033) | | | | | | | | | └─IdentifierSyntax
-//@[032:0033) | | | | | | | | | | └─Token(Identifier) |j|
-//@[033:0034) | | | | | | | └─Token(RightSquare) |]|
-//@[034:0036) | | | | | ├─Token(NewLine) |\r\n|
->>>>>>> d4571cb4
-  }]
-//@[002:0003) | | | | | └─Token(RightBrace) |}|
-//@[003:0004) | | | | └─Token(RightSquare) |]|
-//@[004:0006) | | ├─Token(NewLine) |\r\n|
-}
-//@[000:0001) | | └─Token(RightBrace) |}|
-//@[001:0005) ├─Token(NewLine) |\r\n\r\n|
-
-//KeyVault Secret Reference
-//@[027:0029) ├─Token(NewLine) |\r\n|
-resource kv 'Microsoft.KeyVault/vaults@2019-09-01' existing = {
-//@[000:0090) ├─ResourceDeclarationSyntax
-//@[000:0008) | ├─Token(Identifier) |resource|
-//@[009:0011) | ├─IdentifierSyntax
-//@[009:0011) | | └─Token(Identifier) |kv|
-//@[012:0050) | ├─StringSyntax
-//@[012:0050) | | └─Token(StringComplete) |'Microsoft.KeyVault/vaults@2019-09-01'|
-//@[051:0059) | ├─Token(Identifier) |existing|
-//@[060:0061) | ├─Token(Assignment) |=|
-//@[062:0090) | └─ObjectSyntax
-//@[062:0063) | | ├─Token(LeftBrace) |{|
-//@[063:0065) | | ├─Token(NewLine) |\r\n|
-  name: 'testkeyvault'
-//@[002:0022) | | ├─ObjectPropertySyntax
-//@[002:0006) | | | ├─IdentifierSyntax
-//@[002:0006) | | | | └─Token(Identifier) |name|
-//@[006:0007) | | | ├─Token(Colon) |:|
-//@[008:0022) | | | └─StringSyntax
-//@[008:0022) | | | | └─Token(StringComplete) |'testkeyvault'|
-//@[022:0024) | | ├─Token(NewLine) |\r\n|
-}
-//@[000:0001) | | └─Token(RightBrace) |}|
-//@[001:0005) ├─Token(NewLine) |\r\n\r\n|
-
-output keyVaultSecretOutput string = kv.getSecret('mySecret')
-//@[000:0061) ├─OutputDeclarationSyntax
-//@[000:0006) | ├─Token(Identifier) |output|
-//@[007:0027) | ├─IdentifierSyntax
-//@[007:0027) | | └─Token(Identifier) |keyVaultSecretOutput|
-//@[028:0034) | ├─SimpleTypeSyntax
-//@[028:0034) | | └─Token(Identifier) |string|
-//@[035:0036) | ├─Token(Assignment) |=|
-//@[037:0061) | └─InstanceFunctionCallSyntax
-//@[037:0039) | | ├─VariableAccessSyntax
-//@[037:0039) | | | └─IdentifierSyntax
-//@[037:0039) | | | | └─Token(Identifier) |kv|
-//@[039:0040) | | ├─Token(Dot) |.|
-//@[040:0049) | | ├─IdentifierSyntax
-//@[040:0049) | | | └─Token(Identifier) |getSecret|
-//@[049:0050) | | ├─Token(LeftParen) |(|
-//@[050:0060) | | ├─FunctionArgumentSyntax
-//@[050:0060) | | | └─StringSyntax
-//@[050:0060) | | | | └─Token(StringComplete) |'mySecret'|
-//@[060:0061) | | └─Token(RightParen) |)|
-//@[061:0063) ├─Token(NewLine) |\r\n|
-output keyVaultSecretInterpolatedOutput string = '${kv.getSecret('mySecret')}'
-//@[000:0078) ├─OutputDeclarationSyntax
-//@[000:0006) | ├─Token(Identifier) |output|
-//@[007:0039) | ├─IdentifierSyntax
-//@[007:0039) | | └─Token(Identifier) |keyVaultSecretInterpolatedOutput|
-//@[040:0046) | ├─SimpleTypeSyntax
-//@[040:0046) | | └─Token(Identifier) |string|
-//@[047:0048) | ├─Token(Assignment) |=|
-//@[049:0078) | └─StringSyntax
-//@[049:0052) | | ├─Token(StringLeftPiece) |'${|
-//@[052:0076) | | ├─InstanceFunctionCallSyntax
-//@[052:0054) | | | ├─VariableAccessSyntax
-//@[052:0054) | | | | └─IdentifierSyntax
-//@[052:0054) | | | | | └─Token(Identifier) |kv|
-//@[054:0055) | | | ├─Token(Dot) |.|
-//@[055:0064) | | | ├─IdentifierSyntax
-//@[055:0064) | | | | └─Token(Identifier) |getSecret|
-//@[064:0065) | | | ├─Token(LeftParen) |(|
-//@[065:0075) | | | ├─FunctionArgumentSyntax
-//@[065:0075) | | | | └─StringSyntax
-//@[065:0075) | | | | | └─Token(StringComplete) |'mySecret'|
-//@[075:0076) | | | └─Token(RightParen) |)|
-//@[076:0078) | | └─Token(StringRightPiece) |}'|
-//@[078:0080) ├─Token(NewLine) |\r\n|
-output keyVaultSecretObjectOutput object = {
-//@[000:0083) ├─OutputDeclarationSyntax
-//@[000:0006) | ├─Token(Identifier) |output|
-//@[007:0033) | ├─IdentifierSyntax
-//@[007:0033) | | └─Token(Identifier) |keyVaultSecretObjectOutput|
-//@[034:0040) | ├─SimpleTypeSyntax
-//@[034:0040) | | └─Token(Identifier) |object|
-//@[041:0042) | ├─Token(Assignment) |=|
-//@[043:0083) | └─ObjectSyntax
-//@[043:0044) | | ├─Token(LeftBrace) |{|
-//@[044:0046) | | ├─Token(NewLine) |\r\n|
-  secret: kv.getSecret('mySecret')
-//@[002:0034) | | ├─ObjectPropertySyntax
-//@[002:0008) | | | ├─IdentifierSyntax
-//@[002:0008) | | | | └─Token(Identifier) |secret|
-//@[008:0009) | | | ├─Token(Colon) |:|
-//@[010:0034) | | | └─InstanceFunctionCallSyntax
-//@[010:0012) | | | | ├─VariableAccessSyntax
-//@[010:0012) | | | | | └─IdentifierSyntax
-//@[010:0012) | | | | | | └─Token(Identifier) |kv|
-//@[012:0013) | | | | ├─Token(Dot) |.|
-//@[013:0022) | | | | ├─IdentifierSyntax
-//@[013:0022) | | | | | └─Token(Identifier) |getSecret|
-//@[022:0023) | | | | ├─Token(LeftParen) |(|
-//@[023:0033) | | | | ├─FunctionArgumentSyntax
-//@[023:0033) | | | | | └─StringSyntax
-//@[023:0033) | | | | | | └─Token(StringComplete) |'mySecret'|
-//@[033:0034) | | | | └─Token(RightParen) |)|
-//@[034:0036) | | ├─Token(NewLine) |\r\n|
-}
-//@[000:0001) | | └─Token(RightBrace) |}|
-//@[001:0003) ├─Token(NewLine) |\r\n|
-output keyVaultSecretArrayOutput array = [
-//@[000:0073) ├─OutputDeclarationSyntax
-//@[000:0006) | ├─Token(Identifier) |output|
-//@[007:0032) | ├─IdentifierSyntax
-//@[007:0032) | | └─Token(Identifier) |keyVaultSecretArrayOutput|
-//@[033:0038) | ├─SimpleTypeSyntax
-//@[033:0038) | | └─Token(Identifier) |array|
-//@[039:0040) | ├─Token(Assignment) |=|
-//@[041:0073) | └─ArraySyntax
-//@[041:0042) | | ├─Token(LeftSquare) |[|
-//@[042:0044) | | ├─Token(NewLine) |\r\n|
-  kv.getSecret('mySecret')
-//@[002:0026) | | ├─ArrayItemSyntax
-//@[002:0026) | | | └─InstanceFunctionCallSyntax
-//@[002:0004) | | | | ├─VariableAccessSyntax
-//@[002:0004) | | | | | └─IdentifierSyntax
-//@[002:0004) | | | | | | └─Token(Identifier) |kv|
-//@[004:0005) | | | | ├─Token(Dot) |.|
-//@[005:0014) | | | | ├─IdentifierSyntax
-//@[005:0014) | | | | | └─Token(Identifier) |getSecret|
-//@[014:0015) | | | | ├─Token(LeftParen) |(|
-//@[015:0025) | | | | ├─FunctionArgumentSyntax
-//@[015:0025) | | | | | └─StringSyntax
-//@[015:0025) | | | | | | └─Token(StringComplete) |'mySecret'|
-//@[025:0026) | | | | └─Token(RightParen) |)|
-//@[026:0028) | | ├─Token(NewLine) |\r\n|
-]
-//@[000:0001) | | └─Token(RightSquare) |]|
-//@[001:0003) ├─Token(NewLine) |\r\n|
-output keyVaultSecretArrayInterpolatedOutput array = [
-//@[000:0090) ├─OutputDeclarationSyntax
-//@[000:0006) | ├─Token(Identifier) |output|
-//@[007:0044) | ├─IdentifierSyntax
-//@[007:0044) | | └─Token(Identifier) |keyVaultSecretArrayInterpolatedOutput|
-//@[045:0050) | ├─SimpleTypeSyntax
-//@[045:0050) | | └─Token(Identifier) |array|
-//@[051:0052) | ├─Token(Assignment) |=|
-//@[053:0090) | └─ArraySyntax
-//@[053:0054) | | ├─Token(LeftSquare) |[|
-//@[054:0056) | | ├─Token(NewLine) |\r\n|
-  '${kv.getSecret('mySecret')}'
-//@[002:0031) | | ├─ArrayItemSyntax
-//@[002:0031) | | | └─StringSyntax
-//@[002:0005) | | | | ├─Token(StringLeftPiece) |'${|
-//@[005:0029) | | | | ├─InstanceFunctionCallSyntax
-//@[005:0007) | | | | | ├─VariableAccessSyntax
-//@[005:0007) | | | | | | └─IdentifierSyntax
-//@[005:0007) | | | | | | | └─Token(Identifier) |kv|
-//@[007:0008) | | | | | ├─Token(Dot) |.|
-//@[008:0017) | | | | | ├─IdentifierSyntax
-//@[008:0017) | | | | | | └─Token(Identifier) |getSecret|
-//@[017:0018) | | | | | ├─Token(LeftParen) |(|
-//@[018:0028) | | | | | ├─FunctionArgumentSyntax
-//@[018:0028) | | | | | | └─StringSyntax
-//@[018:0028) | | | | | | | └─Token(StringComplete) |'mySecret'|
-//@[028:0029) | | | | | └─Token(RightParen) |)|
-//@[029:0031) | | | | └─Token(StringRightPiece) |}'|
-//@[031:0033) | | ├─Token(NewLine) |\r\n|
-]
-//@[000:0001) | | └─Token(RightSquare) |]|
-//@[001:0005) ├─Token(NewLine) |\r\n\r\n|
-
-// WARNING!!!!! dangling decorators
-//@[035:0039) ├─Token(NewLine) |\r\n\r\n|
-
-// #completionTest(1) -> decoratorsPlusNamespace
-//@[048:0050) ├─Token(NewLine) |\r\n|
-@
-//@[000:0049) ├─MissingDeclarationSyntax
-//@[000:0001) | ├─DecoratorSyntax
-//@[000:0001) | | ├─Token(At) |@|
-//@[001:0001) | | └─SkippedTriviaSyntax
-//@[001:0003) | ├─Token(NewLine) |\r\n|
-// #completionTest(5) -> decorators
-//@[035:0037) | ├─Token(NewLine) |\r\n|
-@sys.
-//@[000:0005) | ├─DecoratorSyntax
-//@[000:0001) | | ├─Token(At) |@|
-//@[001:0005) | | └─PropertyAccessSyntax
-//@[001:0004) | | | ├─VariableAccessSyntax
-//@[001:0004) | | | | └─IdentifierSyntax
-//@[001:0004) | | | | | └─Token(Identifier) |sys|
-//@[004:0005) | | | ├─Token(Dot) |.|
-//@[005:0005) | | | └─IdentifierSyntax
-//@[005:0005) | | | | └─SkippedTriviaSyntax
-//@[005:0009) | └─Token(NewLine) |\r\n\r\n|
-
-// WARNING!!!!! dangling decorators - to make sure the tests work, please do not add contents after this line 
-//@[110:0110) └─Token(EndOfFile) ||
+
+//@[000:3447) ProgramSyntax
+//@[000:0002) ├─Token(NewLine) |\r\n|
+// wrong declaration
+//@[020:0022) ├─Token(NewLine) |\r\n|
+bad
+//@[000:0003) ├─SkippedTriviaSyntax
+//@[000:0003) | └─Token(Identifier) |bad|
+//@[003:0007) ├─Token(NewLine) |\r\n\r\n|
+
+// incomplete #completionTest(7) -> empty
+//@[041:0043) ├─Token(NewLine) |\r\n|
+output 
+//@[000:0007) ├─OutputDeclarationSyntax
+//@[000:0006) | ├─Token(Identifier) |output|
+//@[007:0007) | ├─IdentifierSyntax
+//@[007:0007) | | └─SkippedTriviaSyntax
+//@[007:0007) | ├─SkippedTriviaSyntax
+//@[007:0007) | ├─SkippedTriviaSyntax
+//@[007:0007) | └─SkippedTriviaSyntax
+//@[007:0011) ├─Token(NewLine) |\r\n\r\n|
+
+var testSymbol = 42
+//@[000:0019) ├─VariableDeclarationSyntax
+//@[000:0003) | ├─Token(Identifier) |var|
+//@[004:0014) | ├─IdentifierSyntax
+//@[004:0014) | | └─Token(Identifier) |testSymbol|
+//@[015:0016) | ├─Token(Assignment) |=|
+//@[017:0019) | └─IntegerLiteralSyntax
+//@[017:0019) | | └─Token(Integer) |42|
+//@[019:0023) ├─Token(NewLine) |\r\n\r\n|
+
+// #completionTest(28,29) -> symbols
+//@[036:0038) ├─Token(NewLine) |\r\n|
+output missingValueAndType = 
+//@[000:0029) ├─OutputDeclarationSyntax
+//@[000:0006) | ├─Token(Identifier) |output|
+//@[007:0026) | ├─IdentifierSyntax
+//@[007:0026) | | └─Token(Identifier) |missingValueAndType|
+//@[027:0027) | ├─SkippedTriviaSyntax
+//@[027:0028) | ├─Token(Assignment) |=|
+//@[029:0029) | └─SkippedTriviaSyntax
+//@[029:0033) ├─Token(NewLine) |\r\n\r\n|
+
+// #completionTest(28,29) -> symbols
+//@[036:0038) ├─Token(NewLine) |\r\n|
+output missingValue string = 
+//@[000:0029) ├─OutputDeclarationSyntax
+//@[000:0006) | ├─Token(Identifier) |output|
+//@[007:0019) | ├─IdentifierSyntax
+//@[007:0019) | | └─Token(Identifier) |missingValue|
+//@[020:0026) | ├─SimpleTypeSyntax
+//@[020:0026) | | └─Token(Identifier) |string|
+//@[027:0028) | ├─Token(Assignment) |=|
+//@[029:0029) | └─SkippedTriviaSyntax
+//@[029:0033) ├─Token(NewLine) |\r\n\r\n|
+
+// #completionTest(31,32) -> arrayPlusSymbols
+//@[045:0047) ├─Token(NewLine) |\r\n|
+output arrayCompletions array = 
+//@[000:0032) ├─OutputDeclarationSyntax
+//@[000:0006) | ├─Token(Identifier) |output|
+//@[007:0023) | ├─IdentifierSyntax
+//@[007:0023) | | └─Token(Identifier) |arrayCompletions|
+//@[024:0029) | ├─SimpleTypeSyntax
+//@[024:0029) | | └─Token(Identifier) |array|
+//@[030:0031) | ├─Token(Assignment) |=|
+//@[032:0032) | └─SkippedTriviaSyntax
+//@[032:0036) ├─Token(NewLine) |\r\n\r\n|
+
+// #completionTest(33,34) -> objectPlusSymbols
+//@[046:0048) ├─Token(NewLine) |\r\n|
+output objectCompletions object = 
+//@[000:0034) ├─OutputDeclarationSyntax
+//@[000:0006) | ├─Token(Identifier) |output|
+//@[007:0024) | ├─IdentifierSyntax
+//@[007:0024) | | └─Token(Identifier) |objectCompletions|
+//@[025:0031) | ├─SimpleTypeSyntax
+//@[025:0031) | | └─Token(Identifier) |object|
+//@[032:0033) | ├─Token(Assignment) |=|
+//@[034:0034) | └─SkippedTriviaSyntax
+//@[034:0038) ├─Token(NewLine) |\r\n\r\n|
+
+// #completionTest(29,30) -> boolPlusSymbols
+//@[044:0046) ├─Token(NewLine) |\r\n|
+output boolCompletions bool = 
+//@[000:0030) ├─OutputDeclarationSyntax
+//@[000:0006) | ├─Token(Identifier) |output|
+//@[007:0022) | ├─IdentifierSyntax
+//@[007:0022) | | └─Token(Identifier) |boolCompletions|
+//@[023:0027) | ├─SimpleTypeSyntax
+//@[023:0027) | | └─Token(Identifier) |bool|
+//@[028:0029) | ├─Token(Assignment) |=|
+//@[030:0030) | └─SkippedTriviaSyntax
+//@[030:0034) ├─Token(NewLine) |\r\n\r\n|
+
+output foo
+//@[000:0010) ├─OutputDeclarationSyntax
+//@[000:0006) | ├─Token(Identifier) |output|
+//@[007:0010) | ├─IdentifierSyntax
+//@[007:0010) | | └─Token(Identifier) |foo|
+//@[010:0010) | ├─SkippedTriviaSyntax
+//@[010:0010) | ├─SkippedTriviaSyntax
+//@[010:0010) | └─SkippedTriviaSyntax
+//@[010:0014) ├─Token(NewLine) |\r\n\r\n|
+
+// space after identifier #completionTest(20) -> outputTypes
+//@[060:0062) ├─Token(NewLine) |\r\n|
+output spaceAfterId 
+//@[000:0020) ├─OutputDeclarationSyntax
+//@[000:0006) | ├─Token(Identifier) |output|
+//@[007:0019) | ├─IdentifierSyntax
+//@[007:0019) | | └─Token(Identifier) |spaceAfterId|
+//@[020:0020) | ├─SkippedTriviaSyntax
+//@[020:0020) | ├─SkippedTriviaSyntax
+//@[020:0020) | └─SkippedTriviaSyntax
+//@[020:0024) ├─Token(NewLine) |\r\n\r\n|
+
+// #completionTest(25) -> outputTypes
+//@[037:0039) ├─Token(NewLine) |\r\n|
+output spacesAfterCursor  
+//@[000:0026) ├─OutputDeclarationSyntax
+//@[000:0006) | ├─Token(Identifier) |output|
+//@[007:0024) | ├─IdentifierSyntax
+//@[007:0024) | | └─Token(Identifier) |spacesAfterCursor|
+//@[026:0026) | ├─SkippedTriviaSyntax
+//@[026:0026) | ├─SkippedTriviaSyntax
+//@[026:0026) | └─SkippedTriviaSyntax
+//@[026:0030) ├─Token(NewLine) |\r\n\r\n|
+
+// partial type #completionTest(19, 20, 21, 22) -> outputTypes
+//@[062:0064) ├─Token(NewLine) |\r\n|
+output partialType obj
+//@[000:0022) ├─OutputDeclarationSyntax
+//@[000:0006) | ├─Token(Identifier) |output|
+//@[007:0018) | ├─IdentifierSyntax
+//@[007:0018) | | └─Token(Identifier) |partialType|
+//@[019:0022) | ├─SimpleTypeSyntax
+//@[019:0022) | | └─Token(Identifier) |obj|
+//@[022:0022) | ├─SkippedTriviaSyntax
+//@[022:0022) | └─SkippedTriviaSyntax
+//@[022:0026) ├─Token(NewLine) |\r\n\r\n|
+
+// malformed identifier
+//@[023:0025) ├─Token(NewLine) |\r\n|
+output 2
+//@[000:0008) ├─OutputDeclarationSyntax
+//@[000:0006) | ├─Token(Identifier) |output|
+//@[007:0008) | ├─IdentifierSyntax
+//@[007:0008) | | └─SkippedTriviaSyntax
+//@[007:0008) | | | └─Token(Integer) |2|
+//@[008:0008) | ├─SkippedTriviaSyntax
+//@[008:0008) | ├─SkippedTriviaSyntax
+//@[008:0008) | └─SkippedTriviaSyntax
+//@[008:0012) ├─Token(NewLine) |\r\n\r\n|
+
+// malformed type
+//@[017:0019) ├─Token(NewLine) |\r\n|
+output malformedType 3
+//@[000:0022) ├─OutputDeclarationSyntax
+//@[000:0006) | ├─Token(Identifier) |output|
+//@[007:0020) | ├─IdentifierSyntax
+//@[007:0020) | | └─Token(Identifier) |malformedType|
+//@[021:0022) | ├─SkippedTriviaSyntax
+//@[021:0022) | | └─Token(Integer) |3|
+//@[022:0022) | ├─SkippedTriviaSyntax
+//@[022:0022) | └─SkippedTriviaSyntax
+//@[022:0026) ├─Token(NewLine) |\r\n\r\n|
+
+// malformed type but type check should still happen
+//@[052:0054) ├─Token(NewLine) |\r\n|
+output malformedType2 3 = 2 + null
+//@[000:0034) ├─OutputDeclarationSyntax
+//@[000:0006) | ├─Token(Identifier) |output|
+//@[007:0021) | ├─IdentifierSyntax
+//@[007:0021) | | └─Token(Identifier) |malformedType2|
+//@[022:0023) | ├─SkippedTriviaSyntax
+//@[022:0023) | | └─Token(Integer) |3|
+//@[024:0025) | ├─Token(Assignment) |=|
+//@[026:0034) | └─BinaryOperationSyntax
+//@[026:0027) | | ├─IntegerLiteralSyntax
+//@[026:0027) | | | └─Token(Integer) |2|
+//@[028:0029) | | ├─Token(Plus) |+|
+//@[030:0034) | | └─NullLiteralSyntax
+//@[030:0034) | | | └─Token(NullKeyword) |null|
+//@[034:0038) ├─Token(NewLine) |\r\n\r\n|
+
+// malformed type assignment
+//@[028:0030) ├─Token(NewLine) |\r\n|
+output malformedAssignment 2 = 2
+//@[000:0032) ├─OutputDeclarationSyntax
+//@[000:0006) | ├─Token(Identifier) |output|
+//@[007:0026) | ├─IdentifierSyntax
+//@[007:0026) | | └─Token(Identifier) |malformedAssignment|
+//@[027:0028) | ├─SkippedTriviaSyntax
+//@[027:0028) | | └─Token(Integer) |2|
+//@[029:0030) | ├─Token(Assignment) |=|
+//@[031:0032) | └─IntegerLiteralSyntax
+//@[031:0032) | | └─Token(Integer) |2|
+//@[032:0036) ├─Token(NewLine) |\r\n\r\n|
+
+// malformed type before assignment
+//@[035:0037) ├─Token(NewLine) |\r\n|
+output lol 2 = true
+//@[000:0019) ├─OutputDeclarationSyntax
+//@[000:0006) | ├─Token(Identifier) |output|
+//@[007:0010) | ├─IdentifierSyntax
+//@[007:0010) | | └─Token(Identifier) |lol|
+//@[011:0012) | ├─SkippedTriviaSyntax
+//@[011:0012) | | └─Token(Integer) |2|
+//@[013:0014) | ├─Token(Assignment) |=|
+//@[015:0019) | └─BooleanLiteralSyntax
+//@[015:0019) | | └─Token(TrueKeyword) |true|
+//@[019:0023) ├─Token(NewLine) |\r\n\r\n|
+
+// wrong type + missing value
+//@[029:0031) ├─Token(NewLine) |\r\n|
+output foo fluffy
+//@[000:0017) ├─OutputDeclarationSyntax
+//@[000:0006) | ├─Token(Identifier) |output|
+//@[007:0010) | ├─IdentifierSyntax
+//@[007:0010) | | └─Token(Identifier) |foo|
+//@[011:0017) | ├─SimpleTypeSyntax
+//@[011:0017) | | └─Token(Identifier) |fluffy|
+//@[017:0017) | ├─SkippedTriviaSyntax
+//@[017:0017) | └─SkippedTriviaSyntax
+//@[017:0021) ├─Token(NewLine) |\r\n\r\n|
+
+// missing value
+//@[016:0018) ├─Token(NewLine) |\r\n|
+output foo string
+//@[000:0017) ├─OutputDeclarationSyntax
+//@[000:0006) | ├─Token(Identifier) |output|
+//@[007:0010) | ├─IdentifierSyntax
+//@[007:0010) | | └─Token(Identifier) |foo|
+//@[011:0017) | ├─SimpleTypeSyntax
+//@[011:0017) | | └─Token(Identifier) |string|
+//@[017:0017) | ├─SkippedTriviaSyntax
+//@[017:0017) | └─SkippedTriviaSyntax
+//@[017:0021) ├─Token(NewLine) |\r\n\r\n|
+
+// missing value
+//@[016:0018) ├─Token(NewLine) |\r\n|
+output foo string =
+//@[000:0019) ├─OutputDeclarationSyntax
+//@[000:0006) | ├─Token(Identifier) |output|
+//@[007:0010) | ├─IdentifierSyntax
+//@[007:0010) | | └─Token(Identifier) |foo|
+//@[011:0017) | ├─SimpleTypeSyntax
+//@[011:0017) | | └─Token(Identifier) |string|
+//@[018:0019) | ├─Token(Assignment) |=|
+//@[019:0019) | └─SkippedTriviaSyntax
+//@[019:0023) ├─Token(NewLine) |\r\n\r\n|
+
+// wrong string output values
+//@[029:0031) ├─Token(NewLine) |\r\n|
+output str string = true
+//@[000:0024) ├─OutputDeclarationSyntax
+//@[000:0006) | ├─Token(Identifier) |output|
+//@[007:0010) | ├─IdentifierSyntax
+//@[007:0010) | | └─Token(Identifier) |str|
+//@[011:0017) | ├─SimpleTypeSyntax
+//@[011:0017) | | └─Token(Identifier) |string|
+//@[018:0019) | ├─Token(Assignment) |=|
+//@[020:0024) | └─BooleanLiteralSyntax
+//@[020:0024) | | └─Token(TrueKeyword) |true|
+//@[024:0026) ├─Token(NewLine) |\r\n|
+output str string = false
+//@[000:0025) ├─OutputDeclarationSyntax
+//@[000:0006) | ├─Token(Identifier) |output|
+//@[007:0010) | ├─IdentifierSyntax
+//@[007:0010) | | └─Token(Identifier) |str|
+//@[011:0017) | ├─SimpleTypeSyntax
+//@[011:0017) | | └─Token(Identifier) |string|
+//@[018:0019) | ├─Token(Assignment) |=|
+//@[020:0025) | └─BooleanLiteralSyntax
+//@[020:0025) | | └─Token(FalseKeyword) |false|
+//@[025:0027) ├─Token(NewLine) |\r\n|
+output str string = [
+//@[000:0024) ├─OutputDeclarationSyntax
+//@[000:0006) | ├─Token(Identifier) |output|
+//@[007:0010) | ├─IdentifierSyntax
+//@[007:0010) | | └─Token(Identifier) |str|
+//@[011:0017) | ├─SimpleTypeSyntax
+//@[011:0017) | | └─Token(Identifier) |string|
+//@[018:0019) | ├─Token(Assignment) |=|
+//@[020:0024) | └─ArraySyntax
+//@[020:0021) | | ├─Token(LeftSquare) |[|
+//@[021:0023) | | ├─Token(NewLine) |\r\n|
+]
+//@[000:0001) | | └─Token(RightSquare) |]|
+//@[001:0003) ├─Token(NewLine) |\r\n|
+output str string = {
+//@[000:0024) ├─OutputDeclarationSyntax
+//@[000:0006) | ├─Token(Identifier) |output|
+//@[007:0010) | ├─IdentifierSyntax
+//@[007:0010) | | └─Token(Identifier) |str|
+//@[011:0017) | ├─SimpleTypeSyntax
+//@[011:0017) | | └─Token(Identifier) |string|
+//@[018:0019) | ├─Token(Assignment) |=|
+//@[020:0024) | └─ObjectSyntax
+//@[020:0021) | | ├─Token(LeftBrace) |{|
+//@[021:0023) | | ├─Token(NewLine) |\r\n|
+}
+//@[000:0001) | | └─Token(RightBrace) |}|
+//@[001:0003) ├─Token(NewLine) |\r\n|
+output str string = 52
+//@[000:0022) ├─OutputDeclarationSyntax
+//@[000:0006) | ├─Token(Identifier) |output|
+//@[007:0010) | ├─IdentifierSyntax
+//@[007:0010) | | └─Token(Identifier) |str|
+//@[011:0017) | ├─SimpleTypeSyntax
+//@[011:0017) | | └─Token(Identifier) |string|
+//@[018:0019) | ├─Token(Assignment) |=|
+//@[020:0022) | └─IntegerLiteralSyntax
+//@[020:0022) | | └─Token(Integer) |52|
+//@[022:0026) ├─Token(NewLine) |\r\n\r\n|
+
+// wrong int output values
+//@[026:0028) ├─Token(NewLine) |\r\n|
+output i int = true
+//@[000:0019) ├─OutputDeclarationSyntax
+//@[000:0006) | ├─Token(Identifier) |output|
+//@[007:0008) | ├─IdentifierSyntax
+//@[007:0008) | | └─Token(Identifier) |i|
+//@[009:0012) | ├─SimpleTypeSyntax
+//@[009:0012) | | └─Token(Identifier) |int|
+//@[013:0014) | ├─Token(Assignment) |=|
+//@[015:0019) | └─BooleanLiteralSyntax
+//@[015:0019) | | └─Token(TrueKeyword) |true|
+//@[019:0021) ├─Token(NewLine) |\r\n|
+output i int = false
+//@[000:0020) ├─OutputDeclarationSyntax
+//@[000:0006) | ├─Token(Identifier) |output|
+//@[007:0008) | ├─IdentifierSyntax
+//@[007:0008) | | └─Token(Identifier) |i|
+//@[009:0012) | ├─SimpleTypeSyntax
+//@[009:0012) | | └─Token(Identifier) |int|
+//@[013:0014) | ├─Token(Assignment) |=|
+//@[015:0020) | └─BooleanLiteralSyntax
+//@[015:0020) | | └─Token(FalseKeyword) |false|
+//@[020:0022) ├─Token(NewLine) |\r\n|
+output i int = [
+//@[000:0019) ├─OutputDeclarationSyntax
+//@[000:0006) | ├─Token(Identifier) |output|
+//@[007:0008) | ├─IdentifierSyntax
+//@[007:0008) | | └─Token(Identifier) |i|
+//@[009:0012) | ├─SimpleTypeSyntax
+//@[009:0012) | | └─Token(Identifier) |int|
+//@[013:0014) | ├─Token(Assignment) |=|
+//@[015:0019) | └─ArraySyntax
+//@[015:0016) | | ├─Token(LeftSquare) |[|
+//@[016:0018) | | ├─Token(NewLine) |\r\n|
+]
+//@[000:0001) | | └─Token(RightSquare) |]|
+//@[001:0003) ├─Token(NewLine) |\r\n|
+output i int = }
+//@[000:0016) ├─OutputDeclarationSyntax
+//@[000:0006) | ├─Token(Identifier) |output|
+//@[007:0008) | ├─IdentifierSyntax
+//@[007:0008) | | └─Token(Identifier) |i|
+//@[009:0012) | ├─SimpleTypeSyntax
+//@[009:0012) | | └─Token(Identifier) |int|
+//@[013:0014) | ├─Token(Assignment) |=|
+//@[015:0016) | └─SkippedTriviaSyntax
+//@[015:0016) | | └─Token(RightBrace) |}|
+//@[016:0018) ├─Token(NewLine) |\r\n|
+}
+//@[000:0001) ├─SkippedTriviaSyntax
+//@[000:0001) | └─Token(RightBrace) |}|
+//@[001:0003) ├─Token(NewLine) |\r\n|
+output i int = 'test'
+//@[000:0021) ├─OutputDeclarationSyntax
+//@[000:0006) | ├─Token(Identifier) |output|
+//@[007:0008) | ├─IdentifierSyntax
+//@[007:0008) | | └─Token(Identifier) |i|
+//@[009:0012) | ├─SimpleTypeSyntax
+//@[009:0012) | | └─Token(Identifier) |int|
+//@[013:0014) | ├─Token(Assignment) |=|
+//@[015:0021) | └─StringSyntax
+//@[015:0021) | | └─Token(StringComplete) |'test'|
+//@[021:0025) ├─Token(NewLine) |\r\n\r\n|
+
+// wrong bool output values
+//@[027:0029) ├─Token(NewLine) |\r\n|
+output b bool = [
+//@[000:0020) ├─OutputDeclarationSyntax
+//@[000:0006) | ├─Token(Identifier) |output|
+//@[007:0008) | ├─IdentifierSyntax
+//@[007:0008) | | └─Token(Identifier) |b|
+//@[009:0013) | ├─SimpleTypeSyntax
+//@[009:0013) | | └─Token(Identifier) |bool|
+//@[014:0015) | ├─Token(Assignment) |=|
+//@[016:0020) | └─ArraySyntax
+//@[016:0017) | | ├─Token(LeftSquare) |[|
+//@[017:0019) | | ├─Token(NewLine) |\r\n|
+]
+//@[000:0001) | | └─Token(RightSquare) |]|
+//@[001:0003) ├─Token(NewLine) |\r\n|
+output b bool = {
+//@[000:0020) ├─OutputDeclarationSyntax
+//@[000:0006) | ├─Token(Identifier) |output|
+//@[007:0008) | ├─IdentifierSyntax
+//@[007:0008) | | └─Token(Identifier) |b|
+//@[009:0013) | ├─SimpleTypeSyntax
+//@[009:0013) | | └─Token(Identifier) |bool|
+//@[014:0015) | ├─Token(Assignment) |=|
+//@[016:0020) | └─ObjectSyntax
+//@[016:0017) | | ├─Token(LeftBrace) |{|
+//@[017:0019) | | ├─Token(NewLine) |\r\n|
+}
+//@[000:0001) | | └─Token(RightBrace) |}|
+//@[001:0003) ├─Token(NewLine) |\r\n|
+output b bool = 32
+//@[000:0018) ├─OutputDeclarationSyntax
+//@[000:0006) | ├─Token(Identifier) |output|
+//@[007:0008) | ├─IdentifierSyntax
+//@[007:0008) | | └─Token(Identifier) |b|
+//@[009:0013) | ├─SimpleTypeSyntax
+//@[009:0013) | | └─Token(Identifier) |bool|
+//@[014:0015) | ├─Token(Assignment) |=|
+//@[016:0018) | └─IntegerLiteralSyntax
+//@[016:0018) | | └─Token(Integer) |32|
+//@[018:0020) ├─Token(NewLine) |\r\n|
+output b bool = 'str'
+//@[000:0021) ├─OutputDeclarationSyntax
+//@[000:0006) | ├─Token(Identifier) |output|
+//@[007:0008) | ├─IdentifierSyntax
+//@[007:0008) | | └─Token(Identifier) |b|
+//@[009:0013) | ├─SimpleTypeSyntax
+//@[009:0013) | | └─Token(Identifier) |bool|
+//@[014:0015) | ├─Token(Assignment) |=|
+//@[016:0021) | └─StringSyntax
+//@[016:0021) | | └─Token(StringComplete) |'str'|
+//@[021:0025) ├─Token(NewLine) |\r\n\r\n|
+
+// wrong array output values
+//@[028:0030) ├─Token(NewLine) |\r\n|
+output arr array = 32
+//@[000:0021) ├─OutputDeclarationSyntax
+//@[000:0006) | ├─Token(Identifier) |output|
+//@[007:0010) | ├─IdentifierSyntax
+//@[007:0010) | | └─Token(Identifier) |arr|
+//@[011:0016) | ├─SimpleTypeSyntax
+//@[011:0016) | | └─Token(Identifier) |array|
+//@[017:0018) | ├─Token(Assignment) |=|
+//@[019:0021) | └─IntegerLiteralSyntax
+//@[019:0021) | | └─Token(Integer) |32|
+//@[021:0023) ├─Token(NewLine) |\r\n|
+output arr array = true
+//@[000:0023) ├─OutputDeclarationSyntax
+//@[000:0006) | ├─Token(Identifier) |output|
+//@[007:0010) | ├─IdentifierSyntax
+//@[007:0010) | | └─Token(Identifier) |arr|
+//@[011:0016) | ├─SimpleTypeSyntax
+//@[011:0016) | | └─Token(Identifier) |array|
+//@[017:0018) | ├─Token(Assignment) |=|
+//@[019:0023) | └─BooleanLiteralSyntax
+//@[019:0023) | | └─Token(TrueKeyword) |true|
+//@[023:0025) ├─Token(NewLine) |\r\n|
+output arr array = false
+//@[000:0024) ├─OutputDeclarationSyntax
+//@[000:0006) | ├─Token(Identifier) |output|
+//@[007:0010) | ├─IdentifierSyntax
+//@[007:0010) | | └─Token(Identifier) |arr|
+//@[011:0016) | ├─SimpleTypeSyntax
+//@[011:0016) | | └─Token(Identifier) |array|
+//@[017:0018) | ├─Token(Assignment) |=|
+//@[019:0024) | └─BooleanLiteralSyntax
+//@[019:0024) | | └─Token(FalseKeyword) |false|
+//@[024:0026) ├─Token(NewLine) |\r\n|
+output arr array = {
+//@[000:0023) ├─OutputDeclarationSyntax
+//@[000:0006) | ├─Token(Identifier) |output|
+//@[007:0010) | ├─IdentifierSyntax
+//@[007:0010) | | └─Token(Identifier) |arr|
+//@[011:0016) | ├─SimpleTypeSyntax
+//@[011:0016) | | └─Token(Identifier) |array|
+//@[017:0018) | ├─Token(Assignment) |=|
+//@[019:0023) | └─ObjectSyntax
+//@[019:0020) | | ├─Token(LeftBrace) |{|
+//@[020:0022) | | ├─Token(NewLine) |\r\n|
+}
+//@[000:0001) | | └─Token(RightBrace) |}|
+//@[001:0003) ├─Token(NewLine) |\r\n|
+output arr array = 'str'
+//@[000:0024) ├─OutputDeclarationSyntax
+//@[000:0006) | ├─Token(Identifier) |output|
+//@[007:0010) | ├─IdentifierSyntax
+//@[007:0010) | | └─Token(Identifier) |arr|
+//@[011:0016) | ├─SimpleTypeSyntax
+//@[011:0016) | | └─Token(Identifier) |array|
+//@[017:0018) | ├─Token(Assignment) |=|
+//@[019:0024) | └─StringSyntax
+//@[019:0024) | | └─Token(StringComplete) |'str'|
+//@[024:0028) ├─Token(NewLine) |\r\n\r\n|
+
+// wrong object output values
+//@[029:0031) ├─Token(NewLine) |\r\n|
+output o object = 32
+//@[000:0020) ├─OutputDeclarationSyntax
+//@[000:0006) | ├─Token(Identifier) |output|
+//@[007:0008) | ├─IdentifierSyntax
+//@[007:0008) | | └─Token(Identifier) |o|
+//@[009:0015) | ├─SimpleTypeSyntax
+//@[009:0015) | | └─Token(Identifier) |object|
+//@[016:0017) | ├─Token(Assignment) |=|
+//@[018:0020) | └─IntegerLiteralSyntax
+//@[018:0020) | | └─Token(Integer) |32|
+//@[020:0022) ├─Token(NewLine) |\r\n|
+output o object = true
+//@[000:0022) ├─OutputDeclarationSyntax
+//@[000:0006) | ├─Token(Identifier) |output|
+//@[007:0008) | ├─IdentifierSyntax
+//@[007:0008) | | └─Token(Identifier) |o|
+//@[009:0015) | ├─SimpleTypeSyntax
+//@[009:0015) | | └─Token(Identifier) |object|
+//@[016:0017) | ├─Token(Assignment) |=|
+//@[018:0022) | └─BooleanLiteralSyntax
+//@[018:0022) | | └─Token(TrueKeyword) |true|
+//@[022:0024) ├─Token(NewLine) |\r\n|
+output o object = false
+//@[000:0023) ├─OutputDeclarationSyntax
+//@[000:0006) | ├─Token(Identifier) |output|
+//@[007:0008) | ├─IdentifierSyntax
+//@[007:0008) | | └─Token(Identifier) |o|
+//@[009:0015) | ├─SimpleTypeSyntax
+//@[009:0015) | | └─Token(Identifier) |object|
+//@[016:0017) | ├─Token(Assignment) |=|
+//@[018:0023) | └─BooleanLiteralSyntax
+//@[018:0023) | | └─Token(FalseKeyword) |false|
+//@[023:0025) ├─Token(NewLine) |\r\n|
+output o object = [
+//@[000:0022) ├─OutputDeclarationSyntax
+//@[000:0006) | ├─Token(Identifier) |output|
+//@[007:0008) | ├─IdentifierSyntax
+//@[007:0008) | | └─Token(Identifier) |o|
+//@[009:0015) | ├─SimpleTypeSyntax
+//@[009:0015) | | └─Token(Identifier) |object|
+//@[016:0017) | ├─Token(Assignment) |=|
+//@[018:0022) | └─ArraySyntax
+//@[018:0019) | | ├─Token(LeftSquare) |[|
+//@[019:0021) | | ├─Token(NewLine) |\r\n|
+]
+//@[000:0001) | | └─Token(RightSquare) |]|
+//@[001:0003) ├─Token(NewLine) |\r\n|
+output o object = 'str'
+//@[000:0023) ├─OutputDeclarationSyntax
+//@[000:0006) | ├─Token(Identifier) |output|
+//@[007:0008) | ├─IdentifierSyntax
+//@[007:0008) | | └─Token(Identifier) |o|
+//@[009:0015) | ├─SimpleTypeSyntax
+//@[009:0015) | | └─Token(Identifier) |object|
+//@[016:0017) | ├─Token(Assignment) |=|
+//@[018:0023) | └─StringSyntax
+//@[018:0023) | | └─Token(StringComplete) |'str'|
+//@[023:0027) ├─Token(NewLine) |\r\n\r\n|
+
+// a few expression cases
+//@[025:0027) ├─Token(NewLine) |\r\n|
+output exp string = 2 + 3
+//@[000:0025) ├─OutputDeclarationSyntax
+//@[000:0006) | ├─Token(Identifier) |output|
+//@[007:0010) | ├─IdentifierSyntax
+//@[007:0010) | | └─Token(Identifier) |exp|
+//@[011:0017) | ├─SimpleTypeSyntax
+//@[011:0017) | | └─Token(Identifier) |string|
+//@[018:0019) | ├─Token(Assignment) |=|
+//@[020:0025) | └─BinaryOperationSyntax
+//@[020:0021) | | ├─IntegerLiteralSyntax
+//@[020:0021) | | | └─Token(Integer) |2|
+//@[022:0023) | | ├─Token(Plus) |+|
+//@[024:0025) | | └─IntegerLiteralSyntax
+//@[024:0025) | | | └─Token(Integer) |3|
+//@[025:0027) ├─Token(NewLine) |\r\n|
+output union string = true ? 's' : 1
+//@[000:0036) ├─OutputDeclarationSyntax
+//@[000:0006) | ├─Token(Identifier) |output|
+//@[007:0012) | ├─IdentifierSyntax
+//@[007:0012) | | └─Token(Identifier) |union|
+//@[013:0019) | ├─SimpleTypeSyntax
+//@[013:0019) | | └─Token(Identifier) |string|
+//@[020:0021) | ├─Token(Assignment) |=|
+//@[022:0036) | └─TernaryOperationSyntax
+//@[022:0026) | | ├─BooleanLiteralSyntax
+//@[022:0026) | | | └─Token(TrueKeyword) |true|
+//@[027:0028) | | ├─Token(Question) |?|
+//@[029:0032) | | ├─StringSyntax
+//@[029:0032) | | | └─Token(StringComplete) |'s'|
+//@[033:0034) | | ├─Token(Colon) |:|
+//@[035:0036) | | └─IntegerLiteralSyntax
+//@[035:0036) | | | └─Token(Integer) |1|
+//@[036:0038) ├─Token(NewLine) |\r\n|
+output bad int = true && !4
+//@[000:0027) ├─OutputDeclarationSyntax
+//@[000:0006) | ├─Token(Identifier) |output|
+//@[007:0010) | ├─IdentifierSyntax
+//@[007:0010) | | └─Token(Identifier) |bad|
+//@[011:0014) | ├─SimpleTypeSyntax
+//@[011:0014) | | └─Token(Identifier) |int|
+//@[015:0016) | ├─Token(Assignment) |=|
+//@[017:0027) | └─BinaryOperationSyntax
+//@[017:0021) | | ├─BooleanLiteralSyntax
+//@[017:0021) | | | └─Token(TrueKeyword) |true|
+//@[022:0024) | | ├─Token(LogicalAnd) |&&|
+//@[025:0027) | | └─UnaryOperationSyntax
+//@[025:0026) | | | ├─Token(Exclamation) |!|
+//@[026:0027) | | | └─IntegerLiteralSyntax
+//@[026:0027) | | | | └─Token(Integer) |4|
+//@[027:0029) ├─Token(NewLine) |\r\n|
+output deeper bool = true ? -true : (14 && 's') + 10
+//@[000:0052) ├─OutputDeclarationSyntax
+//@[000:0006) | ├─Token(Identifier) |output|
+//@[007:0013) | ├─IdentifierSyntax
+//@[007:0013) | | └─Token(Identifier) |deeper|
+//@[014:0018) | ├─SimpleTypeSyntax
+//@[014:0018) | | └─Token(Identifier) |bool|
+//@[019:0020) | ├─Token(Assignment) |=|
+//@[021:0052) | └─TernaryOperationSyntax
+//@[021:0025) | | ├─BooleanLiteralSyntax
+//@[021:0025) | | | └─Token(TrueKeyword) |true|
+//@[026:0027) | | ├─Token(Question) |?|
+//@[028:0033) | | ├─UnaryOperationSyntax
+//@[028:0029) | | | ├─Token(Minus) |-|
+//@[029:0033) | | | └─BooleanLiteralSyntax
+//@[029:0033) | | | | └─Token(TrueKeyword) |true|
+//@[034:0035) | | ├─Token(Colon) |:|
+//@[036:0052) | | └─BinaryOperationSyntax
+//@[036:0047) | | | ├─ParenthesizedExpressionSyntax
+//@[036:0037) | | | | ├─Token(LeftParen) |(|
+//@[037:0046) | | | | ├─BinaryOperationSyntax
+//@[037:0039) | | | | | ├─IntegerLiteralSyntax
+//@[037:0039) | | | | | | └─Token(Integer) |14|
+//@[040:0042) | | | | | ├─Token(LogicalAnd) |&&|
+//@[043:0046) | | | | | └─StringSyntax
+//@[043:0046) | | | | | | └─Token(StringComplete) |'s'|
+//@[046:0047) | | | | └─Token(RightParen) |)|
+//@[048:0049) | | | ├─Token(Plus) |+|
+//@[050:0052) | | | └─IntegerLiteralSyntax
+//@[050:0052) | | | | └─Token(Integer) |10|
+//@[052:0056) ├─Token(NewLine) |\r\n\r\n|
+
+output myOutput string = 'hello'
+//@[000:0032) ├─OutputDeclarationSyntax
+//@[000:0006) | ├─Token(Identifier) |output|
+//@[007:0015) | ├─IdentifierSyntax
+//@[007:0015) | | └─Token(Identifier) |myOutput|
+//@[016:0022) | ├─SimpleTypeSyntax
+//@[016:0022) | | └─Token(Identifier) |string|
+//@[023:0024) | ├─Token(Assignment) |=|
+//@[025:0032) | └─StringSyntax
+//@[025:0032) | | └─Token(StringComplete) |'hello'|
+//@[032:0034) ├─Token(NewLine) |\r\n|
+var attemptToReferenceAnOutput = myOutput
+//@[000:0041) ├─VariableDeclarationSyntax
+//@[000:0003) | ├─Token(Identifier) |var|
+//@[004:0030) | ├─IdentifierSyntax
+//@[004:0030) | | └─Token(Identifier) |attemptToReferenceAnOutput|
+//@[031:0032) | ├─Token(Assignment) |=|
+//@[033:0041) | └─VariableAccessSyntax
+//@[033:0041) | | └─IdentifierSyntax
+//@[033:0041) | | | └─Token(Identifier) |myOutput|
+//@[041:0045) ├─Token(NewLine) |\r\n\r\n|
+
+@sys.maxValue(20)
+//@[000:0073) ├─OutputDeclarationSyntax
+//@[000:0017) | ├─DecoratorSyntax
+//@[000:0001) | | ├─Token(At) |@|
+//@[001:0017) | | └─InstanceFunctionCallSyntax
+//@[001:0004) | | | ├─VariableAccessSyntax
+//@[001:0004) | | | | └─IdentifierSyntax
+//@[001:0004) | | | | | └─Token(Identifier) |sys|
+//@[004:0005) | | | ├─Token(Dot) |.|
+//@[005:0013) | | | ├─IdentifierSyntax
+//@[005:0013) | | | | └─Token(Identifier) |maxValue|
+//@[013:0014) | | | ├─Token(LeftParen) |(|
+//@[014:0016) | | | ├─FunctionArgumentSyntax
+//@[014:0016) | | | | └─IntegerLiteralSyntax
+//@[014:0016) | | | | | └─Token(Integer) |20|
+//@[016:0017) | | | └─Token(RightParen) |)|
+//@[017:0019) | ├─Token(NewLine) |\r\n|
+@minValue(10)
+//@[000:0013) | ├─DecoratorSyntax
+//@[000:0001) | | ├─Token(At) |@|
+//@[001:0013) | | └─FunctionCallSyntax
+//@[001:0009) | | | ├─IdentifierSyntax
+//@[001:0009) | | | | └─Token(Identifier) |minValue|
+//@[009:0010) | | | ├─Token(LeftParen) |(|
+//@[010:0012) | | | ├─FunctionArgumentSyntax
+//@[010:0012) | | | | └─IntegerLiteralSyntax
+//@[010:0012) | | | | | └─Token(Integer) |10|
+//@[012:0013) | | | └─Token(RightParen) |)|
+//@[013:0015) | ├─Token(NewLine) |\r\n|
+output notAttachableDecorators int = 32
+//@[000:0006) | ├─Token(Identifier) |output|
+//@[007:0030) | ├─IdentifierSyntax
+//@[007:0030) | | └─Token(Identifier) |notAttachableDecorators|
+//@[031:0034) | ├─SimpleTypeSyntax
+//@[031:0034) | | └─Token(Identifier) |int|
+//@[035:0036) | ├─Token(Assignment) |=|
+//@[037:0039) | └─IntegerLiteralSyntax
+//@[037:0039) | | └─Token(Integer) |32|
+//@[039:0043) ├─Token(NewLine) |\r\n\r\n|
+
+// nested loops inside output loops are not supported
+//@[053:0055) ├─Token(NewLine) |\r\n|
+output noNestedLoops array = [for thing in things: {
+//@[000:0110) ├─OutputDeclarationSyntax
+//@[000:0006) | ├─Token(Identifier) |output|
+//@[007:0020) | ├─IdentifierSyntax
+//@[007:0020) | | └─Token(Identifier) |noNestedLoops|
+//@[021:0026) | ├─SimpleTypeSyntax
+//@[021:0026) | | └─Token(Identifier) |array|
+//@[027:0028) | ├─Token(Assignment) |=|
+//@[029:0110) | └─ForSyntax
+//@[029:0030) | | ├─Token(LeftSquare) |[|
+//@[030:0033) | | ├─Token(Identifier) |for|
+//@[034:0039) | | ├─LocalVariableSyntax
+//@[034:0039) | | | └─IdentifierSyntax
+//@[034:0039) | | | | └─Token(Identifier) |thing|
+//@[040:0042) | | ├─Token(Identifier) |in|
+//@[043:0049) | | ├─VariableAccessSyntax
+//@[043:0049) | | | └─IdentifierSyntax
+//@[043:0049) | | | | └─Token(Identifier) |things|
+//@[049:0050) | | ├─Token(Colon) |:|
+//@[051:0109) | | ├─ObjectSyntax
+//@[051:0052) | | | ├─Token(LeftBrace) |{|
+//@[052:0054) | | | ├─Token(NewLine) |\r\n|
+  something: [
+//@[002:0052) | | | ├─ObjectPropertySyntax
+//@[002:0011) | | | | ├─IdentifierSyntax
+//@[002:0011) | | | | | └─Token(Identifier) |something|
+//@[011:0012) | | | | ├─Token(Colon) |:|
+//@[013:0052) | | | | └─ArraySyntax
+//@[013:0014) | | | | | ├─Token(LeftSquare) |[|
+//@[014:0016) | | | | | ├─Token(NewLine) |\r\n|
+    [for thing in things: true]
+//@[004:0031) | | | | | ├─ArrayItemSyntax
+//@[004:0031) | | | | | | └─ForSyntax
+//@[004:0005) | | | | | | | ├─Token(LeftSquare) |[|
+//@[005:0008) | | | | | | | ├─Token(Identifier) |for|
+//@[009:0014) | | | | | | | ├─LocalVariableSyntax
+//@[009:0014) | | | | | | | | └─IdentifierSyntax
+//@[009:0014) | | | | | | | | | └─Token(Identifier) |thing|
+//@[015:0017) | | | | | | | ├─Token(Identifier) |in|
+//@[018:0024) | | | | | | | ├─VariableAccessSyntax
+//@[018:0024) | | | | | | | | └─IdentifierSyntax
+//@[018:0024) | | | | | | | | | └─Token(Identifier) |things|
+//@[024:0025) | | | | | | | ├─Token(Colon) |:|
+//@[026:0030) | | | | | | | ├─BooleanLiteralSyntax
+//@[026:0030) | | | | | | | | └─Token(TrueKeyword) |true|
+//@[030:0031) | | | | | | | └─Token(RightSquare) |]|
+//@[031:0033) | | | | | ├─Token(NewLine) |\r\n|
+  ]
+//@[002:0003) | | | | | └─Token(RightSquare) |]|
+//@[003:0005) | | | ├─Token(NewLine) |\r\n|
+}]
+//@[000:0001) | | | └─Token(RightBrace) |}|
+//@[001:0002) | | └─Token(RightSquare) |]|
+//@[002:0006) ├─Token(NewLine) |\r\n\r\n|
+
+// loops in inner properties inside outputs are not supported
+//@[061:0063) ├─Token(NewLine) |\r\n|
+output noInnerLoopsInOutputs object = {
+//@[000:0074) ├─OutputDeclarationSyntax
+//@[000:0006) | ├─Token(Identifier) |output|
+//@[007:0028) | ├─IdentifierSyntax
+//@[007:0028) | | └─Token(Identifier) |noInnerLoopsInOutputs|
+//@[029:0035) | ├─SimpleTypeSyntax
+//@[029:0035) | | └─Token(Identifier) |object|
+//@[036:0037) | ├─Token(Assignment) |=|
+//@[038:0074) | └─ObjectSyntax
+//@[038:0039) | | ├─Token(LeftBrace) |{|
+//@[039:0041) | | ├─Token(NewLine) |\r\n|
+  a: [for i in range(0,10): i]
+//@[002:0030) | | ├─ObjectPropertySyntax
+//@[002:0003) | | | ├─IdentifierSyntax
+//@[002:0003) | | | | └─Token(Identifier) |a|
+//@[003:0004) | | | ├─Token(Colon) |:|
+//@[005:0030) | | | └─ForSyntax
+//@[005:0006) | | | | ├─Token(LeftSquare) |[|
+//@[006:0009) | | | | ├─Token(Identifier) |for|
+//@[010:0011) | | | | ├─LocalVariableSyntax
+//@[010:0011) | | | | | └─IdentifierSyntax
+//@[010:0011) | | | | | | └─Token(Identifier) |i|
+//@[012:0014) | | | | ├─Token(Identifier) |in|
+//@[015:0026) | | | | ├─FunctionCallSyntax
+//@[015:0020) | | | | | ├─IdentifierSyntax
+//@[015:0020) | | | | | | └─Token(Identifier) |range|
+//@[020:0021) | | | | | ├─Token(LeftParen) |(|
+//@[021:0022) | | | | | ├─FunctionArgumentSyntax
+//@[021:0022) | | | | | | └─IntegerLiteralSyntax
+//@[021:0022) | | | | | | | └─Token(Integer) |0|
+//@[022:0023) | | | | | ├─Token(Comma) |,|
+//@[023:0025) | | | | | ├─FunctionArgumentSyntax
+//@[023:0025) | | | | | | └─IntegerLiteralSyntax
+//@[023:0025) | | | | | | | └─Token(Integer) |10|
+//@[025:0026) | | | | | └─Token(RightParen) |)|
+//@[026:0027) | | | | ├─Token(Colon) |:|
+//@[028:0029) | | | | ├─VariableAccessSyntax
+//@[028:0029) | | | | | └─IdentifierSyntax
+//@[028:0029) | | | | | | └─Token(Identifier) |i|
+//@[029:0030) | | | | └─Token(RightSquare) |]|
+//@[030:0032) | | ├─Token(NewLine) |\r\n|
+}
+//@[000:0001) | | └─Token(RightBrace) |}|
+//@[001:0003) ├─Token(NewLine) |\r\n|
+output noInnerLoopsInOutputs2 object = {
+//@[000:0116) ├─OutputDeclarationSyntax
+//@[000:0006) | ├─Token(Identifier) |output|
+//@[007:0029) | ├─IdentifierSyntax
+//@[007:0029) | | └─Token(Identifier) |noInnerLoopsInOutputs2|
+//@[030:0036) | ├─SimpleTypeSyntax
+//@[030:0036) | | └─Token(Identifier) |object|
+//@[037:0038) | ├─Token(Assignment) |=|
+//@[039:0116) | └─ObjectSyntax
+//@[039:0040) | | ├─Token(LeftBrace) |{|
+//@[040:0042) | | ├─Token(NewLine) |\r\n|
+  a: [for i in range(0,10): {
+//@[002:0071) | | ├─ObjectPropertySyntax
+//@[002:0003) | | | ├─IdentifierSyntax
+//@[002:0003) | | | | └─Token(Identifier) |a|
+//@[003:0004) | | | ├─Token(Colon) |:|
+//@[005:0071) | | | └─ForSyntax
+//@[005:0006) | | | | ├─Token(LeftSquare) |[|
+//@[006:0009) | | | | ├─Token(Identifier) |for|
+//@[010:0011) | | | | ├─LocalVariableSyntax
+//@[010:0011) | | | | | └─IdentifierSyntax
+//@[010:0011) | | | | | | └─Token(Identifier) |i|
+//@[012:0014) | | | | ├─Token(Identifier) |in|
+//@[015:0026) | | | | ├─FunctionCallSyntax
+//@[015:0020) | | | | | ├─IdentifierSyntax
+//@[015:0020) | | | | | | └─Token(Identifier) |range|
+//@[020:0021) | | | | | ├─Token(LeftParen) |(|
+//@[021:0022) | | | | | ├─FunctionArgumentSyntax
+//@[021:0022) | | | | | | └─IntegerLiteralSyntax
+//@[021:0022) | | | | | | | └─Token(Integer) |0|
+//@[022:0023) | | | | | ├─Token(Comma) |,|
+//@[023:0025) | | | | | ├─FunctionArgumentSyntax
+//@[023:0025) | | | | | | └─IntegerLiteralSyntax
+//@[023:0025) | | | | | | | └─Token(Integer) |10|
+//@[025:0026) | | | | | └─Token(RightParen) |)|
+//@[026:0027) | | | | ├─Token(Colon) |:|
+//@[028:0070) | | | | ├─ObjectSyntax
+//@[028:0029) | | | | | ├─Token(LeftBrace) |{|
+//@[029:0031) | | | | | ├─Token(NewLine) |\r\n|
+    b: [for j in range(0,10): i+j]
+//@[004:0034) | | | | | ├─ObjectPropertySyntax
+//@[004:0005) | | | | | | ├─IdentifierSyntax
+//@[004:0005) | | | | | | | └─Token(Identifier) |b|
+//@[005:0006) | | | | | | ├─Token(Colon) |:|
+//@[007:0034) | | | | | | └─ForSyntax
+//@[007:0008) | | | | | | | ├─Token(LeftSquare) |[|
+//@[008:0011) | | | | | | | ├─Token(Identifier) |for|
+//@[012:0013) | | | | | | | ├─LocalVariableSyntax
+//@[012:0013) | | | | | | | | └─IdentifierSyntax
+//@[012:0013) | | | | | | | | | └─Token(Identifier) |j|
+//@[014:0016) | | | | | | | ├─Token(Identifier) |in|
+//@[017:0028) | | | | | | | ├─FunctionCallSyntax
+//@[017:0022) | | | | | | | | ├─IdentifierSyntax
+//@[017:0022) | | | | | | | | | └─Token(Identifier) |range|
+//@[022:0023) | | | | | | | | ├─Token(LeftParen) |(|
+//@[023:0024) | | | | | | | | ├─FunctionArgumentSyntax
+//@[023:0024) | | | | | | | | | └─IntegerLiteralSyntax
+//@[023:0024) | | | | | | | | | | └─Token(Integer) |0|
+//@[024:0025) | | | | | | | | ├─Token(Comma) |,|
+//@[025:0027) | | | | | | | | ├─FunctionArgumentSyntax
+//@[025:0027) | | | | | | | | | └─IntegerLiteralSyntax
+//@[025:0027) | | | | | | | | | | └─Token(Integer) |10|
+//@[027:0028) | | | | | | | | └─Token(RightParen) |)|
+//@[028:0029) | | | | | | | ├─Token(Colon) |:|
+//@[030:0033) | | | | | | | ├─BinaryOperationSyntax
+//@[030:0031) | | | | | | | | ├─VariableAccessSyntax
+//@[030:0031) | | | | | | | | | └─IdentifierSyntax
+//@[030:0031) | | | | | | | | | | └─Token(Identifier) |i|
+//@[031:0032) | | | | | | | | ├─Token(Plus) |+|
+//@[032:0033) | | | | | | | | └─VariableAccessSyntax
+//@[032:0033) | | | | | | | | | └─IdentifierSyntax
+//@[032:0033) | | | | | | | | | | └─Token(Identifier) |j|
+//@[033:0034) | | | | | | | └─Token(RightSquare) |]|
+//@[034:0036) | | | | | ├─Token(NewLine) |\r\n|
+  }]
+//@[002:0003) | | | | | └─Token(RightBrace) |}|
+//@[003:0004) | | | | └─Token(RightSquare) |]|
+//@[004:0006) | | ├─Token(NewLine) |\r\n|
+}
+//@[000:0001) | | └─Token(RightBrace) |}|
+//@[001:0005) ├─Token(NewLine) |\r\n\r\n|
+
+//KeyVault Secret Reference
+//@[027:0029) ├─Token(NewLine) |\r\n|
+resource kv 'Microsoft.KeyVault/vaults@2019-09-01' existing = {
+//@[000:0090) ├─ResourceDeclarationSyntax
+//@[000:0008) | ├─Token(Identifier) |resource|
+//@[009:0011) | ├─IdentifierSyntax
+//@[009:0011) | | └─Token(Identifier) |kv|
+//@[012:0050) | ├─StringSyntax
+//@[012:0050) | | └─Token(StringComplete) |'Microsoft.KeyVault/vaults@2019-09-01'|
+//@[051:0059) | ├─Token(Identifier) |existing|
+//@[060:0061) | ├─Token(Assignment) |=|
+//@[062:0090) | └─ObjectSyntax
+//@[062:0063) | | ├─Token(LeftBrace) |{|
+//@[063:0065) | | ├─Token(NewLine) |\r\n|
+  name: 'testkeyvault'
+//@[002:0022) | | ├─ObjectPropertySyntax
+//@[002:0006) | | | ├─IdentifierSyntax
+//@[002:0006) | | | | └─Token(Identifier) |name|
+//@[006:0007) | | | ├─Token(Colon) |:|
+//@[008:0022) | | | └─StringSyntax
+//@[008:0022) | | | | └─Token(StringComplete) |'testkeyvault'|
+//@[022:0024) | | ├─Token(NewLine) |\r\n|
+}
+//@[000:0001) | | └─Token(RightBrace) |}|
+//@[001:0005) ├─Token(NewLine) |\r\n\r\n|
+
+output keyVaultSecretOutput string = kv.getSecret('mySecret')
+//@[000:0061) ├─OutputDeclarationSyntax
+//@[000:0006) | ├─Token(Identifier) |output|
+//@[007:0027) | ├─IdentifierSyntax
+//@[007:0027) | | └─Token(Identifier) |keyVaultSecretOutput|
+//@[028:0034) | ├─SimpleTypeSyntax
+//@[028:0034) | | └─Token(Identifier) |string|
+//@[035:0036) | ├─Token(Assignment) |=|
+//@[037:0061) | └─InstanceFunctionCallSyntax
+//@[037:0039) | | ├─VariableAccessSyntax
+//@[037:0039) | | | └─IdentifierSyntax
+//@[037:0039) | | | | └─Token(Identifier) |kv|
+//@[039:0040) | | ├─Token(Dot) |.|
+//@[040:0049) | | ├─IdentifierSyntax
+//@[040:0049) | | | └─Token(Identifier) |getSecret|
+//@[049:0050) | | ├─Token(LeftParen) |(|
+//@[050:0060) | | ├─FunctionArgumentSyntax
+//@[050:0060) | | | └─StringSyntax
+//@[050:0060) | | | | └─Token(StringComplete) |'mySecret'|
+//@[060:0061) | | └─Token(RightParen) |)|
+//@[061:0063) ├─Token(NewLine) |\r\n|
+output keyVaultSecretInterpolatedOutput string = '${kv.getSecret('mySecret')}'
+//@[000:0078) ├─OutputDeclarationSyntax
+//@[000:0006) | ├─Token(Identifier) |output|
+//@[007:0039) | ├─IdentifierSyntax
+//@[007:0039) | | └─Token(Identifier) |keyVaultSecretInterpolatedOutput|
+//@[040:0046) | ├─SimpleTypeSyntax
+//@[040:0046) | | └─Token(Identifier) |string|
+//@[047:0048) | ├─Token(Assignment) |=|
+//@[049:0078) | └─StringSyntax
+//@[049:0052) | | ├─Token(StringLeftPiece) |'${|
+//@[052:0076) | | ├─InstanceFunctionCallSyntax
+//@[052:0054) | | | ├─VariableAccessSyntax
+//@[052:0054) | | | | └─IdentifierSyntax
+//@[052:0054) | | | | | └─Token(Identifier) |kv|
+//@[054:0055) | | | ├─Token(Dot) |.|
+//@[055:0064) | | | ├─IdentifierSyntax
+//@[055:0064) | | | | └─Token(Identifier) |getSecret|
+//@[064:0065) | | | ├─Token(LeftParen) |(|
+//@[065:0075) | | | ├─FunctionArgumentSyntax
+//@[065:0075) | | | | └─StringSyntax
+//@[065:0075) | | | | | └─Token(StringComplete) |'mySecret'|
+//@[075:0076) | | | └─Token(RightParen) |)|
+//@[076:0078) | | └─Token(StringRightPiece) |}'|
+//@[078:0080) ├─Token(NewLine) |\r\n|
+output keyVaultSecretObjectOutput object = {
+//@[000:0083) ├─OutputDeclarationSyntax
+//@[000:0006) | ├─Token(Identifier) |output|
+//@[007:0033) | ├─IdentifierSyntax
+//@[007:0033) | | └─Token(Identifier) |keyVaultSecretObjectOutput|
+//@[034:0040) | ├─SimpleTypeSyntax
+//@[034:0040) | | └─Token(Identifier) |object|
+//@[041:0042) | ├─Token(Assignment) |=|
+//@[043:0083) | └─ObjectSyntax
+//@[043:0044) | | ├─Token(LeftBrace) |{|
+//@[044:0046) | | ├─Token(NewLine) |\r\n|
+  secret: kv.getSecret('mySecret')
+//@[002:0034) | | ├─ObjectPropertySyntax
+//@[002:0008) | | | ├─IdentifierSyntax
+//@[002:0008) | | | | └─Token(Identifier) |secret|
+//@[008:0009) | | | ├─Token(Colon) |:|
+//@[010:0034) | | | └─InstanceFunctionCallSyntax
+//@[010:0012) | | | | ├─VariableAccessSyntax
+//@[010:0012) | | | | | └─IdentifierSyntax
+//@[010:0012) | | | | | | └─Token(Identifier) |kv|
+//@[012:0013) | | | | ├─Token(Dot) |.|
+//@[013:0022) | | | | ├─IdentifierSyntax
+//@[013:0022) | | | | | └─Token(Identifier) |getSecret|
+//@[022:0023) | | | | ├─Token(LeftParen) |(|
+//@[023:0033) | | | | ├─FunctionArgumentSyntax
+//@[023:0033) | | | | | └─StringSyntax
+//@[023:0033) | | | | | | └─Token(StringComplete) |'mySecret'|
+//@[033:0034) | | | | └─Token(RightParen) |)|
+//@[034:0036) | | ├─Token(NewLine) |\r\n|
+}
+//@[000:0001) | | └─Token(RightBrace) |}|
+//@[001:0003) ├─Token(NewLine) |\r\n|
+output keyVaultSecretArrayOutput array = [
+//@[000:0073) ├─OutputDeclarationSyntax
+//@[000:0006) | ├─Token(Identifier) |output|
+//@[007:0032) | ├─IdentifierSyntax
+//@[007:0032) | | └─Token(Identifier) |keyVaultSecretArrayOutput|
+//@[033:0038) | ├─SimpleTypeSyntax
+//@[033:0038) | | └─Token(Identifier) |array|
+//@[039:0040) | ├─Token(Assignment) |=|
+//@[041:0073) | └─ArraySyntax
+//@[041:0042) | | ├─Token(LeftSquare) |[|
+//@[042:0044) | | ├─Token(NewLine) |\r\n|
+  kv.getSecret('mySecret')
+//@[002:0026) | | ├─ArrayItemSyntax
+//@[002:0026) | | | └─InstanceFunctionCallSyntax
+//@[002:0004) | | | | ├─VariableAccessSyntax
+//@[002:0004) | | | | | └─IdentifierSyntax
+//@[002:0004) | | | | | | └─Token(Identifier) |kv|
+//@[004:0005) | | | | ├─Token(Dot) |.|
+//@[005:0014) | | | | ├─IdentifierSyntax
+//@[005:0014) | | | | | └─Token(Identifier) |getSecret|
+//@[014:0015) | | | | ├─Token(LeftParen) |(|
+//@[015:0025) | | | | ├─FunctionArgumentSyntax
+//@[015:0025) | | | | | └─StringSyntax
+//@[015:0025) | | | | | | └─Token(StringComplete) |'mySecret'|
+//@[025:0026) | | | | └─Token(RightParen) |)|
+//@[026:0028) | | ├─Token(NewLine) |\r\n|
+]
+//@[000:0001) | | └─Token(RightSquare) |]|
+//@[001:0003) ├─Token(NewLine) |\r\n|
+output keyVaultSecretArrayInterpolatedOutput array = [
+//@[000:0090) ├─OutputDeclarationSyntax
+//@[000:0006) | ├─Token(Identifier) |output|
+//@[007:0044) | ├─IdentifierSyntax
+//@[007:0044) | | └─Token(Identifier) |keyVaultSecretArrayInterpolatedOutput|
+//@[045:0050) | ├─SimpleTypeSyntax
+//@[045:0050) | | └─Token(Identifier) |array|
+//@[051:0052) | ├─Token(Assignment) |=|
+//@[053:0090) | └─ArraySyntax
+//@[053:0054) | | ├─Token(LeftSquare) |[|
+//@[054:0056) | | ├─Token(NewLine) |\r\n|
+  '${kv.getSecret('mySecret')}'
+//@[002:0031) | | ├─ArrayItemSyntax
+//@[002:0031) | | | └─StringSyntax
+//@[002:0005) | | | | ├─Token(StringLeftPiece) |'${|
+//@[005:0029) | | | | ├─InstanceFunctionCallSyntax
+//@[005:0007) | | | | | ├─VariableAccessSyntax
+//@[005:0007) | | | | | | └─IdentifierSyntax
+//@[005:0007) | | | | | | | └─Token(Identifier) |kv|
+//@[007:0008) | | | | | ├─Token(Dot) |.|
+//@[008:0017) | | | | | ├─IdentifierSyntax
+//@[008:0017) | | | | | | └─Token(Identifier) |getSecret|
+//@[017:0018) | | | | | ├─Token(LeftParen) |(|
+//@[018:0028) | | | | | ├─FunctionArgumentSyntax
+//@[018:0028) | | | | | | └─StringSyntax
+//@[018:0028) | | | | | | | └─Token(StringComplete) |'mySecret'|
+//@[028:0029) | | | | | └─Token(RightParen) |)|
+//@[029:0031) | | | | └─Token(StringRightPiece) |}'|
+//@[031:0033) | | ├─Token(NewLine) |\r\n|
+]
+//@[000:0001) | | └─Token(RightSquare) |]|
+//@[001:0005) ├─Token(NewLine) |\r\n\r\n|
+
+// WARNING!!!!! dangling decorators
+//@[035:0039) ├─Token(NewLine) |\r\n\r\n|
+
+// #completionTest(1) -> decoratorsPlusNamespace
+//@[048:0050) ├─Token(NewLine) |\r\n|
+@
+//@[000:0049) ├─MissingDeclarationSyntax
+//@[000:0001) | ├─DecoratorSyntax
+//@[000:0001) | | ├─Token(At) |@|
+//@[001:0001) | | └─SkippedTriviaSyntax
+//@[001:0003) | ├─Token(NewLine) |\r\n|
+// #completionTest(5) -> decorators
+//@[035:0037) | ├─Token(NewLine) |\r\n|
+@sys.
+//@[000:0005) | ├─DecoratorSyntax
+//@[000:0001) | | ├─Token(At) |@|
+//@[001:0005) | | └─PropertyAccessSyntax
+//@[001:0004) | | | ├─VariableAccessSyntax
+//@[001:0004) | | | | └─IdentifierSyntax
+//@[001:0004) | | | | | └─Token(Identifier) |sys|
+//@[004:0005) | | | ├─Token(Dot) |.|
+//@[005:0005) | | | └─IdentifierSyntax
+//@[005:0005) | | | | └─SkippedTriviaSyntax
+//@[005:0009) | └─Token(NewLine) |\r\n\r\n|
+
+// WARNING!!!!! dangling decorators - to make sure the tests work, please do not add contents after this line 
+//@[110:0110) └─Token(EndOfFile) ||