--- conflicted
+++ resolved
@@ -1,2264 +1,2255 @@
-
-// wrong declaration
-bad
-//@[000:003) [BCP007 (Error)] This declaration type is not recognized. Specify a parameter, variable, resource, or output declaration. (CodeDescription: none) |bad|
-
-// incomplete #completionTest(9) -> empty
-resource 
-//@[009:009) [BCP017 (Error)] Expected a resource identifier at this location. (CodeDescription: none) ||
-//@[009:009) [BCP029 (Error)] The resource type is not valid. Specify a valid resource type of format "<types>@<apiVersion>". (CodeDescription: none) ||
-resource foo
-//@[009:012) [BCP028 (Error)] Identifier "foo" is declared multiple times. Remove or rename the duplicates. (CodeDescription: none) |foo|
-//@[012:012) [BCP068 (Error)] Expected a resource type string. Specify a valid resource type of format "<types>@<apiVersion>". (CodeDescription: none) ||
-//@[012:012) [BCP029 (Error)] The resource type is not valid. Specify a valid resource type of format "<types>@<apiVersion>". (CodeDescription: none) ||
-resource fo/o
-//@[011:012) [BCP068 (Error)] Expected a resource type string. Specify a valid resource type of format "<types>@<apiVersion>". (CodeDescription: none) |/|
-//@[011:013) [BCP029 (Error)] The resource type is not valid. Specify a valid resource type of format "<types>@<apiVersion>". (CodeDescription: none) |/o|
-//@[013:013) [BCP018 (Error)] Expected the "=" character at this location. (CodeDescription: none) ||
-resource foo 'ddd'
-//@[009:012) [BCP028 (Error)] Identifier "foo" is declared multiple times. Remove or rename the duplicates. (CodeDescription: none) |foo|
-//@[013:018) [BCP029 (Error)] The resource type is not valid. Specify a valid resource type of format "<types>@<apiVersion>". (CodeDescription: none) |'ddd'|
-//@[018:018) [BCP018 (Error)] Expected the "=" character at this location. (CodeDescription: none) ||
-
-// #completionTest(23) -> resourceTypes
-resource trailingSpace  
-//@[024:024) [BCP068 (Error)] Expected a resource type string. Specify a valid resource type of format "<types>@<apiVersion>". (CodeDescription: none) ||
-//@[024:024) [BCP029 (Error)] The resource type is not valid. Specify a valid resource type of format "<types>@<apiVersion>". (CodeDescription: none) ||
-
-// #completionTest(19,20) -> resourceObject
-resource foo 'ddd'= 
-//@[009:012) [BCP028 (Error)] Identifier "foo" is declared multiple times. Remove or rename the duplicates. (CodeDescription: none) |foo|
-//@[013:018) [BCP029 (Error)] The resource type is not valid. Specify a valid resource type of format "<types>@<apiVersion>". (CodeDescription: none) |'ddd'|
-//@[020:020) [BCP118 (Error)] Expected the "{" character, the "[" character, or the "if" keyword at this location. (CodeDescription: none) ||
-
-// wrong resource type
-resource foo 'ddd'={
-//@[009:012) [BCP028 (Error)] Identifier "foo" is declared multiple times. Remove or rename the duplicates. (CodeDescription: none) |foo|
-//@[013:018) [BCP029 (Error)] The resource type is not valid. Specify a valid resource type of format "<types>@<apiVersion>". (CodeDescription: none) |'ddd'|
-}
-
-resource foo 'ddd'=if (1 + 1 == 2) {
-//@[009:012) [BCP028 (Error)] Identifier "foo" is declared multiple times. Remove or rename the duplicates. (CodeDescription: none) |foo|
-//@[013:018) [BCP029 (Error)] The resource type is not valid. Specify a valid resource type of format "<types>@<apiVersion>". (CodeDescription: none) |'ddd'|
-}
-
-// using string interpolation for the resource type
-resource foo 'Microsoft.${provider}/foos@2020-02-02-alpha'= {
-//@[009:012) [BCP028 (Error)] Identifier "foo" is declared multiple times. Remove or rename the duplicates. (CodeDescription: none) |foo|
-//@[013:058) [BCP047 (Error)] String interpolation is unsupported for specifying the resource type. (CodeDescription: none) |'Microsoft.${provider}/foos@2020-02-02-alpha'|
-}
-
-resource foo 'Microsoft.${provider}/foos@2020-02-02-alpha'= if (true) {
-//@[009:012) [BCP028 (Error)] Identifier "foo" is declared multiple times. Remove or rename the duplicates. (CodeDescription: none) |foo|
-//@[013:058) [BCP047 (Error)] String interpolation is unsupported for specifying the resource type. (CodeDescription: none) |'Microsoft.${provider}/foos@2020-02-02-alpha'|
-}
-
-// missing required property
-resource foo 'Microsoft.Foo/foos@2020-02-02-alpha'={
-//@[009:012) [BCP028 (Error)] Identifier "foo" is declared multiple times. Remove or rename the duplicates. (CodeDescription: none) |foo|
-//@[009:012) [BCP035 (Error)] The specified "resource" declaration is missing the following required properties: "name". (CodeDescription: none) |foo|
-//@[013:050) [BCP081 (Warning)] Resource type "Microsoft.Foo/foos@2020-02-02-alpha" does not have types available. (CodeDescription: none) |'Microsoft.Foo/foos@2020-02-02-alpha'|
-}
-
-resource foo 'Microsoft.Foo/foos@2020-02-02-alpha'= if (name == 'value') {
-//@[009:012) [BCP028 (Error)] Identifier "foo" is declared multiple times. Remove or rename the duplicates. (CodeDescription: none) |foo|
-//@[009:012) [BCP035 (Error)] The specified "resource" declaration is missing the following required properties: "name". (CodeDescription: none) |foo|
-//@[013:050) [BCP081 (Warning)] Resource type "Microsoft.Foo/foos@2020-02-02-alpha" does not have types available. (CodeDescription: none) |'Microsoft.Foo/foos@2020-02-02-alpha'|
-//@[056:060) [BCP057 (Error)] The name "name" does not exist in the current context. (CodeDescription: none) |name|
-}
-
-resource foo 'Microsoft.Foo/foos@2020-02-02-alpha'= if ({ 'a': b }.a == 'foo') {
-<<<<<<< HEAD
-//@[9:12) [BCP028 (Error)] Identifier "foo" is declared multiple times. Remove or rename the duplicates. (CodeDescription: none) |foo|
-//@[9:12) [BCP035 (Error)] The specified "resource" declaration is missing the following required properties: "name". (CodeDescription: none) |foo|
-//@[13:50) [BCP081 (Warning)] Resource type "Microsoft.Foo/foos@2020-02-02-alpha" does not have types available. (CodeDescription: none) |'Microsoft.Foo/foos@2020-02-02-alpha'|
-//@[63:64) [BCP057 (Error)] The name "b" does not exist in the current context. (CodeDescription: none) |b|
-=======
-//@[009:012) [BCP028 (Error)] Identifier "foo" is declared multiple times. Remove or rename the duplicates. (CodeDescription: none) |foo|
-//@[009:012) [BCP035 (Error)] The specified "resource" declaration is missing the following required properties: "name". (CodeDescription: none) |foo|
-//@[013:050) [BCP081 (Warning)] Resource type "Microsoft.Foo/foos@2020-02-02-alpha" does not have types available. (CodeDescription: none) |'Microsoft.Foo/foos@2020-02-02-alpha'|
-//@[058:058) [BCP019 (Error)] Expected a new line character at this location. (CodeDescription: none) ||
-//@[063:064) [BCP057 (Error)] The name "b" does not exist in the current context. (CodeDescription: none) |b|
-//@[065:065) [BCP019 (Error)] Expected a new line character at this location. (CodeDescription: none) ||
->>>>>>> d4571cb4
-}
-
-// simulate typing if condition
-resource foo 'Microsoft.Foo/foos@2020-02-02-alpha'= if
-//@[009:012) [BCP028 (Error)] Identifier "foo" is declared multiple times. Remove or rename the duplicates. (CodeDescription: none) |foo|
-//@[013:050) [BCP081 (Warning)] Resource type "Microsoft.Foo/foos@2020-02-02-alpha" does not have types available. (CodeDescription: none) |'Microsoft.Foo/foos@2020-02-02-alpha'|
-//@[054:054) [BCP018 (Error)] Expected the "(" character at this location. (CodeDescription: none) ||
-
-resource foo 'Microsoft.Foo/foos@2020-02-02-alpha'= if (
-//@[009:012) [BCP028 (Error)] Identifier "foo" is declared multiple times. Remove or rename the duplicates. (CodeDescription: none) |foo|
-//@[013:050) [BCP081 (Warning)] Resource type "Microsoft.Foo/foos@2020-02-02-alpha" does not have types available. (CodeDescription: none) |'Microsoft.Foo/foos@2020-02-02-alpha'|
-//@[056:056) [BCP009 (Error)] Expected a literal value, an array, an object, a parenthesized expression, or a function call at this location. (CodeDescription: none) ||
-
-resource foo 'Microsoft.Foo/foos@2020-02-02-alpha'= if (true
-//@[009:012) [BCP028 (Error)] Identifier "foo" is declared multiple times. Remove or rename the duplicates. (CodeDescription: none) |foo|
-//@[013:050) [BCP081 (Warning)] Resource type "Microsoft.Foo/foos@2020-02-02-alpha" does not have types available. (CodeDescription: none) |'Microsoft.Foo/foos@2020-02-02-alpha'|
-//@[060:060) [BCP018 (Error)] Expected the ")" character at this location. (CodeDescription: none) ||
-
-resource foo 'Microsoft.Foo/foos@2020-02-02-alpha'= if (true)
-//@[009:012) [BCP028 (Error)] Identifier "foo" is declared multiple times. Remove or rename the duplicates. (CodeDescription: none) |foo|
-//@[013:050) [BCP081 (Warning)] Resource type "Microsoft.Foo/foos@2020-02-02-alpha" does not have types available. (CodeDescription: none) |'Microsoft.Foo/foos@2020-02-02-alpha'|
-//@[061:061) [BCP018 (Error)] Expected the "{" character at this location. (CodeDescription: none) ||
-
-// missing condition
-resource foo 'Microsoft.Foo/foos@2020-02-02-alpha'= if {
-//@[009:012) [BCP028 (Error)] Identifier "foo" is declared multiple times. Remove or rename the duplicates. (CodeDescription: none) |foo|
-//@[013:050) [BCP081 (Warning)] Resource type "Microsoft.Foo/foos@2020-02-02-alpha" does not have types available. (CodeDescription: none) |'Microsoft.Foo/foos@2020-02-02-alpha'|
-//@[055:056) [BCP018 (Error)] Expected the "(" character at this location. (CodeDescription: none) |{|
-  name: 'foo'
-//@[008:013) [BCP121 (Error)] Resources: "foo", "foo", "foo", "foo", "foo", "foo", "foo", "foo", "foo" are defined with this same name in a file. Rename them or split into different modules. (CodeDescription: none) |'foo'|
-}
-
-// empty condition
-// #completionTest(56) -> symbols
-resource foo 'Microsoft.Foo/foos@2020-02-02-alpha'= if () {
-//@[009:012) [BCP028 (Error)] Identifier "foo" is declared multiple times. Remove or rename the duplicates. (CodeDescription: none) |foo|
-//@[013:050) [BCP081 (Warning)] Resource type "Microsoft.Foo/foos@2020-02-02-alpha" does not have types available. (CodeDescription: none) |'Microsoft.Foo/foos@2020-02-02-alpha'|
-//@[056:057) [BCP009 (Error)] Expected a literal value, an array, an object, a parenthesized expression, or a function call at this location. (CodeDescription: none) |)|
-  name: 'foo'
-//@[008:013) [BCP121 (Error)] Resources: "foo", "foo", "foo", "foo", "foo", "foo", "foo", "foo", "foo" are defined with this same name in a file. Rename them or split into different modules. (CodeDescription: none) |'foo'|
-}
-
-// #completionTest(57, 59) -> symbols
-resource foo 'Microsoft.Foo/foos@2020-02-02-alpha'= if (     ) {
-//@[009:012) [BCP028 (Error)] Identifier "foo" is declared multiple times. Remove or rename the duplicates. (CodeDescription: none) |foo|
-//@[013:050) [BCP081 (Warning)] Resource type "Microsoft.Foo/foos@2020-02-02-alpha" does not have types available. (CodeDescription: none) |'Microsoft.Foo/foos@2020-02-02-alpha'|
-//@[061:062) [BCP009 (Error)] Expected a literal value, an array, an object, a parenthesized expression, or a function call at this location. (CodeDescription: none) |)|
-  name: 'foo'
-//@[008:013) [BCP121 (Error)] Resources: "foo", "foo", "foo", "foo", "foo", "foo", "foo", "foo", "foo" are defined with this same name in a file. Rename them or split into different modules. (CodeDescription: none) |'foo'|
-}
-
-// invalid condition type
-resource foo 'Microsoft.Foo/foos@2020-02-02-alpha'= if (123) {
-//@[009:012) [BCP028 (Error)] Identifier "foo" is declared multiple times. Remove or rename the duplicates. (CodeDescription: none) |foo|
-//@[013:050) [BCP081 (Warning)] Resource type "Microsoft.Foo/foos@2020-02-02-alpha" does not have types available. (CodeDescription: none) |'Microsoft.Foo/foos@2020-02-02-alpha'|
-//@[055:060) [BCP046 (Error)] Expected a value of type "bool". (CodeDescription: none) |(123)|
-  name: 'foo'
-//@[008:013) [BCP121 (Error)] Resources: "foo", "foo", "foo", "foo", "foo", "foo", "foo", "foo", "foo" are defined with this same name in a file. Rename them or split into different modules. (CodeDescription: none) |'foo'|
-}
-
-// runtime functions are no allowed in resource conditions
-resource foo 'Microsoft.Foo/foos@2020-02-02-alpha' = if (reference('Micorosft.Management/managementGroups/MG', '2020-05-01').name == 'something') {
-//@[009:012) [BCP028 (Error)] Identifier "foo" is declared multiple times. Remove or rename the duplicates. (CodeDescription: none) |foo|
-//@[013:050) [BCP081 (Warning)] Resource type "Microsoft.Foo/foos@2020-02-02-alpha" does not have types available. (CodeDescription: none) |'Microsoft.Foo/foos@2020-02-02-alpha'|
-//@[057:066) [BCP066 (Error)] Function "reference" is not valid at this location. It can only be used in resource declarations. (CodeDescription: none) |reference|
-  name: 'foo'
-//@[008:013) [BCP121 (Error)] Resources: "foo", "foo", "foo", "foo", "foo", "foo", "foo", "foo", "foo" are defined with this same name in a file. Rename them or split into different modules. (CodeDescription: none) |'foo'|
-}
-
-resource foo 'Microsoft.Foo/foos@2020-02-02-alpha' = if (listKeys('foo', '2020-05-01').bar == true) {
-//@[009:012) [BCP028 (Error)] Identifier "foo" is declared multiple times. Remove or rename the duplicates. (CodeDescription: none) |foo|
-//@[013:050) [BCP081 (Warning)] Resource type "Microsoft.Foo/foos@2020-02-02-alpha" does not have types available. (CodeDescription: none) |'Microsoft.Foo/foos@2020-02-02-alpha'|
-//@[057:065) [BCP066 (Error)] Function "listKeys" is not valid at this location. It can only be used in resource declarations. (CodeDescription: none) |listKeys|
-  name: 'foo'
-//@[008:013) [BCP121 (Error)] Resources: "foo", "foo", "foo", "foo", "foo", "foo", "foo", "foo", "foo" are defined with this same name in a file. Rename them or split into different modules. (CodeDescription: none) |'foo'|
-}
-
-// duplicate property at the top level
-resource foo 'Microsoft.Foo/foos@2020-02-02-alpha'= {
-//@[009:012) [BCP028 (Error)] Identifier "foo" is declared multiple times. Remove or rename the duplicates. (CodeDescription: none) |foo|
-//@[013:050) [BCP081 (Warning)] Resource type "Microsoft.Foo/foos@2020-02-02-alpha" does not have types available. (CodeDescription: none) |'Microsoft.Foo/foos@2020-02-02-alpha'|
-  name: 'foo'
-//@[002:006) [BCP025 (Error)] The property "name" is declared multiple times in this object. Remove or rename the duplicate properties. (CodeDescription: none) |name|
-  name: true
-//@[002:006) [BCP025 (Error)] The property "name" is declared multiple times in this object. Remove or rename the duplicate properties. (CodeDescription: none) |name|
-}
-
-// duplicate property at the top level with string literal syntax
-resource foo 'Microsoft.Foo/foos@2020-02-02-alpha'= {
-//@[009:012) [BCP028 (Error)] Identifier "foo" is declared multiple times. Remove or rename the duplicates. (CodeDescription: none) |foo|
-//@[013:050) [BCP081 (Warning)] Resource type "Microsoft.Foo/foos@2020-02-02-alpha" does not have types available. (CodeDescription: none) |'Microsoft.Foo/foos@2020-02-02-alpha'|
-  name: 'foo'
-//@[002:006) [BCP025 (Error)] The property "name" is declared multiple times in this object. Remove or rename the duplicate properties. (CodeDescription: none) |name|
-  'name': true
-//@[002:008) [BCP025 (Error)] The property "name" is declared multiple times in this object. Remove or rename the duplicate properties. (CodeDescription: none) |'name'|
-}
-
-// duplicate property inside
-resource foo 'Microsoft.Foo/foos@2020-02-02-alpha'= {
-//@[009:012) [BCP028 (Error)] Identifier "foo" is declared multiple times. Remove or rename the duplicates. (CodeDescription: none) |foo|
-//@[013:050) [BCP081 (Warning)] Resource type "Microsoft.Foo/foos@2020-02-02-alpha" does not have types available. (CodeDescription: none) |'Microsoft.Foo/foos@2020-02-02-alpha'|
-  name: 'foo'
-//@[008:013) [BCP121 (Error)] Resources: "foo", "foo", "foo", "foo", "foo", "foo", "foo", "foo", "foo" are defined with this same name in a file. Rename them or split into different modules. (CodeDescription: none) |'foo'|
-  properties: {
-    foo: 'a'
-//@[004:007) [BCP025 (Error)] The property "foo" is declared multiple times in this object. Remove or rename the duplicate properties. (CodeDescription: none) |foo|
-    foo: 'a'
-//@[004:007) [BCP025 (Error)] The property "foo" is declared multiple times in this object. Remove or rename the duplicate properties. (CodeDescription: none) |foo|
-  }
-}
-
-// duplicate property inside with string literal syntax
-resource foo 'Microsoft.Foo/foos@2020-02-02-alpha'= {
-//@[009:012) [BCP028 (Error)] Identifier "foo" is declared multiple times. Remove or rename the duplicates. (CodeDescription: none) |foo|
-//@[013:050) [BCP081 (Warning)] Resource type "Microsoft.Foo/foos@2020-02-02-alpha" does not have types available. (CodeDescription: none) |'Microsoft.Foo/foos@2020-02-02-alpha'|
-  name: 'foo'
-//@[008:013) [BCP121 (Error)] Resources: "foo", "foo", "foo", "foo", "foo", "foo", "foo", "foo", "foo" are defined with this same name in a file. Rename them or split into different modules. (CodeDescription: none) |'foo'|
-  properties: {
-    foo: 'a'
-//@[004:007) [BCP025 (Error)] The property "foo" is declared multiple times in this object. Remove or rename the duplicate properties. (CodeDescription: none) |foo|
-    'foo': 'a'
-//@[004:009) [BCP025 (Error)] The property "foo" is declared multiple times in this object. Remove or rename the duplicate properties. (CodeDescription: none) |'foo'|
-  }
-}
-
-// wrong property types
-resource foo 'Microsoft.Foo/foos@2020-02-02-alpha'= {
-//@[009:012) [BCP028 (Error)] Identifier "foo" is declared multiple times. Remove or rename the duplicates. (CodeDescription: none) |foo|
-//@[013:050) [BCP081 (Warning)] Resource type "Microsoft.Foo/foos@2020-02-02-alpha" does not have types available. (CodeDescription: none) |'Microsoft.Foo/foos@2020-02-02-alpha'|
-  name: 'foo'
-//@[008:013) [BCP121 (Error)] Resources: "foo", "foo", "foo", "foo", "foo", "foo", "foo", "foo", "foo" are defined with this same name in a file. Rename them or split into different modules. (CodeDescription: none) |'foo'|
-  location: [
-//@[012:018) [BCP036 (Warning)] The property "location" expected a value of type "string" but the provided value is of type "array". If this is an inaccuracy in the documentation, please report it to the Bicep Team. (CodeDescription: bicep(https://aka.ms/bicep-type-issues)) |[\r\n  ]|
-  ]
-  tags: 'tag are not a string?'
-//@[008:031) [BCP036 (Warning)] The property "tags" expected a value of type "Tags" but the provided value is of type "'tag are not a string?'". If this is an inaccuracy in the documentation, please report it to the Bicep Team. (CodeDescription: bicep(https://aka.ms/bicep-type-issues)) |'tag are not a string?'|
-}
-
-resource bar 'Microsoft.Foo/foos@2020-02-02-alpha' = {
-//@[013:050) [BCP081 (Warning)] Resource type "Microsoft.Foo/foos@2020-02-02-alpha" does not have types available. (CodeDescription: none) |'Microsoft.Foo/foos@2020-02-02-alpha'|
-  name: true ? 's' : 'a' + 1
-//@[021:028) [BCP045 (Error)] Cannot apply operator "+" to operands of type "'a'" and "int". (CodeDescription: none) |'a' + 1|
-  properties: {
-    x: foo()
-//@[007:010) [BCP059 (Error)] The name "foo" is not a function. (CodeDescription: none) |foo|
-    y: true && (null || !4)
-//@[024:026) [BCP044 (Error)] Cannot apply operator "!" to operand of type "int". (CodeDescription: none) |!4|
-    a: [
-      a
-//@[006:007) [BCP057 (Error)] The name "a" does not exist in the current context. (CodeDescription: none) |a|
-      !null
-//@[006:011) [BCP044 (Error)] Cannot apply operator "!" to operand of type "null". (CodeDescription: none) |!null|
-      true && true || true + -true * 4
-//@[029:034) [BCP044 (Error)] Cannot apply operator "-" to operand of type "bool". (CodeDescription: none) |-true|
-    ]
-  }
-}
-
-// there should be no completions without the colon
-resource noCompletionsWithoutColon 'Microsoft.Resources/deploymentScripts@2020-10-01' = {
-  // #completionTest(7,8) -> empty
-  kind  
-//@[008:008) [BCP018 (Error)] Expected the ":" character at this location. (CodeDescription: none) ||
-}
-
-resource noCompletionsBeforeColon 'Microsoft.Resources/deploymentScripts@2020-10-01' = {
-  // #completionTest(7,8) -> empty
-  kind  :
-//@[009:009) [BCP009 (Error)] Expected a literal value, an array, an object, a parenthesized expression, or a function call at this location. (CodeDescription: none) ||
-}
-
-// unsupported resource ref
-var resrefvar = bar.name
-//@[004:013) [no-unused-vars (Warning)] Variable "resrefvar" is declared but never used. (CodeDescription: bicep core(https://aka.ms/bicep/linter/no-unused-vars)) |resrefvar|
-
-param resrefpar string = foo.id
-//@[006:015) [no-unused-params (Warning)] Parameter "resrefpar" is declared but never used. (CodeDescription: bicep core(https://aka.ms/bicep/linter/no-unused-params)) |resrefpar|
-//@[025:028) [BCP062 (Error)] The referenced declaration with name "foo" is not valid. (CodeDescription: none) |foo|
-//@[025:028) [BCP072 (Error)] This symbol cannot be referenced here. Only other parameters can be referenced in parameter default values. (CodeDescription: none) |foo|
-
-output resrefout bool = bar.id
-//@[024:030) [BCP026 (Error)] The output expects a value of type "bool" but the provided value is of type "string". (CodeDescription: none) |bar.id|
-
-// attempting to set read-only properties
-resource baz 'Microsoft.Foo/foos@2020-02-02-alpha' = {
-//@[013:050) [BCP081 (Warning)] Resource type "Microsoft.Foo/foos@2020-02-02-alpha" does not have types available. (CodeDescription: none) |'Microsoft.Foo/foos@2020-02-02-alpha'|
-  name: 'test'
-//@[008:014) [BCP121 (Error)] Resources: "baz", "badDepends", "badDepends2", "badDepends3", "badDepends4", "badDepends5", "badInterp" are defined with this same name in a file. Rename them or split into different modules. (CodeDescription: none) |'test'|
-  id: 2
-//@[002:004) [BCP073 (Error)] The property "id" is read-only. Expressions cannot be assigned to read-only properties. (CodeDescription: none) |id|
-  type: 'hello'
-//@[002:006) [BCP073 (Error)] The property "type" is read-only. Expressions cannot be assigned to read-only properties. (CodeDescription: none) |type|
-  apiVersion: true
-//@[002:012) [BCP073 (Error)] The property "apiVersion" is read-only. Expressions cannot be assigned to read-only properties. (CodeDescription: none) |apiVersion|
-}
-
-resource readOnlyPropertyAssignment 'Microsoft.Network/virtualNetworks@2020-06-01' = {
-  name: 'vnet-bicep'
-  location: 'westeurope'
-//@[012:024) [no-hardcoded-location (Warning)] A resource location should not use a hard-coded string or variable value. Please use a parameter value, an expression, or the string 'global'. Found: 'westeurope' (CodeDescription: bicep core(https://aka.ms/bicep/linter/no-hardcoded-location)) |'westeurope'|
-  etag: 'assigning-to-read-only-value'
-//@[002:006) [BCP073 (Warning)] The property "etag" is read-only. Expressions cannot be assigned to read-only properties. If this is an inaccuracy in the documentation, please report it to the Bicep Team. (CodeDescription: bicep(https://aka.ms/bicep-type-issues)) |etag|
-  properties: {
-    resourceGuid: 'assigning-to-read-only-value'
-//@[004:016) [BCP073 (Warning)] The property "resourceGuid" is read-only. Expressions cannot be assigned to read-only properties. If this is an inaccuracy in the documentation, please report it to the Bicep Team. (CodeDescription: bicep(https://aka.ms/bicep-type-issues)) |resourceGuid|
-    addressSpace: {
-      addressPrefixes: [
-        '10.0.0.0/16'
-      ]
-    }
-    subnets: []
-  }
-}
-
-resource badDepends 'Microsoft.Foo/foos@2020-02-02-alpha' = {
-//@[020:057) [BCP081 (Warning)] Resource type "Microsoft.Foo/foos@2020-02-02-alpha" does not have types available. (CodeDescription: none) |'Microsoft.Foo/foos@2020-02-02-alpha'|
-  name: 'test'
-//@[008:014) [BCP121 (Error)] Resources: "baz", "badDepends", "badDepends2", "badDepends3", "badDepends4", "badDepends5", "badInterp" are defined with this same name in a file. Rename them or split into different modules. (CodeDescription: none) |'test'|
-  dependsOn: [
-    baz.id
-//@[004:010) [BCP034 (Error)] The enclosing array expected an item of type "module[] | (resource | module) | resource[]", but the provided item was of type "string". (CodeDescription: none) |baz.id|
-  ]
-}
-
-resource badDepends2 'Microsoft.Foo/foos@2020-02-02-alpha' = {
-//@[021:058) [BCP081 (Warning)] Resource type "Microsoft.Foo/foos@2020-02-02-alpha" does not have types available. (CodeDescription: none) |'Microsoft.Foo/foos@2020-02-02-alpha'|
-  name: 'test'
-//@[008:014) [BCP121 (Error)] Resources: "baz", "badDepends", "badDepends2", "badDepends3", "badDepends4", "badDepends5", "badInterp" are defined with this same name in a file. Rename them or split into different modules. (CodeDescription: none) |'test'|
-  dependsOn: [
-    'hello'
-//@[004:011) [BCP034 (Error)] The enclosing array expected an item of type "module[] | (resource | module) | resource[]", but the provided item was of type "'hello'". (CodeDescription: none) |'hello'|
-    true
-//@[004:008) [BCP034 (Error)] The enclosing array expected an item of type "module[] | (resource | module) | resource[]", but the provided item was of type "bool". (CodeDescription: none) |true|
-  ]
-}
-
-resource badDepends3 'Microsoft.Foo/foos@2020-02-02-alpha' = {
-//@[021:058) [BCP081 (Warning)] Resource type "Microsoft.Foo/foos@2020-02-02-alpha" does not have types available. (CodeDescription: none) |'Microsoft.Foo/foos@2020-02-02-alpha'|
-  name: 'test'
-//@[008:014) [BCP121 (Error)] Resources: "baz", "badDepends", "badDepends2", "badDepends3", "badDepends4", "badDepends5", "badInterp" are defined with this same name in a file. Rename them or split into different modules. (CodeDescription: none) |'test'|
-}
-
-resource badDepends4 'Microsoft.Foo/foos@2020-02-02-alpha' = {
-//@[021:058) [BCP081 (Warning)] Resource type "Microsoft.Foo/foos@2020-02-02-alpha" does not have types available. (CodeDescription: none) |'Microsoft.Foo/foos@2020-02-02-alpha'|
-  name: 'test'
-//@[008:014) [BCP121 (Error)] Resources: "baz", "badDepends", "badDepends2", "badDepends3", "badDepends4", "badDepends5", "badInterp" are defined with this same name in a file. Rename them or split into different modules. (CodeDescription: none) |'test'|
-  dependsOn: [
-    badDepends3
-  ]
-}
-
-resource badDepends5 'Microsoft.Foo/foos@2020-02-02-alpha' = {
-//@[021:058) [BCP081 (Warning)] Resource type "Microsoft.Foo/foos@2020-02-02-alpha" does not have types available. (CodeDescription: none) |'Microsoft.Foo/foos@2020-02-02-alpha'|
-  name: 'test'
-//@[008:014) [BCP121 (Error)] Resources: "baz", "badDepends", "badDepends2", "badDepends3", "badDepends4", "badDepends5", "badInterp" are defined with this same name in a file. Rename them or split into different modules. (CodeDescription: none) |'test'|
-  dependsOn: badDepends3.dependsOn
-//@[025:034) [BCP077 (Error)] The property "dependsOn" on type "Microsoft.Foo/foos@2020-02-02-alpha" is write-only. Write-only properties cannot be accessed. (CodeDescription: none) |dependsOn|
-}
-
-var interpVal = 'abc'
-resource badInterp 'Microsoft.Foo/foos@2020-02-02-alpha' = {
-//@[019:056) [BCP081 (Warning)] Resource type "Microsoft.Foo/foos@2020-02-02-alpha" does not have types available. (CodeDescription: none) |'Microsoft.Foo/foos@2020-02-02-alpha'|
-  name: 'test'
-//@[008:014) [BCP121 (Error)] Resources: "baz", "badDepends", "badDepends2", "badDepends3", "badDepends4", "badDepends5", "badInterp" are defined with this same name in a file. Rename them or split into different modules. (CodeDescription: none) |'test'|
-  '${interpVal}': 'unsupported' // resource definition does not allow for additionalProperties
-  '${undefinedSymbol}': true
-//@[005:020) [BCP057 (Error)] The name "undefinedSymbol" does not exist in the current context. (CodeDescription: none) |undefinedSymbol|
-}
-
-module validModule './module.bicep' = {
-  name: 'storageDeploy'
-  params: {
-//@[002:037) [explicit-values-for-loc-params (Warning)] Parameter 'location' of module 'validModule' isn't assigned an explicit value, and its default value may not give the intended behavior for a location-related parameter. You should assign an explicit value to the parameter. (CodeDescription: bicep core(https://aka.ms/bicep/linter/explicit-values-for-loc-params)) |params: {\r\n    name: 'contoso'\r\n  }|
-    name: 'contoso'
-  }
-}
-
-resource runtimeValidRes1 'Microsoft.Compute/virtualMachines@2020-06-01' = {
-  name: 'name1'
-  location: 'eastus'
-//@[012:020) [no-hardcoded-location (Warning)] A resource location should not use a hard-coded string or variable value. Please use a parameter value, an expression, or the string 'global'. Found: 'eastus' (CodeDescription: bicep core(https://aka.ms/bicep/linter/no-hardcoded-location)) |'eastus'|
-  properties: {
-    evictionPolicy: 'Deallocate'
-  }
-}
-
-resource runtimeValidRes2 'Microsoft.Resources/deploymentScripts@2020-10-01' = {
-  name: concat(concat(runtimeValidRes1.id, runtimeValidRes1.name), runtimeValidRes1.type)
-//@[008:089) [prefer-interpolation (Warning)] Use string interpolation instead of the concat function. (CodeDescription: bicep core(https://aka.ms/bicep/linter/prefer-interpolation)) |concat(concat(runtimeValidRes1.id, runtimeValidRes1.name), runtimeValidRes1.type)|
-  kind:'AzureCLI'
-  location: 'eastus'
-//@[012:020) [no-hardcoded-location (Warning)] A resource location should not use a hard-coded string or variable value. Please use a parameter value, an expression, or the string 'global'. Found: 'eastus' (CodeDescription: bicep core(https://aka.ms/bicep/linter/no-hardcoded-location)) |'eastus'|
-  properties: {
-    azCliVersion: '2.0'
-    retentionInterval: runtimeValidRes1.properties.evictionPolicy
-  }
-}
-
-resource runtimeValidRes3 'Microsoft.Advisor/recommendations/suppressions@2020-01-01' = {
-  name: '${runtimeValidRes1.name}_v1'
-}
-
-resource runtimeValidRes4 'Microsoft.Advisor/recommendations/suppressions@2020-01-01' = {
-  name: concat(validModule['name'], 'v1')
-//@[008:041) [prefer-interpolation (Warning)] Use string interpolation instead of the concat function. (CodeDescription: bicep core(https://aka.ms/bicep/linter/prefer-interpolation)) |concat(validModule['name'], 'v1')|
-}
-
-resource runtimeValidRes5 'Microsoft.Advisor/recommendations/suppressions@2020-01-01' = {
-  name: '${validModule.name}_v1'
-}
-
-resource runtimeInvalidRes1 'Microsoft.Advisor/recommendations/suppressions@2020-01-01' = {
-  name: runtimeValidRes1.location
-//@[008:033) [BCP120 (Error)] This expression is being used in an assignment to the "name" property of the "Microsoft.Advisor/recommendations/suppressions" type, which requires a value that can be calculated at the start of the deployment. Properties of runtimeValidRes1 which can be calculated at the start include "apiVersion", "id", "name", "type". (CodeDescription: none) |runtimeValidRes1.location|
-}
-
-resource runtimeInvalidRes2 'Microsoft.Advisor/recommendations/suppressions@2020-01-01' = {
-  name: runtimeValidRes1['location']
-//@[008:036) [BCP120 (Error)] This expression is being used in an assignment to the "name" property of the "Microsoft.Advisor/recommendations/suppressions" type, which requires a value that can be calculated at the start of the deployment. Properties of runtimeValidRes1 which can be calculated at the start include "apiVersion", "id", "name", "type". (CodeDescription: none) |runtimeValidRes1['location']|
-}
-
-resource runtimeInvalidRes3 'Microsoft.Resources/deploymentScripts@2020-10-01' = {
-  name: runtimeValidRes1.properties.evictionPolicy
-//@[008:035) [BCP120 (Error)] This expression is being used in an assignment to the "name" property of the "AzureCLI" type, which requires a value that can be calculated at the start of the deployment. Properties of runtimeValidRes1 which can be calculated at the start include "apiVersion", "id", "name", "type". (CodeDescription: none) |runtimeValidRes1.properties|
-  kind:'AzureCLI'
-  location: 'eastus'
-//@[012:020) [no-hardcoded-location (Warning)] A resource location should not use a hard-coded string or variable value. Please use a parameter value, an expression, or the string 'global'. Found: 'eastus' (CodeDescription: bicep core(https://aka.ms/bicep/linter/no-hardcoded-location)) |'eastus'|
-  properties: {
-    azCliVersion: '2.0'
-    retentionInterval: runtimeValidRes1.properties.evictionPolicy
-  }
-}
-
-resource runtimeInvalidRes4 'Microsoft.Advisor/recommendations/suppressions@2020-01-01' = {
-  name: runtimeValidRes1['properties'].evictionPolicy
-//@[008:038) [BCP120 (Error)] This expression is being used in an assignment to the "name" property of the "Microsoft.Advisor/recommendations/suppressions" type, which requires a value that can be calculated at the start of the deployment. Properties of runtimeValidRes1 which can be calculated at the start include "apiVersion", "id", "name", "type". (CodeDescription: none) |runtimeValidRes1['properties']|
-}
-
-resource runtimeInvalidRes5 'Microsoft.Advisor/recommendations/suppressions@2020-01-01' = {
-  name: runtimeValidRes1['properties']['evictionPolicy']
-//@[008:038) [BCP120 (Error)] This expression is being used in an assignment to the "name" property of the "Microsoft.Advisor/recommendations/suppressions" type, which requires a value that can be calculated at the start of the deployment. Properties of runtimeValidRes1 which can be calculated at the start include "apiVersion", "id", "name", "type". (CodeDescription: none) |runtimeValidRes1['properties']|
-}
-
-resource runtimeInvalidRes6 'Microsoft.Advisor/recommendations/suppressions@2020-01-01' = {
-  name: runtimeValidRes1.properties['evictionPolicy']
-//@[008:035) [BCP120 (Error)] This expression is being used in an assignment to the "name" property of the "Microsoft.Advisor/recommendations/suppressions" type, which requires a value that can be calculated at the start of the deployment. Properties of runtimeValidRes1 which can be calculated at the start include "apiVersion", "id", "name", "type". (CodeDescription: none) |runtimeValidRes1.properties|
-}
-
-resource runtimeInvalidRes7 'Microsoft.Advisor/recommendations/suppressions@2020-01-01' = {
-  name: runtimeValidRes2.properties.azCliVersion
-//@[008:035) [BCP120 (Error)] This expression is being used in an assignment to the "name" property of the "Microsoft.Advisor/recommendations/suppressions" type, which requires a value that can be calculated at the start of the deployment. Properties of runtimeValidRes2 which can be calculated at the start include "apiVersion", "id", "name", "type". (CodeDescription: none) |runtimeValidRes2.properties|
-}
-
-var magicString1 = 'location'
-resource runtimeInvalidRes8 'Microsoft.Advisor/recommendations/suppressions@2020-01-01' = {
-  name: runtimeValidRes2['${magicString1}']
-//@[008:043) [BCP120 (Error)] This expression is being used in an assignment to the "name" property of the "Microsoft.Advisor/recommendations/suppressions" type, which requires a value that can be calculated at the start of the deployment. Properties of runtimeValidRes2 which can be calculated at the start include "apiVersion", "id", "name", "type". (CodeDescription: none) |runtimeValidRes2['${magicString1}']|
-}
-
-// note: this should be fine, but we block string interpolation all together if there's a potential runtime property usage for name.
-var magicString2 = 'name'
-resource runtimeInvalidRes9 'Microsoft.Advisor/recommendations/suppressions@2020-01-01' = {
-  name: runtimeValidRes2['${magicString2}']
-//@[008:043) [BCP120 (Error)] This expression is being used in an assignment to the "name" property of the "Microsoft.Advisor/recommendations/suppressions" type, which requires a value that can be calculated at the start of the deployment. Properties of runtimeValidRes2 which can be calculated at the start include "apiVersion", "id", "name", "type". (CodeDescription: none) |runtimeValidRes2['${magicString2}']|
-}
-
-resource runtimeInvalidRes10 'Microsoft.Advisor/recommendations/suppressions@2020-01-01' = {
-  name: '${runtimeValidRes3.location}'
-//@[008:038) [simplify-interpolation (Warning)] Remove unnecessary string interpolation. (CodeDescription: bicep core(https://aka.ms/bicep/linter/simplify-interpolation)) |'${runtimeValidRes3.location}'|
-//@[011:036) [BCP120 (Error)] This expression is being used in an assignment to the "name" property of the "Microsoft.Advisor/recommendations/suppressions" type, which requires a value that can be calculated at the start of the deployment. Properties of runtimeValidRes3 which can be calculated at the start include "apiVersion", "id", "name", "type". (CodeDescription: none) |runtimeValidRes3.location|
-//@[028:036) [BCP187 (Warning)] The property "location" does not exist in the resource definition, although it might still be valid. If this is an inaccuracy in the documentation, please report it to the Bicep Team. (CodeDescription: bicep(https://aka.ms/bicep-type-issues)) |location|
-}
-
-resource runtimeInvalidRes11 'Microsoft.Advisor/recommendations/suppressions@2020-01-01' = {
-  name: validModule.params['name']
-//@[008:026) [BCP120 (Error)] This expression is being used in an assignment to the "name" property of the "Microsoft.Advisor/recommendations/suppressions" type, which requires a value that can be calculated at the start of the deployment. Properties of validModule which can be calculated at the start include "name". (CodeDescription: none) |validModule.params|
-//@[020:026) [BCP077 (Error)] The property "params" on type "module" is write-only. Write-only properties cannot be accessed. (CodeDescription: none) |params|
-}
-
-resource runtimeInvalidRes12 'Microsoft.Advisor/recommendations/suppressions@2020-01-01' = {
-  name: concat(runtimeValidRes1.location, runtimeValidRes2['location'], runtimeInvalidRes3['properties'].azCliVersion, validModule.params.name)
-//@[008:143) [prefer-interpolation (Warning)] Use string interpolation instead of the concat function. (CodeDescription: bicep core(https://aka.ms/bicep/linter/prefer-interpolation)) |concat(runtimeValidRes1.location, runtimeValidRes2['location'], runtimeInvalidRes3['properties'].azCliVersion, validModule.params.name)|
-//@[015:040) [BCP120 (Error)] This expression is being used in an assignment to the "name" property of the "Microsoft.Advisor/recommendations/suppressions" type, which requires a value that can be calculated at the start of the deployment. Properties of runtimeValidRes1 which can be calculated at the start include "apiVersion", "id", "name", "type". (CodeDescription: none) |runtimeValidRes1.location|
-//@[042:070) [BCP120 (Error)] This expression is being used in an assignment to the "name" property of the "Microsoft.Advisor/recommendations/suppressions" type, which requires a value that can be calculated at the start of the deployment. Properties of runtimeValidRes2 which can be calculated at the start include "apiVersion", "id", "name", "type". (CodeDescription: none) |runtimeValidRes2['location']|
-//@[072:104) [BCP120 (Error)] This expression is being used in an assignment to the "name" property of the "Microsoft.Advisor/recommendations/suppressions" type, which requires a value that can be calculated at the start of the deployment. Properties of runtimeInvalidRes3 which can be calculated at the start include "apiVersion", "id", "name", "type". (CodeDescription: none) |runtimeInvalidRes3['properties']|
-//@[119:137) [BCP120 (Error)] This expression is being used in an assignment to the "name" property of the "Microsoft.Advisor/recommendations/suppressions" type, which requires a value that can be calculated at the start of the deployment. Properties of validModule which can be calculated at the start include "name". (CodeDescription: none) |validModule.params|
-//@[131:137) [BCP077 (Error)] The property "params" on type "module" is write-only. Write-only properties cannot be accessed. (CodeDescription: none) |params|
-}
-
-resource runtimeInvalidRes13 'Microsoft.Advisor/recommendations/suppressions@2020-01-01' = {
-  name: '${runtimeValidRes1.location}${runtimeValidRes2['location']}${runtimeInvalidRes3.properties['azCliVersion']}${validModule['params'].name}'
-//@[011:036) [BCP120 (Error)] This expression is being used in an assignment to the "name" property of the "Microsoft.Advisor/recommendations/suppressions" type, which requires a value that can be calculated at the start of the deployment. Properties of runtimeValidRes1 which can be calculated at the start include "apiVersion", "id", "name", "type". (CodeDescription: none) |runtimeValidRes1.location|
-//@[039:067) [BCP120 (Error)] This expression is being used in an assignment to the "name" property of the "Microsoft.Advisor/recommendations/suppressions" type, which requires a value that can be calculated at the start of the deployment. Properties of runtimeValidRes2 which can be calculated at the start include "apiVersion", "id", "name", "type". (CodeDescription: none) |runtimeValidRes2['location']|
-//@[070:099) [BCP120 (Error)] This expression is being used in an assignment to the "name" property of the "Microsoft.Advisor/recommendations/suppressions" type, which requires a value that can be calculated at the start of the deployment. Properties of runtimeInvalidRes3 which can be calculated at the start include "apiVersion", "id", "name", "type". (CodeDescription: none) |runtimeInvalidRes3.properties|
-//@[118:139) [BCP120 (Error)] This expression is being used in an assignment to the "name" property of the "Microsoft.Advisor/recommendations/suppressions" type, which requires a value that can be calculated at the start of the deployment. Properties of validModule which can be calculated at the start include "name". (CodeDescription: none) |validModule['params']|
-//@[130:138) [BCP077 (Error)] The property "params" on type "module" is write-only. Write-only properties cannot be accessed. (CodeDescription: none) |'params'|
-}
-
-// variable related runtime validation
-var runtimefoo1 = runtimeValidRes1['location']
-var runtimefoo2 = runtimeValidRes2['properties'].azCliVersion
-var runtimefoo3 = runtimeValidRes2
-var runtimefoo4 = {
-  hop: runtimefoo2
-}
-
-var runtimeInvalid = {
-  foo1: runtimefoo1
-  foo2: runtimefoo2
-  foo3: runtimefoo3
-  foo4: runtimeValidRes1.name
-}
-
-var runtimeValid = {
-  foo1: runtimeValidRes1.name
-  foo2: runtimeValidRes1.apiVersion
-  foo3: runtimeValidRes2.type
-  foo4: runtimeValidRes2.id
-}
-
-resource runtimeInvalidRes14 'Microsoft.Advisor/recommendations/suppressions@2020-01-01' = {
-  name: runtimeInvalid.foo1
-//@[008:022) [BCP120 (Error)] This expression is being used in an assignment to the "name" property of the "Microsoft.Advisor/recommendations/suppressions" type, which requires a value that can be calculated at the start of the deployment. You are referencing a variable which cannot be calculated at the start ("runtimeInvalid" -> "runtimefoo1" -> "runtimeValidRes1"). Properties of runtimeValidRes1 which can be calculated at the start include "apiVersion", "id", "name", "type". (CodeDescription: none) |runtimeInvalid|
-}
-
-resource runtimeInvalidRes15 'Microsoft.Advisor/recommendations/suppressions@2020-01-01' = {
-  name: runtimeInvalid.foo2
-//@[008:022) [BCP120 (Error)] This expression is being used in an assignment to the "name" property of the "Microsoft.Advisor/recommendations/suppressions" type, which requires a value that can be calculated at the start of the deployment. You are referencing a variable which cannot be calculated at the start ("runtimeInvalid" -> "runtimefoo1" -> "runtimeValidRes1"). Properties of runtimeValidRes1 which can be calculated at the start include "apiVersion", "id", "name", "type". (CodeDescription: none) |runtimeInvalid|
-}
-
-resource runtimeInvalidRes16 'Microsoft.Advisor/recommendations/suppressions@2020-01-01' = {
-  name: runtimeInvalid.foo3.properties.azCliVersion
-//@[008:022) [BCP120 (Error)] This expression is being used in an assignment to the "name" property of the "Microsoft.Advisor/recommendations/suppressions" type, which requires a value that can be calculated at the start of the deployment. You are referencing a variable which cannot be calculated at the start ("runtimeInvalid" -> "runtimefoo1" -> "runtimeValidRes1"). Properties of runtimeValidRes1 which can be calculated at the start include "apiVersion", "id", "name", "type". (CodeDescription: none) |runtimeInvalid|
-}
-
-// Note: This is actually a runtime valid value. However, other properties of the variable cannot be resolved, so we block this.
-resource runtimeInvalidRes17 'Microsoft.Advisor/recommendations/suppressions@2020-01-01' = {
-  name: runtimeInvalid.foo4
-//@[008:022) [BCP120 (Error)] This expression is being used in an assignment to the "name" property of the "Microsoft.Advisor/recommendations/suppressions" type, which requires a value that can be calculated at the start of the deployment. You are referencing a variable which cannot be calculated at the start ("runtimeInvalid" -> "runtimefoo1" -> "runtimeValidRes1"). Properties of runtimeValidRes1 which can be calculated at the start include "apiVersion", "id", "name", "type". (CodeDescription: none) |runtimeInvalid|
-}
-
-resource runtimeInvalidRes18 'Microsoft.Advisor/recommendations/suppressions@2020-01-01' = {
-  name: concat(runtimeInvalid.foo1, runtimeValidRes2['properties'].azCliVersion, '${runtimeValidRes1.location}', runtimefoo4.hop)
-//@[008:129) [prefer-interpolation (Warning)] Use string interpolation instead of the concat function. (CodeDescription: bicep core(https://aka.ms/bicep/linter/prefer-interpolation)) |concat(runtimeInvalid.foo1, runtimeValidRes2['properties'].azCliVersion, '${runtimeValidRes1.location}', runtimefoo4.hop)|
-//@[015:029) [BCP120 (Error)] This expression is being used in an assignment to the "name" property of the "Microsoft.Advisor/recommendations/suppressions" type, which requires a value that can be calculated at the start of the deployment. You are referencing a variable which cannot be calculated at the start ("runtimeInvalid" -> "runtimefoo1" -> "runtimeValidRes1"). Properties of runtimeValidRes1 which can be calculated at the start include "apiVersion", "id", "name", "type". (CodeDescription: none) |runtimeInvalid|
-//@[036:066) [BCP120 (Error)] This expression is being used in an assignment to the "name" property of the "Microsoft.Advisor/recommendations/suppressions" type, which requires a value that can be calculated at the start of the deployment. Properties of runtimeValidRes2 which can be calculated at the start include "apiVersion", "id", "name", "type". (CodeDescription: none) |runtimeValidRes2['properties']|
-//@[084:109) [BCP120 (Error)] This expression is being used in an assignment to the "name" property of the "Microsoft.Advisor/recommendations/suppressions" type, which requires a value that can be calculated at the start of the deployment. Properties of runtimeValidRes1 which can be calculated at the start include "apiVersion", "id", "name", "type". (CodeDescription: none) |runtimeValidRes1.location|
-//@[113:124) [BCP120 (Error)] This expression is being used in an assignment to the "name" property of the "Microsoft.Advisor/recommendations/suppressions" type, which requires a value that can be calculated at the start of the deployment. You are referencing a variable which cannot be calculated at the start ("runtimefoo4" -> "runtimefoo2" -> "runtimeValidRes2"). Properties of runtimeValidRes2 which can be calculated at the start include "apiVersion", "id", "name", "type". (CodeDescription: none) |runtimefoo4|
-}
-
-resource runtimeValidRes6 'Microsoft.Advisor/recommendations/suppressions@2020-01-01' = {
-  name: runtimeValid.foo1
-}
-
-resource runtimeValidRes7 'Microsoft.Advisor/recommendations/suppressions@2020-01-01' = {
-  name: runtimeValid.foo2
-}
-
-resource runtimeValidRes8 'Microsoft.Advisor/recommendations/suppressions@2020-01-01' = {
-  name: runtimeValid.foo3
-}
-
-resource runtimeValidRes9 'Microsoft.Advisor/recommendations/suppressions@2020-01-01' = {
-  name: runtimeValid.foo4
-}
-
-
-resource loopForRuntimeCheck 'Microsoft.Network/dnsZones@2018-05-01' = [for thing in []: {
-//@[009:028) [BCP179 (Warning)] The loop item variable "thing" must be referenced in at least one of the value expressions of the following properties: "name" (CodeDescription: none) |loopForRuntimeCheck|
-  name: 'test'
-  location: 'test'
-//@[012:018) [no-hardcoded-location (Warning)] A resource location should not use a hard-coded string or variable value. Please use a parameter value, an expression, or the string 'global'. Found: 'test' (CodeDescription: bicep core(https://aka.ms/bicep/linter/no-hardcoded-location)) |'test'|
-}]
-
-var runtimeCheckVar = loopForRuntimeCheck[0].properties.zoneType
-var runtimeCheckVar2 = runtimeCheckVar
-
-resource singleResourceForRuntimeCheck 'Microsoft.Network/dnsZones@2018-05-01' = {
-  name: runtimeCheckVar2
-//@[008:024) [BCP120 (Error)] This expression is being used in an assignment to the "name" property of the "Microsoft.Network/dnsZones" type, which requires a value that can be calculated at the start of the deployment. You are referencing a variable which cannot be calculated at the start ("runtimeCheckVar2" -> "runtimeCheckVar" -> "loopForRuntimeCheck"). Properties of loopForRuntimeCheck which can be calculated at the start include "apiVersion", "id", "name", "type". (CodeDescription: none) |runtimeCheckVar2|
-  location: 'test'
-//@[012:018) [no-hardcoded-location (Warning)] A resource location should not use a hard-coded string or variable value. Please use a parameter value, an expression, or the string 'global'. Found: 'test' (CodeDescription: bicep core(https://aka.ms/bicep/linter/no-hardcoded-location)) |'test'|
-}
-
-resource loopForRuntimeCheck2 'Microsoft.Network/dnsZones@2018-05-01' = [for thing in []: {
-//@[009:029) [BCP179 (Warning)] The loop item variable "thing" must be referenced in at least one of the value expressions of the following properties: "name" (CodeDescription: none) |loopForRuntimeCheck2|
-  name: runtimeCheckVar2
-//@[008:024) [BCP120 (Error)] This expression is being used in an assignment to the "name" property of the "Microsoft.Network/dnsZones" type, which requires a value that can be calculated at the start of the deployment. You are referencing a variable which cannot be calculated at the start ("runtimeCheckVar2" -> "runtimeCheckVar" -> "loopForRuntimeCheck"). Properties of loopForRuntimeCheck which can be calculated at the start include "apiVersion", "id", "name", "type". (CodeDescription: none) |runtimeCheckVar2|
-  location: 'test'
-//@[012:018) [no-hardcoded-location (Warning)] A resource location should not use a hard-coded string or variable value. Please use a parameter value, an expression, or the string 'global'. Found: 'test' (CodeDescription: bicep core(https://aka.ms/bicep/linter/no-hardcoded-location)) |'test'|
-}]
-
-resource loopForRuntimeCheck3 'Microsoft.Network/dnsZones@2018-05-01' = [for otherThing in []: {
-//@[009:029) [BCP179 (Warning)] The loop item variable "otherThing" must be referenced in at least one of the value expressions of the following properties: "name" (CodeDescription: none) |loopForRuntimeCheck3|
-  name: loopForRuntimeCheck[0].properties.zoneType
-//@[008:041) [BCP120 (Error)] This expression is being used in an assignment to the "name" property of the "Microsoft.Network/dnsZones" type, which requires a value that can be calculated at the start of the deployment. Properties of loopForRuntimeCheck which can be calculated at the start include "apiVersion", "id", "name", "type". (CodeDescription: none) |loopForRuntimeCheck[0].properties|
-  location: 'test'
-//@[012:018) [no-hardcoded-location (Warning)] A resource location should not use a hard-coded string or variable value. Please use a parameter value, an expression, or the string 'global'. Found: 'test' (CodeDescription: bicep core(https://aka.ms/bicep/linter/no-hardcoded-location)) |'test'|
-}]
-
-var varForRuntimeCheck4a = loopForRuntimeCheck[0].properties.zoneType
-var varForRuntimeCheck4b = varForRuntimeCheck4a
-resource loopForRuntimeCheck4 'Microsoft.Network/dnsZones@2018-05-01' = [for otherThing in []: {
-//@[009:029) [BCP179 (Warning)] The loop item variable "otherThing" must be referenced in at least one of the value expressions of the following properties: "name" (CodeDescription: none) |loopForRuntimeCheck4|
-  name: varForRuntimeCheck4b
-//@[008:028) [BCP120 (Error)] This expression is being used in an assignment to the "name" property of the "Microsoft.Network/dnsZones" type, which requires a value that can be calculated at the start of the deployment. You are referencing a variable which cannot be calculated at the start ("varForRuntimeCheck4b" -> "varForRuntimeCheck4a" -> "loopForRuntimeCheck"). Properties of loopForRuntimeCheck which can be calculated at the start include "apiVersion", "id", "name", "type". (CodeDescription: none) |varForRuntimeCheck4b|
-  location: 'test'
-//@[012:018) [no-hardcoded-location (Warning)] A resource location should not use a hard-coded string or variable value. Please use a parameter value, an expression, or the string 'global'. Found: 'test' (CodeDescription: bicep core(https://aka.ms/bicep/linter/no-hardcoded-location)) |'test'|
-}]
-
-resource missingTopLevelProperties 'Microsoft.Storage/storageAccounts@2020-08-01-preview' = {
-//@[009:034) [BCP035 (Error)] The specified "resource" declaration is missing the following required properties: "kind", "location", "name", "sku". If this is an inaccuracy in the documentation, please report it to the Bicep Team. (CodeDescription: bicep(https://aka.ms/bicep-type-issues)) |missingTopLevelProperties|
-  // #completionTest(0, 1, 2) -> topLevelProperties
-  
-}
-
-resource missingTopLevelPropertiesExceptName 'Microsoft.Storage/storageAccounts@2020-08-01-preview' = {
-//@[009:044) [BCP035 (Warning)] The specified "resource" declaration is missing the following required properties: "kind", "location", "sku". If this is an inaccuracy in the documentation, please report it to the Bicep Team. (CodeDescription: bicep(https://aka.ms/bicep-type-issues)) |missingTopLevelPropertiesExceptName|
-  // #completionTest(2) -> topLevelPropertiesMinusNameNoColon
-  name: 'me'
-  // do not remove whitespace before the closing curly
-  // #completionTest(0, 1, 2) -> topLevelPropertiesMinusName
-  
-}
-
-// #completionTest(24,25,26,49,65,69,70) -> virtualNetworksResourceTypes
-resource unfinishedVnet 'Microsoft.Network/virtualNetworks@2020-06-01' = {
-  name: 'v'
-  location: 'eastus'
-//@[012:020) [no-hardcoded-location (Warning)] A resource location should not use a hard-coded string or variable value. Please use a parameter value, an expression, or the string 'global'. Found: 'eastus' (CodeDescription: bicep core(https://aka.ms/bicep/linter/no-hardcoded-location)) |'eastus'|
-  properties: {
-    subnets: [
-      {
-        // #completionTest(0,1,2,3,4,5,6,7) -> subnetPropertiesMinusProperties
-       
-        // #completionTest(0,1,2,3,4,5,6,7) -> empty
-        properties: {
-          delegations: [
-            {
-              // #completionTest(0,1,2,3,4,5,6,7,8,9,10,11,12,13,14) -> delegationProperties
-              
-            }
-          ]
-        }
-      }
-    ]
-  }
-}
-
-/*
-Discriminator key missing
-*/
-resource discriminatorKeyMissing 'Microsoft.Resources/deploymentScripts@2020-10-01' = {
-//@[086:148) [BCP078 (Error)] The property "kind" requires a value of type "'AzureCLI' | 'AzurePowerShell'", but none was supplied. (CodeDescription: none) |{\r\n  // #completionTest(0,1,2) -> discriminatorProperty\r\n  \r\n}|
-  // #completionTest(0,1,2) -> discriminatorProperty
-  
-}
-
-/*
-Discriminator key missing (conditional)
-*/
-resource discriminatorKeyMissing_if 'Microsoft.Resources/deploymentScripts@2020-10-01' = if(true) {
-//@[098:160) [BCP078 (Error)] The property "kind" requires a value of type "'AzureCLI' | 'AzurePowerShell'", but none was supplied. (CodeDescription: none) |{\r\n  // #completionTest(0,1,2) -> discriminatorProperty\r\n  \r\n}|
-  // #completionTest(0,1,2) -> discriminatorProperty
-  
-}
-
-/*
-Discriminator key missing (loop)
-*/
-resource discriminatorKeyMissing_for 'Microsoft.Resources/deploymentScripts@2020-10-01' = [for thing in []: {
-//@[108:170) [BCP078 (Error)] The property "kind" requires a value of type "'AzureCLI' | 'AzurePowerShell'", but none was supplied. (CodeDescription: none) |{\r\n  // #completionTest(0,1,2) -> discriminatorProperty\r\n  \r\n}|
-  // #completionTest(0,1,2) -> discriminatorProperty
-  
-}]
-
-/*
-Discriminator key missing (filtered loop)
-*/
-resource discriminatorKeyMissing_for_if 'Microsoft.Resources/deploymentScripts@2020-10-01' = [for thing in []: if(true) {
-//@[120:182) [BCP078 (Error)] The property "kind" requires a value of type "'AzureCLI' | 'AzurePowerShell'", but none was supplied. (CodeDescription: none) |{\r\n  // #completionTest(0,1,2) -> discriminatorProperty\r\n  \r\n}|
-  // #completionTest(0,1,2) -> discriminatorProperty
-  
-}]
-
-/*
-Discriminator key value missing with property access
-*/
-resource discriminatorKeyValueMissing 'Microsoft.Resources/deploymentScripts@2020-10-01' = {
-  // #completionTest(7,8,9,10) -> deploymentScriptKindsPlusSymbols
-  kind:   
-//@[010:010) [BCP009 (Error)] Expected a literal value, an array, an object, a parenthesized expression, or a function call at this location. (CodeDescription: none) ||
-}
-// #completionTest(76) -> missingDiscriminatorPropertyAccess
-var discriminatorKeyValueMissingCompletions = discriminatorKeyValueMissing.p
-//@[004:043) [no-unused-vars (Warning)] Variable "discriminatorKeyValueMissingCompletions" is declared but never used. (CodeDescription: bicep core(https://aka.ms/bicep/linter/no-unused-vars)) |discriminatorKeyValueMissingCompletions|
-// #completionTest(76) -> missingDiscriminatorPropertyAccess
-var discriminatorKeyValueMissingCompletions2 = discriminatorKeyValueMissing.
-//@[004:044) [no-unused-vars (Warning)] Variable "discriminatorKeyValueMissingCompletions2" is declared but never used. (CodeDescription: bicep core(https://aka.ms/bicep/linter/no-unused-vars)) |discriminatorKeyValueMissingCompletions2|
-//@[076:076) [BCP020 (Error)] Expected a function or property name at this location. (CodeDescription: none) ||
-
-// #completionTest(76) -> missingDiscriminatorPropertyIndexPlusSymbols
-var discriminatorKeyValueMissingCompletions3 = discriminatorKeyValueMissing[]
-//@[004:044) [no-unused-vars (Warning)] Variable "discriminatorKeyValueMissingCompletions3" is declared but never used. (CodeDescription: bicep core(https://aka.ms/bicep/linter/no-unused-vars)) |discriminatorKeyValueMissingCompletions3|
-//@[076:076) [BCP117 (Error)] An empty indexer is not allowed. Specify a valid expression. (CodeDescription: none) ||
-
-/*
-Discriminator key value missing with property access (conditional)
-*/
-resource discriminatorKeyValueMissing_if 'Microsoft.Resources/deploymentScripts@2020-10-01' = if(false) {
-  // #completionTest(7,8,9,10) -> deploymentScriptKindsPlusSymbols_if
-  kind:   
-//@[010:010) [BCP009 (Error)] Expected a literal value, an array, an object, a parenthesized expression, or a function call at this location. (CodeDescription: none) ||
-}
-// #completionTest(82) -> missingDiscriminatorPropertyAccess
-var discriminatorKeyValueMissingCompletions_if = discriminatorKeyValueMissing_if.p
-//@[004:046) [no-unused-vars (Warning)] Variable "discriminatorKeyValueMissingCompletions_if" is declared but never used. (CodeDescription: bicep core(https://aka.ms/bicep/linter/no-unused-vars)) |discriminatorKeyValueMissingCompletions_if|
-// #completionTest(82) -> missingDiscriminatorPropertyAccess
-var discriminatorKeyValueMissingCompletions2_if = discriminatorKeyValueMissing_if.
-//@[004:047) [no-unused-vars (Warning)] Variable "discriminatorKeyValueMissingCompletions2_if" is declared but never used. (CodeDescription: bicep core(https://aka.ms/bicep/linter/no-unused-vars)) |discriminatorKeyValueMissingCompletions2_if|
-//@[082:082) [BCP020 (Error)] Expected a function or property name at this location. (CodeDescription: none) ||
-
-// #completionTest(82) -> missingDiscriminatorPropertyIndexPlusSymbols_if
-var discriminatorKeyValueMissingCompletions3_if = discriminatorKeyValueMissing_if[]
-//@[004:047) [no-unused-vars (Warning)] Variable "discriminatorKeyValueMissingCompletions3_if" is declared but never used. (CodeDescription: bicep core(https://aka.ms/bicep/linter/no-unused-vars)) |discriminatorKeyValueMissingCompletions3_if|
-//@[082:082) [BCP117 (Error)] An empty indexer is not allowed. Specify a valid expression. (CodeDescription: none) ||
-
-/*
-Discriminator key value missing with property access (loops)
-*/
-resource discriminatorKeyValueMissing_for 'Microsoft.Resources/deploymentScripts@2020-10-01' = [for thing in []: {
-  // #completionTest(7,8,9,10) -> deploymentScriptKindsPlusSymbols_for
-  kind:   
-//@[010:010) [BCP009 (Error)] Expected a literal value, an array, an object, a parenthesized expression, or a function call at this location. (CodeDescription: none) ||
-}]
-
-// cannot . access properties of a resource loop
-var resourceListIsNotSingleResource = discriminatorKeyValueMissing_for.kind
-//@[004:035) [no-unused-vars (Warning)] Variable "resourceListIsNotSingleResource" is declared but never used. (CodeDescription: bicep core(https://aka.ms/bicep/linter/no-unused-vars)) |resourceListIsNotSingleResource|
-//@[038:070) [BCP144 (Error)] Directly referencing a resource or module collection is not currently supported. Apply an array indexer to the expression. (CodeDescription: none) |discriminatorKeyValueMissing_for|
-//@[071:075) [BCP055 (Error)] Cannot access properties of type "Microsoft.Resources/deploymentScripts@2020-10-01[]". An "object" type is required. (CodeDescription: none) |kind|
-
-// #completionTest(87) -> missingDiscriminatorPropertyAccess
-var discriminatorKeyValueMissingCompletions_for = discriminatorKeyValueMissing_for[0].p
-//@[004:047) [no-unused-vars (Warning)] Variable "discriminatorKeyValueMissingCompletions_for" is declared but never used. (CodeDescription: bicep core(https://aka.ms/bicep/linter/no-unused-vars)) |discriminatorKeyValueMissingCompletions_for|
-// #completionTest(87) -> missingDiscriminatorPropertyAccess
-var discriminatorKeyValueMissingCompletions2_for = discriminatorKeyValueMissing_for[0].
-//@[004:048) [no-unused-vars (Warning)] Variable "discriminatorKeyValueMissingCompletions2_for" is declared but never used. (CodeDescription: bicep core(https://aka.ms/bicep/linter/no-unused-vars)) |discriminatorKeyValueMissingCompletions2_for|
-//@[087:087) [BCP020 (Error)] Expected a function or property name at this location. (CodeDescription: none) ||
-
-// #completionTest(87) -> missingDiscriminatorPropertyIndexPlusSymbols_for
-var discriminatorKeyValueMissingCompletions3_for = discriminatorKeyValueMissing_for[0][]
-//@[004:048) [no-unused-vars (Warning)] Variable "discriminatorKeyValueMissingCompletions3_for" is declared but never used. (CodeDescription: bicep core(https://aka.ms/bicep/linter/no-unused-vars)) |discriminatorKeyValueMissingCompletions3_for|
-//@[087:087) [BCP117 (Error)] An empty indexer is not allowed. Specify a valid expression. (CodeDescription: none) ||
-
-/*
-Discriminator key value missing with property access (filtered loops)
-*/
-resource discriminatorKeyValueMissing_for_if 'Microsoft.Resources/deploymentScripts@2020-10-01' = [for thing in []: if(true) {
-  // #completionTest(7,8,9,10) -> deploymentScriptKindsPlusSymbols_for_if
-  kind:   
-//@[010:010) [BCP009 (Error)] Expected a literal value, an array, an object, a parenthesized expression, or a function call at this location. (CodeDescription: none) ||
-}]
-
-// cannot . access properties of a resource loop
-var resourceListIsNotSingleResource_if = discriminatorKeyValueMissing_for_if.kind
-//@[004:038) [no-unused-vars (Warning)] Variable "resourceListIsNotSingleResource_if" is declared but never used. (CodeDescription: bicep core(https://aka.ms/bicep/linter/no-unused-vars)) |resourceListIsNotSingleResource_if|
-//@[041:076) [BCP144 (Error)] Directly referencing a resource or module collection is not currently supported. Apply an array indexer to the expression. (CodeDescription: none) |discriminatorKeyValueMissing_for_if|
-//@[077:081) [BCP055 (Error)] Cannot access properties of type "Microsoft.Resources/deploymentScripts@2020-10-01[]". An "object" type is required. (CodeDescription: none) |kind|
-
-// #completionTest(93) -> missingDiscriminatorPropertyAccess
-var discriminatorKeyValueMissingCompletions_for_if = discriminatorKeyValueMissing_for_if[0].p
-//@[004:050) [no-unused-vars (Warning)] Variable "discriminatorKeyValueMissingCompletions_for_if" is declared but never used. (CodeDescription: bicep core(https://aka.ms/bicep/linter/no-unused-vars)) |discriminatorKeyValueMissingCompletions_for_if|
-// #completionTest(93) -> missingDiscriminatorPropertyAccess
-var discriminatorKeyValueMissingCompletions2_for_if = discriminatorKeyValueMissing_for_if[0].
-//@[004:051) [no-unused-vars (Warning)] Variable "discriminatorKeyValueMissingCompletions2_for_if" is declared but never used. (CodeDescription: bicep core(https://aka.ms/bicep/linter/no-unused-vars)) |discriminatorKeyValueMissingCompletions2_for_if|
-//@[093:093) [BCP020 (Error)] Expected a function or property name at this location. (CodeDescription: none) ||
-
-// #completionTest(93) -> missingDiscriminatorPropertyIndexPlusSymbols_for_if
-var discriminatorKeyValueMissingCompletions3_for_if = discriminatorKeyValueMissing_for_if[0][]
-//@[004:051) [no-unused-vars (Warning)] Variable "discriminatorKeyValueMissingCompletions3_for_if" is declared but never used. (CodeDescription: bicep core(https://aka.ms/bicep/linter/no-unused-vars)) |discriminatorKeyValueMissingCompletions3_for_if|
-//@[093:093) [BCP117 (Error)] An empty indexer is not allowed. Specify a valid expression. (CodeDescription: none) ||
-
-/*
-Discriminator value set 1
-*/
-resource discriminatorKeySetOne 'Microsoft.Resources/deploymentScripts@2020-10-01' = {
-//@[009:031) [BCP035 (Error)] The specified "resource" declaration is missing the following required properties: "location", "name". If this is an inaccuracy in the documentation, please report it to the Bicep Team. (CodeDescription: bicep(https://aka.ms/bicep-type-issues)) |discriminatorKeySetOne|
-  kind: 'AzureCLI'
-  // #completionTest(0,1,2) -> deploymentScriptTopLevel
-  
-  properties: {
-//@[002:012) [BCP035 (Warning)] The specified "object" declaration is missing the following required properties: "azCliVersion", "retentionInterval". If this is an inaccuracy in the documentation, please report it to the Bicep Team. (CodeDescription: bicep(https://aka.ms/bicep-type-issues)) |properties|
-    // #completionTest(0,1,2,3,4) -> deploymentScriptCliProperties
-    
-  }
-}
-// #completionTest(75) -> cliPropertyAccess
-var discriminatorKeySetOneCompletions = discriminatorKeySetOne.properties.a
-//@[004:037) [no-unused-vars (Warning)] Variable "discriminatorKeySetOneCompletions" is declared but never used. (CodeDescription: bicep core(https://aka.ms/bicep/linter/no-unused-vars)) |discriminatorKeySetOneCompletions|
-//@[074:075) [BCP053 (Warning)] The type "AzureCliScriptProperties" does not contain property "a". Available properties include "arguments", "azCliVersion", "cleanupPreference", "containerSettings", "environmentVariables", "forceUpdateTag", "outputs", "primaryScriptUri", "provisioningState", "retentionInterval", "scriptContent", "status", "storageAccountSettings", "supportingScriptUris", "timeout". (CodeDescription: none) |a|
-// #completionTest(75) -> cliPropertyAccess
-var discriminatorKeySetOneCompletions2 = discriminatorKeySetOne.properties.
-//@[004:038) [no-unused-vars (Warning)] Variable "discriminatorKeySetOneCompletions2" is declared but never used. (CodeDescription: bicep core(https://aka.ms/bicep/linter/no-unused-vars)) |discriminatorKeySetOneCompletions2|
-//@[075:075) [BCP020 (Error)] Expected a function or property name at this location. (CodeDescription: none) ||
-
-// #completionTest(75) -> cliPropertyAccessIndexesPlusSymbols
-var discriminatorKeySetOneCompletions3 = discriminatorKeySetOne.properties[]
-//@[004:038) [no-unused-vars (Warning)] Variable "discriminatorKeySetOneCompletions3" is declared but never used. (CodeDescription: bicep core(https://aka.ms/bicep/linter/no-unused-vars)) |discriminatorKeySetOneCompletions3|
-//@[075:075) [BCP117 (Error)] An empty indexer is not allowed. Specify a valid expression. (CodeDescription: none) ||
-
-/*
-Discriminator value set 1 (conditional)
-*/
-resource discriminatorKeySetOne_if 'Microsoft.Resources/deploymentScripts@2020-10-01' = if(2==3) {
-//@[009:034) [BCP035 (Error)] The specified "resource" declaration is missing the following required properties: "location", "name". If this is an inaccuracy in the documentation, please report it to the Bicep Team. (CodeDescription: bicep(https://aka.ms/bicep-type-issues)) |discriminatorKeySetOne_if|
-  kind: 'AzureCLI'
-  // #completionTest(0,1,2) -> deploymentScriptTopLevel
-  
-  properties: {
-//@[002:012) [BCP035 (Warning)] The specified "object" declaration is missing the following required properties: "azCliVersion", "retentionInterval". If this is an inaccuracy in the documentation, please report it to the Bicep Team. (CodeDescription: bicep(https://aka.ms/bicep-type-issues)) |properties|
-    // #completionTest(0,1,2,3,4) -> deploymentScriptCliProperties
-    
-  }
-}
-// #completionTest(81) -> cliPropertyAccess
-var discriminatorKeySetOneCompletions_if = discriminatorKeySetOne_if.properties.a
-//@[004:040) [no-unused-vars (Warning)] Variable "discriminatorKeySetOneCompletions_if" is declared but never used. (CodeDescription: bicep core(https://aka.ms/bicep/linter/no-unused-vars)) |discriminatorKeySetOneCompletions_if|
-//@[080:081) [BCP053 (Warning)] The type "AzureCliScriptProperties" does not contain property "a". Available properties include "arguments", "azCliVersion", "cleanupPreference", "containerSettings", "environmentVariables", "forceUpdateTag", "outputs", "primaryScriptUri", "provisioningState", "retentionInterval", "scriptContent", "status", "storageAccountSettings", "supportingScriptUris", "timeout". (CodeDescription: none) |a|
-// #completionTest(81) -> cliPropertyAccess
-var discriminatorKeySetOneCompletions2_if = discriminatorKeySetOne_if.properties.
-//@[004:041) [no-unused-vars (Warning)] Variable "discriminatorKeySetOneCompletions2_if" is declared but never used. (CodeDescription: bicep core(https://aka.ms/bicep/linter/no-unused-vars)) |discriminatorKeySetOneCompletions2_if|
-//@[081:081) [BCP020 (Error)] Expected a function or property name at this location. (CodeDescription: none) ||
-
-// #completionTest(81) -> cliPropertyAccessIndexesPlusSymbols_if
-var discriminatorKeySetOneCompletions3_if = discriminatorKeySetOne_if.properties[]
-//@[004:041) [no-unused-vars (Warning)] Variable "discriminatorKeySetOneCompletions3_if" is declared but never used. (CodeDescription: bicep core(https://aka.ms/bicep/linter/no-unused-vars)) |discriminatorKeySetOneCompletions3_if|
-//@[081:081) [BCP117 (Error)] An empty indexer is not allowed. Specify a valid expression. (CodeDescription: none) ||
-
-/*
-Discriminator value set 1 (loop)
-*/
-resource discriminatorKeySetOne_for 'Microsoft.Resources/deploymentScripts@2020-10-01' = [ for thing in []: {
-//@[009:035) [BCP035 (Error)] The specified "resource" declaration is missing the following required properties: "location", "name". If this is an inaccuracy in the documentation, please report it to the Bicep Team. (CodeDescription: bicep(https://aka.ms/bicep-type-issues)) |discriminatorKeySetOne_for|
-  kind: 'AzureCLI'
-  // #completionTest(0,1,2) -> deploymentScriptTopLevel
-  
-  properties: {
-//@[002:012) [BCP035 (Warning)] The specified "object" declaration is missing the following required properties: "azCliVersion", "retentionInterval". If this is an inaccuracy in the documentation, please report it to the Bicep Team. (CodeDescription: bicep(https://aka.ms/bicep-type-issues)) |properties|
-    // #completionTest(0,1,2,3,4) -> deploymentScriptCliProperties
-    
-  }
-}]
-// #completionTest(86) -> cliPropertyAccess
-var discriminatorKeySetOneCompletions_for = discriminatorKeySetOne_for[0].properties.a
-//@[004:041) [no-unused-vars (Warning)] Variable "discriminatorKeySetOneCompletions_for" is declared but never used. (CodeDescription: bicep core(https://aka.ms/bicep/linter/no-unused-vars)) |discriminatorKeySetOneCompletions_for|
-//@[085:086) [BCP053 (Warning)] The type "AzureCliScriptProperties" does not contain property "a". Available properties include "arguments", "azCliVersion", "cleanupPreference", "containerSettings", "environmentVariables", "forceUpdateTag", "outputs", "primaryScriptUri", "provisioningState", "retentionInterval", "scriptContent", "status", "storageAccountSettings", "supportingScriptUris", "timeout". (CodeDescription: none) |a|
-// #completionTest(94) -> cliPropertyAccess
-var discriminatorKeySetOneCompletions2_for = discriminatorKeySetOne_for[any(true)].properties.
-//@[004:042) [no-unused-vars (Warning)] Variable "discriminatorKeySetOneCompletions2_for" is declared but never used. (CodeDescription: bicep core(https://aka.ms/bicep/linter/no-unused-vars)) |discriminatorKeySetOneCompletions2_for|
-//@[094:094) [BCP020 (Error)] Expected a function or property name at this location. (CodeDescription: none) ||
-
-// #completionTest(86) -> cliPropertyAccessIndexesPlusSymbols_for
-var discriminatorKeySetOneCompletions3_for = discriminatorKeySetOne_for[1].properties[]
-//@[004:042) [no-unused-vars (Warning)] Variable "discriminatorKeySetOneCompletions3_for" is declared but never used. (CodeDescription: bicep core(https://aka.ms/bicep/linter/no-unused-vars)) |discriminatorKeySetOneCompletions3_for|
-//@[086:086) [BCP117 (Error)] An empty indexer is not allowed. Specify a valid expression. (CodeDescription: none) ||
-
-/*
-Discriminator value set 1 (filtered loop)
-*/
-resource discriminatorKeySetOne_for_if 'Microsoft.Resources/deploymentScripts@2020-10-01' = [ for thing in []: if(true) {
-//@[009:038) [BCP035 (Error)] The specified "resource" declaration is missing the following required properties: "location", "name". If this is an inaccuracy in the documentation, please report it to the Bicep Team. (CodeDescription: bicep(https://aka.ms/bicep-type-issues)) |discriminatorKeySetOne_for_if|
-  kind: 'AzureCLI'
-  // #completionTest(0,1,2) -> deploymentScriptTopLevel
-  
-  properties: {
-//@[002:012) [BCP035 (Warning)] The specified "object" declaration is missing the following required properties: "azCliVersion", "retentionInterval". If this is an inaccuracy in the documentation, please report it to the Bicep Team. (CodeDescription: bicep(https://aka.ms/bicep-type-issues)) |properties|
-    // #completionTest(0,1,2,3,4) -> deploymentScriptCliProperties
-    
-  }
-}]
-// #completionTest(92) -> cliPropertyAccess
-var discriminatorKeySetOneCompletions_for_if = discriminatorKeySetOne_for_if[0].properties.a
-//@[004:044) [no-unused-vars (Warning)] Variable "discriminatorKeySetOneCompletions_for_if" is declared but never used. (CodeDescription: bicep core(https://aka.ms/bicep/linter/no-unused-vars)) |discriminatorKeySetOneCompletions_for_if|
-//@[091:092) [BCP053 (Warning)] The type "AzureCliScriptProperties" does not contain property "a". Available properties include "arguments", "azCliVersion", "cleanupPreference", "containerSettings", "environmentVariables", "forceUpdateTag", "outputs", "primaryScriptUri", "provisioningState", "retentionInterval", "scriptContent", "status", "storageAccountSettings", "supportingScriptUris", "timeout". (CodeDescription: none) |a|
-// #completionTest(100) -> cliPropertyAccess
-var discriminatorKeySetOneCompletions2_for_if = discriminatorKeySetOne_for_if[any(true)].properties.
-//@[004:045) [no-unused-vars (Warning)] Variable "discriminatorKeySetOneCompletions2_for_if" is declared but never used. (CodeDescription: bicep core(https://aka.ms/bicep/linter/no-unused-vars)) |discriminatorKeySetOneCompletions2_for_if|
-//@[100:100) [BCP020 (Error)] Expected a function or property name at this location. (CodeDescription: none) ||
-
-// #completionTest(92) -> cliPropertyAccessIndexesPlusSymbols_for_if
-var discriminatorKeySetOneCompletions3_for_if = discriminatorKeySetOne_for_if[1].properties[]
-//@[004:045) [no-unused-vars (Warning)] Variable "discriminatorKeySetOneCompletions3_for_if" is declared but never used. (CodeDescription: bicep core(https://aka.ms/bicep/linter/no-unused-vars)) |discriminatorKeySetOneCompletions3_for_if|
-//@[092:092) [BCP117 (Error)] An empty indexer is not allowed. Specify a valid expression. (CodeDescription: none) ||
-
-
-/*
-Discriminator value set 2
-*/
-resource discriminatorKeySetTwo 'Microsoft.Resources/deploymentScripts@2020-10-01' = {
-//@[009:031) [BCP035 (Error)] The specified "resource" declaration is missing the following required properties: "location", "name". If this is an inaccuracy in the documentation, please report it to the Bicep Team. (CodeDescription: bicep(https://aka.ms/bicep-type-issues)) |discriminatorKeySetTwo|
-  kind: 'AzurePowerShell'
-  // #completionTest(0,1,2) -> deploymentScriptTopLevel
-  
-  properties: {
-//@[002:012) [BCP035 (Warning)] The specified "object" declaration is missing the following required properties: "azPowerShellVersion", "retentionInterval". If this is an inaccuracy in the documentation, please report it to the Bicep Team. (CodeDescription: bicep(https://aka.ms/bicep-type-issues)) |properties|
-    // #completionTest(0,1,2,3,4) -> deploymentScriptPSProperties
-    
-  }
-}
-// #completionTest(75) -> powershellPropertyAccess
-var discriminatorKeySetTwoCompletions = discriminatorKeySetTwo.properties.a
-//@[004:037) [no-unused-vars (Warning)] Variable "discriminatorKeySetTwoCompletions" is declared but never used. (CodeDescription: bicep core(https://aka.ms/bicep/linter/no-unused-vars)) |discriminatorKeySetTwoCompletions|
-//@[074:075) [BCP053 (Warning)] The type "AzurePowerShellScriptProperties" does not contain property "a". Available properties include "arguments", "azPowerShellVersion", "cleanupPreference", "containerSettings", "environmentVariables", "forceUpdateTag", "outputs", "primaryScriptUri", "provisioningState", "retentionInterval", "scriptContent", "status", "storageAccountSettings", "supportingScriptUris", "timeout". (CodeDescription: none) |a|
-// #completionTest(75) -> powershellPropertyAccess
-var discriminatorKeySetTwoCompletions2 = discriminatorKeySetTwo.properties.
-//@[004:038) [no-unused-vars (Warning)] Variable "discriminatorKeySetTwoCompletions2" is declared but never used. (CodeDescription: bicep core(https://aka.ms/bicep/linter/no-unused-vars)) |discriminatorKeySetTwoCompletions2|
-//@[075:075) [BCP020 (Error)] Expected a function or property name at this location. (CodeDescription: none) ||
-
-// #completionTest(90) -> powershellPropertyAccess
-var discriminatorKeySetTwoCompletionsArrayIndexer = discriminatorKeySetTwo['properties'].a
-//@[004:049) [no-unused-vars (Warning)] Variable "discriminatorKeySetTwoCompletionsArrayIndexer" is declared but never used. (CodeDescription: bicep core(https://aka.ms/bicep/linter/no-unused-vars)) |discriminatorKeySetTwoCompletionsArrayIndexer|
-//@[089:090) [BCP053 (Warning)] The type "AzurePowerShellScriptProperties" does not contain property "a". Available properties include "arguments", "azPowerShellVersion", "cleanupPreference", "containerSettings", "environmentVariables", "forceUpdateTag", "outputs", "primaryScriptUri", "provisioningState", "retentionInterval", "scriptContent", "status", "storageAccountSettings", "supportingScriptUris", "timeout". (CodeDescription: none) |a|
-// #completionTest(90) -> powershellPropertyAccess
-var discriminatorKeySetTwoCompletionsArrayIndexer2 = discriminatorKeySetTwo['properties'].
-//@[004:050) [no-unused-vars (Warning)] Variable "discriminatorKeySetTwoCompletionsArrayIndexer2" is declared but never used. (CodeDescription: bicep core(https://aka.ms/bicep/linter/no-unused-vars)) |discriminatorKeySetTwoCompletionsArrayIndexer2|
-//@[090:090) [BCP020 (Error)] Expected a function or property name at this location. (CodeDescription: none) ||
-
-/*
-Discriminator value set 2 (conditional)
-*/
-resource discriminatorKeySetTwo_if 'Microsoft.Resources/deploymentScripts@2020-10-01' = {
-//@[009:034) [BCP035 (Error)] The specified "resource" declaration is missing the following required properties: "location", "name". If this is an inaccuracy in the documentation, please report it to the Bicep Team. (CodeDescription: bicep(https://aka.ms/bicep-type-issues)) |discriminatorKeySetTwo_if|
-  kind: 'AzurePowerShell'
-  // #completionTest(0,1,2) -> deploymentScriptTopLevel
-  
-  properties: {
-//@[002:012) [BCP035 (Warning)] The specified "object" declaration is missing the following required properties: "azPowerShellVersion", "retentionInterval". If this is an inaccuracy in the documentation, please report it to the Bicep Team. (CodeDescription: bicep(https://aka.ms/bicep-type-issues)) |properties|
-    // #completionTest(0,1,2,3,4) -> deploymentScriptPSProperties
-    
-  }
-}
-// #completionTest(81) -> powershellPropertyAccess
-var discriminatorKeySetTwoCompletions_if = discriminatorKeySetTwo_if.properties.a
-//@[004:040) [no-unused-vars (Warning)] Variable "discriminatorKeySetTwoCompletions_if" is declared but never used. (CodeDescription: bicep core(https://aka.ms/bicep/linter/no-unused-vars)) |discriminatorKeySetTwoCompletions_if|
-//@[080:081) [BCP053 (Warning)] The type "AzurePowerShellScriptProperties" does not contain property "a". Available properties include "arguments", "azPowerShellVersion", "cleanupPreference", "containerSettings", "environmentVariables", "forceUpdateTag", "outputs", "primaryScriptUri", "provisioningState", "retentionInterval", "scriptContent", "status", "storageAccountSettings", "supportingScriptUris", "timeout". (CodeDescription: none) |a|
-// #completionTest(81) -> powershellPropertyAccess
-var discriminatorKeySetTwoCompletions2_if = discriminatorKeySetTwo_if.properties.
-//@[004:041) [no-unused-vars (Warning)] Variable "discriminatorKeySetTwoCompletions2_if" is declared but never used. (CodeDescription: bicep core(https://aka.ms/bicep/linter/no-unused-vars)) |discriminatorKeySetTwoCompletions2_if|
-//@[081:081) [BCP020 (Error)] Expected a function or property name at this location. (CodeDescription: none) ||
-
-// #completionTest(96) -> powershellPropertyAccess
-var discriminatorKeySetTwoCompletionsArrayIndexer_if = discriminatorKeySetTwo_if['properties'].a
-//@[004:052) [no-unused-vars (Warning)] Variable "discriminatorKeySetTwoCompletionsArrayIndexer_if" is declared but never used. (CodeDescription: bicep core(https://aka.ms/bicep/linter/no-unused-vars)) |discriminatorKeySetTwoCompletionsArrayIndexer_if|
-//@[095:096) [BCP053 (Warning)] The type "AzurePowerShellScriptProperties" does not contain property "a". Available properties include "arguments", "azPowerShellVersion", "cleanupPreference", "containerSettings", "environmentVariables", "forceUpdateTag", "outputs", "primaryScriptUri", "provisioningState", "retentionInterval", "scriptContent", "status", "storageAccountSettings", "supportingScriptUris", "timeout". (CodeDescription: none) |a|
-// #completionTest(96) -> powershellPropertyAccess
-var discriminatorKeySetTwoCompletionsArrayIndexer2_if = discriminatorKeySetTwo_if['properties'].
-//@[004:053) [no-unused-vars (Warning)] Variable "discriminatorKeySetTwoCompletionsArrayIndexer2_if" is declared but never used. (CodeDescription: bicep core(https://aka.ms/bicep/linter/no-unused-vars)) |discriminatorKeySetTwoCompletionsArrayIndexer2_if|
-//@[096:096) [BCP020 (Error)] Expected a function or property name at this location. (CodeDescription: none) ||
-
-
-/*
-Discriminator value set 2 (loops)
-*/
-resource discriminatorKeySetTwo_for 'Microsoft.Resources/deploymentScripts@2020-10-01' = [for thing in []: {
-//@[009:035) [BCP035 (Error)] The specified "resource" declaration is missing the following required properties: "location", "name". If this is an inaccuracy in the documentation, please report it to the Bicep Team. (CodeDescription: bicep(https://aka.ms/bicep-type-issues)) |discriminatorKeySetTwo_for|
-  kind: 'AzurePowerShell'
-  // #completionTest(0,1,2) -> deploymentScriptTopLevel
-  
-  properties: {
-//@[002:012) [BCP035 (Warning)] The specified "object" declaration is missing the following required properties: "azPowerShellVersion", "retentionInterval". If this is an inaccuracy in the documentation, please report it to the Bicep Team. (CodeDescription: bicep(https://aka.ms/bicep-type-issues)) |properties|
-    // #completionTest(0,1,2,3,4) -> deploymentScriptPSProperties
-    
-  }
-}]
-// #completionTest(86) -> powershellPropertyAccess
-var discriminatorKeySetTwoCompletions_for = discriminatorKeySetTwo_for[0].properties.a
-//@[004:041) [no-unused-vars (Warning)] Variable "discriminatorKeySetTwoCompletions_for" is declared but never used. (CodeDescription: bicep core(https://aka.ms/bicep/linter/no-unused-vars)) |discriminatorKeySetTwoCompletions_for|
-//@[085:086) [BCP053 (Warning)] The type "AzurePowerShellScriptProperties" does not contain property "a". Available properties include "arguments", "azPowerShellVersion", "cleanupPreference", "containerSettings", "environmentVariables", "forceUpdateTag", "outputs", "primaryScriptUri", "provisioningState", "retentionInterval", "scriptContent", "status", "storageAccountSettings", "supportingScriptUris", "timeout". (CodeDescription: none) |a|
-// #completionTest(86) -> powershellPropertyAccess
-var discriminatorKeySetTwoCompletions2_for = discriminatorKeySetTwo_for[0].properties.
-//@[004:042) [no-unused-vars (Warning)] Variable "discriminatorKeySetTwoCompletions2_for" is declared but never used. (CodeDescription: bicep core(https://aka.ms/bicep/linter/no-unused-vars)) |discriminatorKeySetTwoCompletions2_for|
-//@[086:086) [BCP020 (Error)] Expected a function or property name at this location. (CodeDescription: none) ||
-
-// #completionTest(101) -> powershellPropertyAccess
-var discriminatorKeySetTwoCompletionsArrayIndexer_for = discriminatorKeySetTwo_for[0]['properties'].a
-//@[004:053) [no-unused-vars (Warning)] Variable "discriminatorKeySetTwoCompletionsArrayIndexer_for" is declared but never used. (CodeDescription: bicep core(https://aka.ms/bicep/linter/no-unused-vars)) |discriminatorKeySetTwoCompletionsArrayIndexer_for|
-//@[100:101) [BCP053 (Warning)] The type "AzurePowerShellScriptProperties" does not contain property "a". Available properties include "arguments", "azPowerShellVersion", "cleanupPreference", "containerSettings", "environmentVariables", "forceUpdateTag", "outputs", "primaryScriptUri", "provisioningState", "retentionInterval", "scriptContent", "status", "storageAccountSettings", "supportingScriptUris", "timeout". (CodeDescription: none) |a|
-// #completionTest(101) -> powershellPropertyAccess
-var discriminatorKeySetTwoCompletionsArrayIndexer2_for = discriminatorKeySetTwo_for[0]['properties'].
-//@[004:054) [no-unused-vars (Warning)] Variable "discriminatorKeySetTwoCompletionsArrayIndexer2_for" is declared but never used. (CodeDescription: bicep core(https://aka.ms/bicep/linter/no-unused-vars)) |discriminatorKeySetTwoCompletionsArrayIndexer2_for|
-//@[101:101) [BCP020 (Error)] Expected a function or property name at this location. (CodeDescription: none) ||
-
-
-/*
-Discriminator value set 2 (filtered loops)
-*/
-resource discriminatorKeySetTwo_for_if 'Microsoft.Resources/deploymentScripts@2020-10-01' = [for thing in []: if(true) {
-//@[009:038) [BCP035 (Error)] The specified "resource" declaration is missing the following required properties: "location", "name". If this is an inaccuracy in the documentation, please report it to the Bicep Team. (CodeDescription: bicep(https://aka.ms/bicep-type-issues)) |discriminatorKeySetTwo_for_if|
-  kind: 'AzurePowerShell'
-  // #completionTest(0,1,2) -> deploymentScriptTopLevel
-  
-  properties: {
-//@[002:012) [BCP035 (Warning)] The specified "object" declaration is missing the following required properties: "azPowerShellVersion", "retentionInterval". If this is an inaccuracy in the documentation, please report it to the Bicep Team. (CodeDescription: bicep(https://aka.ms/bicep-type-issues)) |properties|
-    // #completionTest(0,1,2,3,4) -> deploymentScriptPSProperties
-    
-  }
-}]
-// #completionTest(92) -> powershellPropertyAccess
-var discriminatorKeySetTwoCompletions_for_if = discriminatorKeySetTwo_for_if[0].properties.a
-//@[004:044) [no-unused-vars (Warning)] Variable "discriminatorKeySetTwoCompletions_for_if" is declared but never used. (CodeDescription: bicep core(https://aka.ms/bicep/linter/no-unused-vars)) |discriminatorKeySetTwoCompletions_for_if|
-//@[091:092) [BCP053 (Warning)] The type "AzurePowerShellScriptProperties" does not contain property "a". Available properties include "arguments", "azPowerShellVersion", "cleanupPreference", "containerSettings", "environmentVariables", "forceUpdateTag", "outputs", "primaryScriptUri", "provisioningState", "retentionInterval", "scriptContent", "status", "storageAccountSettings", "supportingScriptUris", "timeout". (CodeDescription: none) |a|
-// #completionTest(92) -> powershellPropertyAccess
-var discriminatorKeySetTwoCompletions2_for_if = discriminatorKeySetTwo_for_if[0].properties.
-//@[004:045) [no-unused-vars (Warning)] Variable "discriminatorKeySetTwoCompletions2_for_if" is declared but never used. (CodeDescription: bicep core(https://aka.ms/bicep/linter/no-unused-vars)) |discriminatorKeySetTwoCompletions2_for_if|
-//@[092:092) [BCP020 (Error)] Expected a function or property name at this location. (CodeDescription: none) ||
-
-// #completionTest(107) -> powershellPropertyAccess
-var discriminatorKeySetTwoCompletionsArrayIndexer_for_if = discriminatorKeySetTwo_for_if[0]['properties'].a
-//@[004:056) [no-unused-vars (Warning)] Variable "discriminatorKeySetTwoCompletionsArrayIndexer_for_if" is declared but never used. (CodeDescription: bicep core(https://aka.ms/bicep/linter/no-unused-vars)) |discriminatorKeySetTwoCompletionsArrayIndexer_for_if|
-//@[106:107) [BCP053 (Warning)] The type "AzurePowerShellScriptProperties" does not contain property "a". Available properties include "arguments", "azPowerShellVersion", "cleanupPreference", "containerSettings", "environmentVariables", "forceUpdateTag", "outputs", "primaryScriptUri", "provisioningState", "retentionInterval", "scriptContent", "status", "storageAccountSettings", "supportingScriptUris", "timeout". (CodeDescription: none) |a|
-// #completionTest(107) -> powershellPropertyAccess
-var discriminatorKeySetTwoCompletionsArrayIndexer2_for_if = discriminatorKeySetTwo_for_if[0]['properties'].
-//@[004:057) [no-unused-vars (Warning)] Variable "discriminatorKeySetTwoCompletionsArrayIndexer2_for_if" is declared but never used. (CodeDescription: bicep core(https://aka.ms/bicep/linter/no-unused-vars)) |discriminatorKeySetTwoCompletionsArrayIndexer2_for_if|
-//@[107:107) [BCP020 (Error)] Expected a function or property name at this location. (CodeDescription: none) ||
-
-
-
-resource incorrectPropertiesKey 'Microsoft.Resources/deploymentScripts@2020-10-01' = {
-//@[009:031) [BCP035 (Error)] The specified "resource" declaration is missing the following required properties: "location", "name", "properties". If this is an inaccuracy in the documentation, please report it to the Bicep Team. (CodeDescription: bicep(https://aka.ms/bicep-type-issues)) |incorrectPropertiesKey|
-  kind: 'AzureCLI'
-
-  propertes: {
-//@[002:011) [BCP089 (Error)] The property "propertes" is not allowed on objects of type "AzureCLI". Did you mean "properties"? (CodeDescription: none) |propertes|
-  }
-}
-
-var mock = incorrectPropertiesKey.p
-//@[004:008) [no-unused-vars (Warning)] Variable "mock" is declared but never used. (CodeDescription: bicep core(https://aka.ms/bicep/linter/no-unused-vars)) |mock|
-//@[034:035) [BCP053 (Error)] The type "AzureCLI" does not contain property "p". Available properties include "apiVersion", "eTag", "extendedLocation", "id", "identity", "kind", "location", "managedBy", "managedByExtended", "name", "plan", "properties", "scale", "sku", "systemData", "tags", "type", "zones". (CodeDescription: none) |p|
-
-resource incorrectPropertiesKey2 'Microsoft.Resources/deploymentScripts@2020-10-01' = {
-  kind: 'AzureCLI'
-  name: 'test'
-  location: ''
-//@[012:014) [no-hardcoded-location (Warning)] A resource location should not use a hard-coded string or variable value. Please use a parameter value, an expression, or the string 'global'. Found: '' (CodeDescription: bicep core(https://aka.ms/bicep/linter/no-hardcoded-location)) |''|
-  properties: {
-    azCliVersion: '2'
-    retentionInterval: 'PT1H'
-    
-    // #completionTest(0,1,2,3,4) -> deploymentScriptCliPropertiesMinusSpecified
-    
-    // #completionTest(22,23) -> cleanupPreferencesPlusSymbols
-    cleanupPreference: 
-//@[023:023) [BCP009 (Error)] Expected a literal value, an array, an object, a parenthesized expression, or a function call at this location. (CodeDescription: none) ||
-
-    // #completionTest(25,26) -> arrayPlusSymbols
-    supportingScriptUris: 
-//@[026:026) [BCP009 (Error)] Expected a literal value, an array, an object, a parenthesized expression, or a function call at this location. (CodeDescription: none) ||
-
-    // #completionTest(27,28) -> objectPlusSymbols
-    storageAccountSettings: 
-//@[028:028) [BCP009 (Error)] Expected a literal value, an array, an object, a parenthesized expression, or a function call at this location. (CodeDescription: none) ||
-
-    environmentVariables: [
-      {
-        // #completionTest(0,2,4,6,8) -> environmentVariableProperties
-        
-      }
-      // #completionTest(0,1,2,3,4,5,6) -> objectPlusSymbolsWithRequiredProperties
-      
-    ]
-  }
-}
-
-// #completionTest(21) -> resourceTypes
-resource missingType 
-//@[021:021) [BCP068 (Error)] Expected a resource type string. Specify a valid resource type of format "<types>@<apiVersion>". (CodeDescription: none) ||
-//@[021:021) [BCP029 (Error)] The resource type is not valid. Specify a valid resource type of format "<types>@<apiVersion>". (CodeDescription: none) ||
-
-// #completionTest(37,38,39,40,41,42,43,44) -> resourceTypes
-resource startedTypingTypeWithQuotes 'virma'
-//@[037:044) [BCP029 (Error)] The resource type is not valid. Specify a valid resource type of format "<types>@<apiVersion>". (CodeDescription: none) |'virma'|
-//@[044:044) [BCP018 (Error)] Expected the "=" character at this location. (CodeDescription: none) ||
-
-// #completionTest(40,41,42,43,44,45) -> resourceTypes
-resource startedTypingTypeWithoutQuotes virma
-//@[040:045) [BCP068 (Error)] Expected a resource type string. Specify a valid resource type of format "<types>@<apiVersion>". (CodeDescription: none) |virma|
-//@[040:045) [BCP029 (Error)] The resource type is not valid. Specify a valid resource type of format "<types>@<apiVersion>". (CodeDescription: none) |virma|
-//@[045:045) [BCP018 (Error)] Expected the "=" character at this location. (CodeDescription: none) ||
-
-resource dashesInPropertyNames 'Microsoft.ContainerService/managedClusters@2020-09-01' = {
-//@[009:030) [BCP035 (Error)] The specified "resource" declaration is missing the following required properties: "location", "name". If this is an inaccuracy in the documentation, please report it to the Bicep Team. (CodeDescription: bicep(https://aka.ms/bicep-type-issues)) |dashesInPropertyNames|
-}
-// #completionTest(78) -> autoScalerPropertiesRequireEscaping
-var letsAccessTheDashes = dashesInPropertyNames.properties.autoScalerProfile.s
-//@[004:023) [no-unused-vars (Warning)] Variable "letsAccessTheDashes" is declared but never used. (CodeDescription: bicep core(https://aka.ms/bicep/linter/no-unused-vars)) |letsAccessTheDashes|
-//@[077:078) [BCP053 (Warning)] The type "ManagedClusterPropertiesAutoScalerProfile" does not contain property "s". Available properties include "balance-similar-node-groups", "expander", "max-empty-bulk-delete", "max-graceful-termination-sec", "max-total-unready-percentage", "new-pod-scale-up-delay", "ok-total-unready-count", "scale-down-delay-after-add", "scale-down-delay-after-delete", "scale-down-delay-after-failure", "scale-down-unneeded-time", "scale-down-unready-time", "scale-down-utilization-threshold", "scan-interval", "skip-nodes-with-local-storage", "skip-nodes-with-system-pods". (CodeDescription: none) |s|
-// #completionTest(78) -> autoScalerPropertiesRequireEscaping
-var letsAccessTheDashes2 = dashesInPropertyNames.properties.autoScalerProfile.
-//@[004:024) [no-unused-vars (Warning)] Variable "letsAccessTheDashes2" is declared but never used. (CodeDescription: bicep core(https://aka.ms/bicep/linter/no-unused-vars)) |letsAccessTheDashes2|
-//@[078:078) [BCP020 (Error)] Expected a function or property name at this location. (CodeDescription: none) ||
-
-/* 
-Nested discriminator missing key
-*/
-resource nestedDiscriminatorMissingKey 'Microsoft.DocumentDB/databaseAccounts@2020-06-01-preview' = {
-  name: 'test'
-//@[008:014) [BCP121 (Error)] Resources: "nestedDiscriminatorMissingKey", "nestedDiscriminatorMissingKey_if", "nestedDiscriminatorMissingKey_for", "nestedDiscriminatorMissingKey_for_if", "nestedDiscriminator", "nestedDiscriminator_if", "nestedDiscriminator_for", "nestedDiscriminator_for_if" are defined with this same name in a file. Rename them or split into different modules. (CodeDescription: none) |'test'|
-  location: 'l'
-//@[012:015) [no-hardcoded-location (Warning)] A resource location should not use a hard-coded string or variable value. Please use a parameter value, an expression, or the string 'global'. Found: 'l' (CodeDescription: bicep core(https://aka.ms/bicep/linter/no-hardcoded-location)) |'l'|
-  properties: {
-//@[014:051) [BCP078 (Warning)] The property "createMode" requires a value of type "'Default' | 'Restore'", but none was supplied. (CodeDescription: none) |{\r\n    //createMode: 'Default'\r\n\r\n  }|
-    //createMode: 'Default'
-
-  }
-}
-// #completionTest(90) -> createMode
-var nestedDiscriminatorMissingKeyCompletions = nestedDiscriminatorMissingKey.properties.cr
-//@[004:044) [no-unused-vars (Warning)] Variable "nestedDiscriminatorMissingKeyCompletions" is declared but never used. (CodeDescription: bicep core(https://aka.ms/bicep/linter/no-unused-vars)) |nestedDiscriminatorMissingKeyCompletions|
-// #completionTest(92) -> createMode
-var nestedDiscriminatorMissingKeyCompletions2 = nestedDiscriminatorMissingKey['properties'].
-//@[004:045) [no-unused-vars (Warning)] Variable "nestedDiscriminatorMissingKeyCompletions2" is declared but never used. (CodeDescription: bicep core(https://aka.ms/bicep/linter/no-unused-vars)) |nestedDiscriminatorMissingKeyCompletions2|
-//@[092:092) [BCP020 (Error)] Expected a function or property name at this location. (CodeDescription: none) ||
-
-// #completionTest(94) -> createModeIndexPlusSymbols
-var nestedDiscriminatorMissingKeyIndexCompletions = nestedDiscriminatorMissingKey.properties['']
-//@[004:049) [no-unused-vars (Warning)] Variable "nestedDiscriminatorMissingKeyIndexCompletions" is declared but never used. (CodeDescription: bicep core(https://aka.ms/bicep/linter/no-unused-vars)) |nestedDiscriminatorMissingKeyIndexCompletions|
-
-/* 
-Nested discriminator missing key (conditional)
-*/
-resource nestedDiscriminatorMissingKey_if 'Microsoft.DocumentDB/databaseAccounts@2020-06-01-preview' = if(bool(1)) {
-  name: 'test'
-//@[008:014) [BCP121 (Error)] Resources: "nestedDiscriminatorMissingKey", "nestedDiscriminatorMissingKey_if", "nestedDiscriminatorMissingKey_for", "nestedDiscriminatorMissingKey_for_if", "nestedDiscriminator", "nestedDiscriminator_if", "nestedDiscriminator_for", "nestedDiscriminator_for_if" are defined with this same name in a file. Rename them or split into different modules. (CodeDescription: none) |'test'|
-  location: 'l'
-//@[012:015) [no-hardcoded-location (Warning)] A resource location should not use a hard-coded string or variable value. Please use a parameter value, an expression, or the string 'global'. Found: 'l' (CodeDescription: bicep core(https://aka.ms/bicep/linter/no-hardcoded-location)) |'l'|
-  properties: {
-//@[014:051) [BCP078 (Warning)] The property "createMode" requires a value of type "'Default' | 'Restore'", but none was supplied. (CodeDescription: none) |{\r\n    //createMode: 'Default'\r\n\r\n  }|
-    //createMode: 'Default'
-
-  }
-}
-// #completionTest(96) -> createMode
-var nestedDiscriminatorMissingKeyCompletions_if = nestedDiscriminatorMissingKey_if.properties.cr
-//@[004:047) [no-unused-vars (Warning)] Variable "nestedDiscriminatorMissingKeyCompletions_if" is declared but never used. (CodeDescription: bicep core(https://aka.ms/bicep/linter/no-unused-vars)) |nestedDiscriminatorMissingKeyCompletions_if|
-// #completionTest(98) -> createMode
-var nestedDiscriminatorMissingKeyCompletions2_if = nestedDiscriminatorMissingKey_if['properties'].
-//@[004:048) [no-unused-vars (Warning)] Variable "nestedDiscriminatorMissingKeyCompletions2_if" is declared but never used. (CodeDescription: bicep core(https://aka.ms/bicep/linter/no-unused-vars)) |nestedDiscriminatorMissingKeyCompletions2_if|
-//@[098:098) [BCP020 (Error)] Expected a function or property name at this location. (CodeDescription: none) ||
-
-// #completionTest(100) -> createModeIndexPlusSymbols_if
-var nestedDiscriminatorMissingKeyIndexCompletions_if = nestedDiscriminatorMissingKey_if.properties['']
-//@[004:052) [no-unused-vars (Warning)] Variable "nestedDiscriminatorMissingKeyIndexCompletions_if" is declared but never used. (CodeDescription: bicep core(https://aka.ms/bicep/linter/no-unused-vars)) |nestedDiscriminatorMissingKeyIndexCompletions_if|
-
-/* 
-Nested discriminator missing key (loop)
-*/
-resource nestedDiscriminatorMissingKey_for 'Microsoft.DocumentDB/databaseAccounts@2020-06-01-preview' = [for thing in []: {
-//@[009:042) [BCP179 (Warning)] The loop item variable "thing" must be referenced in at least one of the value expressions of the following properties: "name" (CodeDescription: none) |nestedDiscriminatorMissingKey_for|
-  name: 'test'
-//@[008:014) [BCP121 (Error)] Resources: "nestedDiscriminatorMissingKey", "nestedDiscriminatorMissingKey_if", "nestedDiscriminatorMissingKey_for", "nestedDiscriminatorMissingKey_for_if", "nestedDiscriminator", "nestedDiscriminator_if", "nestedDiscriminator_for", "nestedDiscriminator_for_if" are defined with this same name in a file. Rename them or split into different modules. (CodeDescription: none) |'test'|
-  location: 'l'
-//@[012:015) [no-hardcoded-location (Warning)] A resource location should not use a hard-coded string or variable value. Please use a parameter value, an expression, or the string 'global'. Found: 'l' (CodeDescription: bicep core(https://aka.ms/bicep/linter/no-hardcoded-location)) |'l'|
-  properties: {
-//@[014:051) [BCP078 (Warning)] The property "createMode" requires a value of type "'Default' | 'Restore'", but none was supplied. (CodeDescription: none) |{\r\n    //createMode: 'Default'\r\n\r\n  }|
-    //createMode: 'Default'
-
-  }
-}]
-// #completionTest(101) -> createMode
-var nestedDiscriminatorMissingKeyCompletions_for = nestedDiscriminatorMissingKey_for[0].properties.cr
-//@[004:048) [no-unused-vars (Warning)] Variable "nestedDiscriminatorMissingKeyCompletions_for" is declared but never used. (CodeDescription: bicep core(https://aka.ms/bicep/linter/no-unused-vars)) |nestedDiscriminatorMissingKeyCompletions_for|
-// #completionTest(103) -> createMode
-var nestedDiscriminatorMissingKeyCompletions2_for = nestedDiscriminatorMissingKey_for[0]['properties'].
-//@[004:049) [no-unused-vars (Warning)] Variable "nestedDiscriminatorMissingKeyCompletions2_for" is declared but never used. (CodeDescription: bicep core(https://aka.ms/bicep/linter/no-unused-vars)) |nestedDiscriminatorMissingKeyCompletions2_for|
-//@[103:103) [BCP020 (Error)] Expected a function or property name at this location. (CodeDescription: none) ||
-
-// #completionTest(105) -> createModeIndexPlusSymbols_for
-var nestedDiscriminatorMissingKeyIndexCompletions_for = nestedDiscriminatorMissingKey_for[0].properties['']
-//@[004:053) [no-unused-vars (Warning)] Variable "nestedDiscriminatorMissingKeyIndexCompletions_for" is declared but never used. (CodeDescription: bicep core(https://aka.ms/bicep/linter/no-unused-vars)) |nestedDiscriminatorMissingKeyIndexCompletions_for|
-
-
-/* 
-Nested discriminator missing key (filtered loop)
-*/
-resource nestedDiscriminatorMissingKey_for_if 'Microsoft.DocumentDB/databaseAccounts@2020-06-01-preview' = [for thing in []: if(true) {
-//@[009:045) [BCP179 (Warning)] The loop item variable "thing" must be referenced in at least one of the value expressions of the following properties: "name" (CodeDescription: none) |nestedDiscriminatorMissingKey_for_if|
-  name: 'test'
-//@[008:014) [BCP121 (Error)] Resources: "nestedDiscriminatorMissingKey", "nestedDiscriminatorMissingKey_if", "nestedDiscriminatorMissingKey_for", "nestedDiscriminatorMissingKey_for_if", "nestedDiscriminator", "nestedDiscriminator_if", "nestedDiscriminator_for", "nestedDiscriminator_for_if" are defined with this same name in a file. Rename them or split into different modules. (CodeDescription: none) |'test'|
-  location: 'l'
-//@[012:015) [no-hardcoded-location (Warning)] A resource location should not use a hard-coded string or variable value. Please use a parameter value, an expression, or the string 'global'. Found: 'l' (CodeDescription: bicep core(https://aka.ms/bicep/linter/no-hardcoded-location)) |'l'|
-  properties: {
-//@[014:051) [BCP078 (Warning)] The property "createMode" requires a value of type "'Default' | 'Restore'", but none was supplied. (CodeDescription: none) |{\r\n    //createMode: 'Default'\r\n\r\n  }|
-    //createMode: 'Default'
-
-  }
-}]
-// #completionTest(107) -> createMode
-var nestedDiscriminatorMissingKeyCompletions_for_if = nestedDiscriminatorMissingKey_for_if[0].properties.cr
-//@[004:051) [no-unused-vars (Warning)] Variable "nestedDiscriminatorMissingKeyCompletions_for_if" is declared but never used. (CodeDescription: bicep core(https://aka.ms/bicep/linter/no-unused-vars)) |nestedDiscriminatorMissingKeyCompletions_for_if|
-// #completionTest(109) -> createMode
-var nestedDiscriminatorMissingKeyCompletions2_for_if = nestedDiscriminatorMissingKey_for_if[0]['properties'].
-//@[004:052) [no-unused-vars (Warning)] Variable "nestedDiscriminatorMissingKeyCompletions2_for_if" is declared but never used. (CodeDescription: bicep core(https://aka.ms/bicep/linter/no-unused-vars)) |nestedDiscriminatorMissingKeyCompletions2_for_if|
-//@[109:109) [BCP020 (Error)] Expected a function or property name at this location. (CodeDescription: none) ||
-
-// #completionTest(111) -> createModeIndexPlusSymbols_for_if
-var nestedDiscriminatorMissingKeyIndexCompletions_for_if = nestedDiscriminatorMissingKey_for_if[0].properties['']
-//@[004:056) [no-unused-vars (Warning)] Variable "nestedDiscriminatorMissingKeyIndexCompletions_for_if" is declared but never used. (CodeDescription: bicep core(https://aka.ms/bicep/linter/no-unused-vars)) |nestedDiscriminatorMissingKeyIndexCompletions_for_if|
-
-
-/*
-Nested discriminator
-*/
-resource nestedDiscriminator 'Microsoft.DocumentDB/databaseAccounts@2020-06-01-preview' = {
-  name: 'test'
-//@[008:014) [BCP121 (Error)] Resources: "nestedDiscriminatorMissingKey", "nestedDiscriminatorMissingKey_if", "nestedDiscriminatorMissingKey_for", "nestedDiscriminatorMissingKey_for_if", "nestedDiscriminator", "nestedDiscriminator_if", "nestedDiscriminator_for", "nestedDiscriminator_for_if" are defined with this same name in a file. Rename them or split into different modules. (CodeDescription: none) |'test'|
-  location: 'l'
-//@[012:015) [no-hardcoded-location (Warning)] A resource location should not use a hard-coded string or variable value. Please use a parameter value, an expression, or the string 'global'. Found: 'l' (CodeDescription: bicep core(https://aka.ms/bicep/linter/no-hardcoded-location)) |'l'|
-  properties: {
-//@[002:012) [BCP035 (Warning)] The specified "object" declaration is missing the following required properties: "databaseAccountOfferType", "locations". If this is an inaccuracy in the documentation, please report it to the Bicep Team. (CodeDescription: bicep(https://aka.ms/bicep-type-issues)) |properties|
-    createMode: 'Default'
-
-  }
-}
-// #completionTest(69) -> defaultCreateModeProperties
-var nestedDiscriminatorCompletions = nestedDiscriminator.properties.a
-//@[004:034) [no-unused-vars (Warning)] Variable "nestedDiscriminatorCompletions" is declared but never used. (CodeDescription: bicep core(https://aka.ms/bicep/linter/no-unused-vars)) |nestedDiscriminatorCompletions|
-//@[068:069) [BCP053 (Warning)] The type "Default" does not contain property "a". Available properties include "apiProperties", "backupPolicy", "capabilities", "connectorOffer", "consistencyPolicy", "cors", "createMode", "databaseAccountOfferType", "disableKeyBasedMetadataWriteAccess", "documentEndpoint", "enableAnalyticalStorage", "enableAutomaticFailover", "enableCassandraConnector", "enableFreeTier", "enableMultipleWriteLocations", "failoverPolicies", "instanceId", "ipRules", "isVirtualNetworkFilterEnabled", "keyVaultKeyUri", "locations", "privateEndpointConnections", "provisioningState", "publicNetworkAccess", "readLocations", "restoreParameters", "virtualNetworkRules", "writeLocations". (CodeDescription: none) |a|
-// #completionTest(73) -> defaultCreateModeProperties
-var nestedDiscriminatorCompletions2 = nestedDiscriminator['properties'].a
-//@[004:035) [no-unused-vars (Warning)] Variable "nestedDiscriminatorCompletions2" is declared but never used. (CodeDescription: bicep core(https://aka.ms/bicep/linter/no-unused-vars)) |nestedDiscriminatorCompletions2|
-//@[072:073) [BCP053 (Warning)] The type "Default" does not contain property "a". Available properties include "apiProperties", "backupPolicy", "capabilities", "connectorOffer", "consistencyPolicy", "cors", "createMode", "databaseAccountOfferType", "disableKeyBasedMetadataWriteAccess", "documentEndpoint", "enableAnalyticalStorage", "enableAutomaticFailover", "enableCassandraConnector", "enableFreeTier", "enableMultipleWriteLocations", "failoverPolicies", "instanceId", "ipRules", "isVirtualNetworkFilterEnabled", "keyVaultKeyUri", "locations", "privateEndpointConnections", "provisioningState", "publicNetworkAccess", "readLocations", "restoreParameters", "virtualNetworkRules", "writeLocations". (CodeDescription: none) |a|
-// #completionTest(69) -> defaultCreateModeProperties
-var nestedDiscriminatorCompletions3 = nestedDiscriminator.properties.
-//@[004:035) [no-unused-vars (Warning)] Variable "nestedDiscriminatorCompletions3" is declared but never used. (CodeDescription: bicep core(https://aka.ms/bicep/linter/no-unused-vars)) |nestedDiscriminatorCompletions3|
-//@[069:069) [BCP020 (Error)] Expected a function or property name at this location. (CodeDescription: none) ||
-// #completionTest(72) -> defaultCreateModeProperties
-var nestedDiscriminatorCompletions4 = nestedDiscriminator['properties'].
-//@[004:035) [no-unused-vars (Warning)] Variable "nestedDiscriminatorCompletions4" is declared but never used. (CodeDescription: bicep core(https://aka.ms/bicep/linter/no-unused-vars)) |nestedDiscriminatorCompletions4|
-//@[072:072) [BCP020 (Error)] Expected a function or property name at this location. (CodeDescription: none) ||
-
-// #completionTest(79) -> defaultCreateModeIndexes
-var nestedDiscriminatorArrayIndexCompletions = nestedDiscriminator.properties[a]
-//@[004:044) [no-unused-vars (Warning)] Variable "nestedDiscriminatorArrayIndexCompletions" is declared but never used. (CodeDescription: bicep core(https://aka.ms/bicep/linter/no-unused-vars)) |nestedDiscriminatorArrayIndexCompletions|
-//@[078:079) [BCP057 (Error)] The name "a" does not exist in the current context. (CodeDescription: none) |a|
-
-/*
-Nested discriminator (conditional)
-*/
-resource nestedDiscriminator_if 'Microsoft.DocumentDB/databaseAccounts@2020-06-01-preview' = if(true) {
-  name: 'test'
-//@[008:014) [BCP121 (Error)] Resources: "nestedDiscriminatorMissingKey", "nestedDiscriminatorMissingKey_if", "nestedDiscriminatorMissingKey_for", "nestedDiscriminatorMissingKey_for_if", "nestedDiscriminator", "nestedDiscriminator_if", "nestedDiscriminator_for", "nestedDiscriminator_for_if" are defined with this same name in a file. Rename them or split into different modules. (CodeDescription: none) |'test'|
-  location: 'l'
-//@[012:015) [no-hardcoded-location (Warning)] A resource location should not use a hard-coded string or variable value. Please use a parameter value, an expression, or the string 'global'. Found: 'l' (CodeDescription: bicep core(https://aka.ms/bicep/linter/no-hardcoded-location)) |'l'|
-  properties: {
-//@[002:012) [BCP035 (Warning)] The specified "object" declaration is missing the following required properties: "databaseAccountOfferType", "locations". If this is an inaccuracy in the documentation, please report it to the Bicep Team. (CodeDescription: bicep(https://aka.ms/bicep-type-issues)) |properties|
-    createMode: 'Default'
-
-  }
-}
-// #completionTest(75) -> defaultCreateModeProperties
-var nestedDiscriminatorCompletions_if = nestedDiscriminator_if.properties.a
-//@[004:037) [no-unused-vars (Warning)] Variable "nestedDiscriminatorCompletions_if" is declared but never used. (CodeDescription: bicep core(https://aka.ms/bicep/linter/no-unused-vars)) |nestedDiscriminatorCompletions_if|
-//@[074:075) [BCP053 (Warning)] The type "Default" does not contain property "a". Available properties include "apiProperties", "backupPolicy", "capabilities", "connectorOffer", "consistencyPolicy", "cors", "createMode", "databaseAccountOfferType", "disableKeyBasedMetadataWriteAccess", "documentEndpoint", "enableAnalyticalStorage", "enableAutomaticFailover", "enableCassandraConnector", "enableFreeTier", "enableMultipleWriteLocations", "failoverPolicies", "instanceId", "ipRules", "isVirtualNetworkFilterEnabled", "keyVaultKeyUri", "locations", "privateEndpointConnections", "provisioningState", "publicNetworkAccess", "readLocations", "restoreParameters", "virtualNetworkRules", "writeLocations". (CodeDescription: none) |a|
-// #completionTest(79) -> defaultCreateModeProperties
-var nestedDiscriminatorCompletions2_if = nestedDiscriminator_if['properties'].a
-//@[004:038) [no-unused-vars (Warning)] Variable "nestedDiscriminatorCompletions2_if" is declared but never used. (CodeDescription: bicep core(https://aka.ms/bicep/linter/no-unused-vars)) |nestedDiscriminatorCompletions2_if|
-//@[078:079) [BCP053 (Warning)] The type "Default" does not contain property "a". Available properties include "apiProperties", "backupPolicy", "capabilities", "connectorOffer", "consistencyPolicy", "cors", "createMode", "databaseAccountOfferType", "disableKeyBasedMetadataWriteAccess", "documentEndpoint", "enableAnalyticalStorage", "enableAutomaticFailover", "enableCassandraConnector", "enableFreeTier", "enableMultipleWriteLocations", "failoverPolicies", "instanceId", "ipRules", "isVirtualNetworkFilterEnabled", "keyVaultKeyUri", "locations", "privateEndpointConnections", "provisioningState", "publicNetworkAccess", "readLocations", "restoreParameters", "virtualNetworkRules", "writeLocations". (CodeDescription: none) |a|
-// #completionTest(75) -> defaultCreateModeProperties
-var nestedDiscriminatorCompletions3_if = nestedDiscriminator_if.properties.
-//@[004:038) [no-unused-vars (Warning)] Variable "nestedDiscriminatorCompletions3_if" is declared but never used. (CodeDescription: bicep core(https://aka.ms/bicep/linter/no-unused-vars)) |nestedDiscriminatorCompletions3_if|
-//@[075:075) [BCP020 (Error)] Expected a function or property name at this location. (CodeDescription: none) ||
-// #completionTest(78) -> defaultCreateModeProperties
-var nestedDiscriminatorCompletions4_if = nestedDiscriminator_if['properties'].
-//@[004:038) [no-unused-vars (Warning)] Variable "nestedDiscriminatorCompletions4_if" is declared but never used. (CodeDescription: bicep core(https://aka.ms/bicep/linter/no-unused-vars)) |nestedDiscriminatorCompletions4_if|
-//@[078:078) [BCP020 (Error)] Expected a function or property name at this location. (CodeDescription: none) ||
-
-// #completionTest(85) -> defaultCreateModeIndexes_if
-var nestedDiscriminatorArrayIndexCompletions_if = nestedDiscriminator_if.properties[a]
-//@[004:047) [no-unused-vars (Warning)] Variable "nestedDiscriminatorArrayIndexCompletions_if" is declared but never used. (CodeDescription: bicep core(https://aka.ms/bicep/linter/no-unused-vars)) |nestedDiscriminatorArrayIndexCompletions_if|
-//@[084:085) [BCP057 (Error)] The name "a" does not exist in the current context. (CodeDescription: none) |a|
-
-
-/*
-Nested discriminator (loop)
-*/
-resource nestedDiscriminator_for 'Microsoft.DocumentDB/databaseAccounts@2020-06-01-preview' = [for thing in []: {
-//@[009:032) [BCP179 (Warning)] The loop item variable "thing" must be referenced in at least one of the value expressions of the following properties: "name" (CodeDescription: none) |nestedDiscriminator_for|
-  name: 'test'
-//@[008:014) [BCP121 (Error)] Resources: "nestedDiscriminatorMissingKey", "nestedDiscriminatorMissingKey_if", "nestedDiscriminatorMissingKey_for", "nestedDiscriminatorMissingKey_for_if", "nestedDiscriminator", "nestedDiscriminator_if", "nestedDiscriminator_for", "nestedDiscriminator_for_if" are defined with this same name in a file. Rename them or split into different modules. (CodeDescription: none) |'test'|
-  location: 'l'
-//@[012:015) [no-hardcoded-location (Warning)] A resource location should not use a hard-coded string or variable value. Please use a parameter value, an expression, or the string 'global'. Found: 'l' (CodeDescription: bicep core(https://aka.ms/bicep/linter/no-hardcoded-location)) |'l'|
-  properties: {
-//@[002:012) [BCP035 (Warning)] The specified "object" declaration is missing the following required properties: "databaseAccountOfferType", "locations". If this is an inaccuracy in the documentation, please report it to the Bicep Team. (CodeDescription: bicep(https://aka.ms/bicep-type-issues)) |properties|
-    createMode: 'Default'
-
-  }
-}]
-// #completionTest(80) -> defaultCreateModeProperties
-var nestedDiscriminatorCompletions_for = nestedDiscriminator_for[0].properties.a
-//@[004:038) [no-unused-vars (Warning)] Variable "nestedDiscriminatorCompletions_for" is declared but never used. (CodeDescription: bicep core(https://aka.ms/bicep/linter/no-unused-vars)) |nestedDiscriminatorCompletions_for|
-//@[079:080) [BCP053 (Warning)] The type "Default" does not contain property "a". Available properties include "apiProperties", "backupPolicy", "capabilities", "connectorOffer", "consistencyPolicy", "cors", "createMode", "databaseAccountOfferType", "disableKeyBasedMetadataWriteAccess", "documentEndpoint", "enableAnalyticalStorage", "enableAutomaticFailover", "enableCassandraConnector", "enableFreeTier", "enableMultipleWriteLocations", "failoverPolicies", "instanceId", "ipRules", "isVirtualNetworkFilterEnabled", "keyVaultKeyUri", "locations", "privateEndpointConnections", "provisioningState", "publicNetworkAccess", "readLocations", "restoreParameters", "virtualNetworkRules", "writeLocations". (CodeDescription: none) |a|
-// #completionTest(84) -> defaultCreateModeProperties
-var nestedDiscriminatorCompletions2_for = nestedDiscriminator_for[0]['properties'].a
-//@[004:039) [no-unused-vars (Warning)] Variable "nestedDiscriminatorCompletions2_for" is declared but never used. (CodeDescription: bicep core(https://aka.ms/bicep/linter/no-unused-vars)) |nestedDiscriminatorCompletions2_for|
-//@[083:084) [BCP053 (Warning)] The type "Default" does not contain property "a". Available properties include "apiProperties", "backupPolicy", "capabilities", "connectorOffer", "consistencyPolicy", "cors", "createMode", "databaseAccountOfferType", "disableKeyBasedMetadataWriteAccess", "documentEndpoint", "enableAnalyticalStorage", "enableAutomaticFailover", "enableCassandraConnector", "enableFreeTier", "enableMultipleWriteLocations", "failoverPolicies", "instanceId", "ipRules", "isVirtualNetworkFilterEnabled", "keyVaultKeyUri", "locations", "privateEndpointConnections", "provisioningState", "publicNetworkAccess", "readLocations", "restoreParameters", "virtualNetworkRules", "writeLocations". (CodeDescription: none) |a|
-// #completionTest(80) -> defaultCreateModeProperties
-var nestedDiscriminatorCompletions3_for = nestedDiscriminator_for[0].properties.
-//@[004:039) [no-unused-vars (Warning)] Variable "nestedDiscriminatorCompletions3_for" is declared but never used. (CodeDescription: bicep core(https://aka.ms/bicep/linter/no-unused-vars)) |nestedDiscriminatorCompletions3_for|
-//@[080:080) [BCP020 (Error)] Expected a function or property name at this location. (CodeDescription: none) ||
-// #completionTest(83) -> defaultCreateModeProperties
-var nestedDiscriminatorCompletions4_for = nestedDiscriminator_for[0]['properties'].
-//@[004:039) [no-unused-vars (Warning)] Variable "nestedDiscriminatorCompletions4_for" is declared but never used. (CodeDescription: bicep core(https://aka.ms/bicep/linter/no-unused-vars)) |nestedDiscriminatorCompletions4_for|
-//@[083:083) [BCP020 (Error)] Expected a function or property name at this location. (CodeDescription: none) ||
-
-// #completionTest(90) -> defaultCreateModeIndexes_for
-var nestedDiscriminatorArrayIndexCompletions_for = nestedDiscriminator_for[0].properties[a]
-//@[004:048) [no-unused-vars (Warning)] Variable "nestedDiscriminatorArrayIndexCompletions_for" is declared but never used. (CodeDescription: bicep core(https://aka.ms/bicep/linter/no-unused-vars)) |nestedDiscriminatorArrayIndexCompletions_for|
-//@[089:090) [BCP057 (Error)] The name "a" does not exist in the current context. (CodeDescription: none) |a|
-
-
-/*
-Nested discriminator (filtered loop)
-*/
-resource nestedDiscriminator_for_if 'Microsoft.DocumentDB/databaseAccounts@2020-06-01-preview' = [for thing in []: if(true) {
-//@[009:035) [BCP179 (Warning)] The loop item variable "thing" must be referenced in at least one of the value expressions of the following properties: "name" (CodeDescription: none) |nestedDiscriminator_for_if|
-  name: 'test'
-//@[008:014) [BCP121 (Error)] Resources: "nestedDiscriminatorMissingKey", "nestedDiscriminatorMissingKey_if", "nestedDiscriminatorMissingKey_for", "nestedDiscriminatorMissingKey_for_if", "nestedDiscriminator", "nestedDiscriminator_if", "nestedDiscriminator_for", "nestedDiscriminator_for_if" are defined with this same name in a file. Rename them or split into different modules. (CodeDescription: none) |'test'|
-  location: 'l'
-//@[012:015) [no-hardcoded-location (Warning)] A resource location should not use a hard-coded string or variable value. Please use a parameter value, an expression, or the string 'global'. Found: 'l' (CodeDescription: bicep core(https://aka.ms/bicep/linter/no-hardcoded-location)) |'l'|
-  properties: {
-//@[002:012) [BCP035 (Warning)] The specified "object" declaration is missing the following required properties: "databaseAccountOfferType", "locations". If this is an inaccuracy in the documentation, please report it to the Bicep Team. (CodeDescription: bicep(https://aka.ms/bicep-type-issues)) |properties|
-    createMode: 'Default'
-
-  }
-}]
-// #completionTest(86) -> defaultCreateModeProperties
-var nestedDiscriminatorCompletions_for_if = nestedDiscriminator_for_if[0].properties.a
-//@[004:041) [no-unused-vars (Warning)] Variable "nestedDiscriminatorCompletions_for_if" is declared but never used. (CodeDescription: bicep core(https://aka.ms/bicep/linter/no-unused-vars)) |nestedDiscriminatorCompletions_for_if|
-//@[085:086) [BCP053 (Warning)] The type "Default" does not contain property "a". Available properties include "apiProperties", "backupPolicy", "capabilities", "connectorOffer", "consistencyPolicy", "cors", "createMode", "databaseAccountOfferType", "disableKeyBasedMetadataWriteAccess", "documentEndpoint", "enableAnalyticalStorage", "enableAutomaticFailover", "enableCassandraConnector", "enableFreeTier", "enableMultipleWriteLocations", "failoverPolicies", "instanceId", "ipRules", "isVirtualNetworkFilterEnabled", "keyVaultKeyUri", "locations", "privateEndpointConnections", "provisioningState", "publicNetworkAccess", "readLocations", "restoreParameters", "virtualNetworkRules", "writeLocations". (CodeDescription: none) |a|
-// #completionTest(90) -> defaultCreateModeProperties
-var nestedDiscriminatorCompletions2_for_if = nestedDiscriminator_for_if[0]['properties'].a
-//@[004:042) [no-unused-vars (Warning)] Variable "nestedDiscriminatorCompletions2_for_if" is declared but never used. (CodeDescription: bicep core(https://aka.ms/bicep/linter/no-unused-vars)) |nestedDiscriminatorCompletions2_for_if|
-//@[089:090) [BCP053 (Warning)] The type "Default" does not contain property "a". Available properties include "apiProperties", "backupPolicy", "capabilities", "connectorOffer", "consistencyPolicy", "cors", "createMode", "databaseAccountOfferType", "disableKeyBasedMetadataWriteAccess", "documentEndpoint", "enableAnalyticalStorage", "enableAutomaticFailover", "enableCassandraConnector", "enableFreeTier", "enableMultipleWriteLocations", "failoverPolicies", "instanceId", "ipRules", "isVirtualNetworkFilterEnabled", "keyVaultKeyUri", "locations", "privateEndpointConnections", "provisioningState", "publicNetworkAccess", "readLocations", "restoreParameters", "virtualNetworkRules", "writeLocations". (CodeDescription: none) |a|
-// #completionTest(86) -> defaultCreateModeProperties
-var nestedDiscriminatorCompletions3_for_if = nestedDiscriminator_for_if[0].properties.
-//@[004:042) [no-unused-vars (Warning)] Variable "nestedDiscriminatorCompletions3_for_if" is declared but never used. (CodeDescription: bicep core(https://aka.ms/bicep/linter/no-unused-vars)) |nestedDiscriminatorCompletions3_for_if|
-//@[086:086) [BCP020 (Error)] Expected a function or property name at this location. (CodeDescription: none) ||
-// #completionTest(89) -> defaultCreateModeProperties
-var nestedDiscriminatorCompletions4_for_if = nestedDiscriminator_for_if[0]['properties'].
-//@[004:042) [no-unused-vars (Warning)] Variable "nestedDiscriminatorCompletions4_for_if" is declared but never used. (CodeDescription: bicep core(https://aka.ms/bicep/linter/no-unused-vars)) |nestedDiscriminatorCompletions4_for_if|
-//@[089:089) [BCP020 (Error)] Expected a function or property name at this location. (CodeDescription: none) ||
-
-// #completionTest(96) -> defaultCreateModeIndexes_for_if
-var nestedDiscriminatorArrayIndexCompletions_for_if = nestedDiscriminator_for_if[0].properties[a]
-//@[004:051) [no-unused-vars (Warning)] Variable "nestedDiscriminatorArrayIndexCompletions_for_if" is declared but never used. (CodeDescription: bicep core(https://aka.ms/bicep/linter/no-unused-vars)) |nestedDiscriminatorArrayIndexCompletions_for_if|
-//@[095:096) [BCP057 (Error)] The name "a" does not exist in the current context. (CodeDescription: none) |a|
-
-
-
-// sample resource to validate completions on the next declarations
-resource nestedPropertyAccessOnConditional 'Microsoft.Compute/virtualMachines@2020-06-01' = if(true) {
-  location: 'test'
-//@[012:018) [no-hardcoded-location (Warning)] A resource location should not use a hard-coded string or variable value. Please use a parameter value, an expression, or the string 'global'. Found: 'test' (CodeDescription: bicep core(https://aka.ms/bicep/linter/no-hardcoded-location)) |'test'|
-  name: 'test'
-  properties: {
-    additionalCapabilities: {
-      
-    }
-  }
-}
-// this validates that we can get nested property access completions on a conditional resource
-//#completionTest(56) -> vmProperties
-var sigh = nestedPropertyAccessOnConditional.properties.
-//@[004:008) [no-unused-vars (Warning)] Variable "sigh" is declared but never used. (CodeDescription: bicep core(https://aka.ms/bicep/linter/no-unused-vars)) |sigh|
-//@[056:056) [BCP020 (Error)] Expected a function or property name at this location. (CodeDescription: none) ||
-
-/*
-  boolean property value completions
-*/ 
-resource booleanPropertyPartialValue 'Microsoft.Compute/virtualMachines/extensions@2020-06-01' = {
-  properties: {
-    // #completionTest(28,29,30) -> boolPropertyValuesPlusSymbols
-    autoUpgradeMinorVersion: t
-//@[029:030) [BCP057 (Error)] The name "t" does not exist in the current context. (CodeDescription: none) |t|
-  }
-}
-
-resource selfScope 'My.Rp/mockResource@2020-12-01' = {
-//@[019:050) [BCP081 (Warning)] Resource type "My.Rp/mockResource@2020-12-01" does not have types available. (CodeDescription: none) |'My.Rp/mockResource@2020-12-01'|
-  name: 'selfScope'
-  scope: selfScope
-//@[009:018) [BCP079 (Error)] This expression is referencing its own declaration, which is not allowed. (CodeDescription: none) |selfScope|
-}
-
-var notAResource = {
-  im: 'not'
-  a: 'resource!'
-}
-resource invalidScope 'My.Rp/mockResource@2020-12-01' = {
-//@[022:053) [BCP081 (Warning)] Resource type "My.Rp/mockResource@2020-12-01" does not have types available. (CodeDescription: none) |'My.Rp/mockResource@2020-12-01'|
-  name: 'invalidScope'
-  scope: notAResource
-//@[009:021) [BCP036 (Error)] The property "scope" expected a value of type "resource | tenant" but the provided value is of type "object". (CodeDescription: none) |notAResource|
-}
-
-resource invalidScope2 'My.Rp/mockResource@2020-12-01' = {
-//@[023:054) [BCP081 (Warning)] Resource type "My.Rp/mockResource@2020-12-01" does not have types available. (CodeDescription: none) |'My.Rp/mockResource@2020-12-01'|
-  name: 'invalidScope2'
-  scope: resourceGroup()
-}
-
-resource invalidScope3 'My.Rp/mockResource@2020-12-01' = {
-//@[023:054) [BCP081 (Warning)] Resource type "My.Rp/mockResource@2020-12-01" does not have types available. (CodeDescription: none) |'My.Rp/mockResource@2020-12-01'|
-  name: 'invalidScope3'
-  scope: subscription()
-//@[009:023) [BCP139 (Error)] A resource's scope must match the scope of the Bicep file for it to be deployable. You must use modules to deploy resources to a different scope. (CodeDescription: none) |subscription()|
-}
-
-resource invalidDuplicateName1 'Mock.Rp/mockResource@2020-01-01' = {
-//@[031:064) [BCP081 (Warning)] Resource type "Mock.Rp/mockResource@2020-01-01" does not have types available. (CodeDescription: none) |'Mock.Rp/mockResource@2020-01-01'|
-  name: 'invalidDuplicateName'
-//@[008:030) [BCP121 (Error)] Resources: "invalidDuplicateName1", "invalidDuplicateName2", "invalidDuplicateName3" are defined with this same name in a file. Rename them or split into different modules. (CodeDescription: none) |'invalidDuplicateName'|
-}
-resource invalidDuplicateName2 'Mock.Rp/mockResource@2020-01-01' = {
-//@[031:064) [BCP081 (Warning)] Resource type "Mock.Rp/mockResource@2020-01-01" does not have types available. (CodeDescription: none) |'Mock.Rp/mockResource@2020-01-01'|
-  name: 'invalidDuplicateName'
-//@[008:030) [BCP121 (Error)] Resources: "invalidDuplicateName1", "invalidDuplicateName2", "invalidDuplicateName3" are defined with this same name in a file. Rename them or split into different modules. (CodeDescription: none) |'invalidDuplicateName'|
-}
-resource invalidDuplicateName3 'Mock.Rp/mockResource@2019-01-01' = {
-//@[031:064) [BCP081 (Warning)] Resource type "Mock.Rp/mockResource@2019-01-01" does not have types available. (CodeDescription: none) |'Mock.Rp/mockResource@2019-01-01'|
-  name: 'invalidDuplicateName'
-//@[008:030) [BCP121 (Error)] Resources: "invalidDuplicateName1", "invalidDuplicateName2", "invalidDuplicateName3" are defined with this same name in a file. Rename them or split into different modules. (CodeDescription: none) |'invalidDuplicateName'|
-}
-
-resource validResourceForInvalidExtensionResourceDuplicateName 'Mock.Rp/mockResource@2020-01-01' = {
-//@[063:096) [BCP081 (Warning)] Resource type "Mock.Rp/mockResource@2020-01-01" does not have types available. (CodeDescription: none) |'Mock.Rp/mockResource@2020-01-01'|
-  name: 'validResourceForInvalidExtensionResourceDuplicateName'
-}
-
-resource invalidExtensionResourceDuplicateName1 'Mock.Rp/mockExtResource@2020-01-01' = {
-//@[048:084) [BCP081 (Warning)] Resource type "Mock.Rp/mockExtResource@2020-01-01" does not have types available. (CodeDescription: none) |'Mock.Rp/mockExtResource@2020-01-01'|
-  name: 'invalidExtensionResourceDuplicateName'
-//@[008:047) [BCP121 (Error)] Resources: "invalidExtensionResourceDuplicateName1", "invalidExtensionResourceDuplicateName2" are defined with this same name in a file. Rename them or split into different modules. (CodeDescription: none) |'invalidExtensionResourceDuplicateName'|
-  scope: validResourceForInvalidExtensionResourceDuplicateName
-}
-
-resource invalidExtensionResourceDuplicateName2 'Mock.Rp/mockExtResource@2019-01-01' = {
-//@[048:084) [BCP081 (Warning)] Resource type "Mock.Rp/mockExtResource@2019-01-01" does not have types available. (CodeDescription: none) |'Mock.Rp/mockExtResource@2019-01-01'|
-  name: 'invalidExtensionResourceDuplicateName'
-//@[008:047) [BCP121 (Error)] Resources: "invalidExtensionResourceDuplicateName1", "invalidExtensionResourceDuplicateName2" are defined with this same name in a file. Rename them or split into different modules. (CodeDescription: none) |'invalidExtensionResourceDuplicateName'|
-  scope: validResourceForInvalidExtensionResourceDuplicateName
-}
-
-@concat('foo', 'bar')
-//@[001:007) [BCP152 (Error)] Function "concat" cannot be used as a decorator. (CodeDescription: none) |concat|
-@secure()
-//@[001:007) [BCP127 (Error)] Function "secure" cannot be used as a resource decorator. (CodeDescription: none) |secure|
-resource invalidDecorator 'Microsoft.Foo/foos@2020-02-02-alpha'= {
-//@[026:063) [BCP081 (Warning)] Resource type "Microsoft.Foo/foos@2020-02-02-alpha" does not have types available. (CodeDescription: none) |'Microsoft.Foo/foos@2020-02-02-alpha'|
-  name: 'invalidDecorator'
-}
-
-resource cyclicRes 'Mock.Rp/mockExistingResource@2020-01-01' = {
-//@[019:060) [BCP081 (Warning)] Resource type "Mock.Rp/mockExistingResource@2020-01-01" does not have types available. (CodeDescription: none) |'Mock.Rp/mockExistingResource@2020-01-01'|
-  name: 'cyclicRes'
-  scope: cyclicRes
-//@[009:018) [BCP079 (Error)] This expression is referencing its own declaration, which is not allowed. (CodeDescription: none) |cyclicRes|
-}
-
-resource cyclicExistingRes 'Mock.Rp/mockExistingResource@2020-01-01' existing = {
-//@[027:068) [BCP081 (Warning)] Resource type "Mock.Rp/mockExistingResource@2020-01-01" does not have types available. (CodeDescription: none) |'Mock.Rp/mockExistingResource@2020-01-01'|
-  name: 'cyclicExistingRes'
-  scope: cyclicExistingRes
-//@[009:026) [BCP079 (Error)] This expression is referencing its own declaration, which is not allowed. (CodeDescription: none) |cyclicExistingRes|
-}
-
-// loop parsing cases
-resource expectedForKeyword 'Microsoft.Storage/storageAccounts@2019-06-01' = []
-//@[078:079) [BCP012 (Error)] Expected the "for" keyword at this location. (CodeDescription: none) |]|
-
-resource expectedForKeyword2 'Microsoft.Storage/storageAccounts@2019-06-01' = [f]
-//@[079:080) [BCP012 (Error)] Expected the "for" keyword at this location. (CodeDescription: none) |f|
-
-resource expectedLoopVar 'Microsoft.Storage/storageAccounts@2019-06-01' = [for]
-//@[078:078) [BCP162 (Error)] Expected a loop item variable identifier or "(" at this location. (CodeDescription: none) ||
-
-resource expectedInKeyword 'Microsoft.Storage/storageAccounts@2019-06-01' = [for x]
-//@[082:083) [BCP012 (Error)] Expected the "in" keyword at this location. (CodeDescription: none) |]|
-
-resource expectedInKeyword2 'Microsoft.Storage/storageAccounts@2019-06-01' = [for x b]
-//@[084:085) [BCP012 (Error)] Expected the "in" keyword at this location. (CodeDescription: none) |b|
-//@[085:086) [BCP009 (Error)] Expected a literal value, an array, an object, a parenthesized expression, or a function call at this location. (CodeDescription: none) |]|
-
-resource expectedArrayExpression 'Microsoft.Storage/storageAccounts@2019-06-01' = [for x in]
-//@[091:092) [BCP009 (Error)] Expected a literal value, an array, an object, a parenthesized expression, or a function call at this location. (CodeDescription: none) |]|
-
-resource expectedColon 'Microsoft.Storage/storageAccounts@2019-06-01' = [for x in y]
-//@[082:083) [BCP057 (Error)] The name "y" does not exist in the current context. (CodeDescription: none) |y|
-//@[083:084) [BCP018 (Error)] Expected the ":" character at this location. (CodeDescription: none) |]|
-
-resource expectedLoopBody 'Microsoft.Storage/storageAccounts@2019-06-01' = [for x in y:]
-//@[085:086) [BCP057 (Error)] The name "y" does not exist in the current context. (CodeDescription: none) |y|
-//@[087:088) [BCP167 (Error)] Expected the "{" character or the "if" keyword at this location. (CodeDescription: none) |]|
-
-// loop index parsing cases
-resource expectedLoopItemName 'Microsoft.Network/dnsZones@2018-05-01' = [for ()]
-//@[078:079) [BCP136 (Error)] Expected a loop item variable identifier at this location. (CodeDescription: none) |)|
-
-resource expectedLoopItemName2 'Microsoft.Network/dnsZones@2018-05-01' = [for (
-//@[079:079) [BCP136 (Error)] Expected a loop item variable identifier at this location. (CodeDescription: none) ||
-
-resource expectedComma 'Microsoft.Network/dnsZones@2018-05-01' = [for (x)]
-//@[072:073) [BCP018 (Error)] Expected the "," character at this location. (CodeDescription: none) |)|
-
-resource expectedLoopIndexName 'Microsoft.Network/dnsZones@2018-05-01' = [for (x, )]
-//@[082:083) [BCP163 (Error)] Expected a loop index variable identifier at this location. (CodeDescription: none) |)|
-
-resource expectedInKeyword3 'Microsoft.Network/dnsZones@2018-05-01' = [for (x, y)]
-//@[081:082) [BCP012 (Error)] Expected the "in" keyword at this location. (CodeDescription: none) |]|
-
-resource expectedInKeyword4 'Microsoft.Network/dnsZones@2018-05-01' = [for (x, y) z]
-//@[082:083) [BCP012 (Error)] Expected the "in" keyword at this location. (CodeDescription: none) |z|
-//@[083:084) [BCP009 (Error)] Expected a literal value, an array, an object, a parenthesized expression, or a function call at this location. (CodeDescription: none) |]|
-
-resource expectedArrayExpression2 'Microsoft.Network/dnsZones@2018-05-01' = [for (x, y) in ]
-//@[091:092) [BCP009 (Error)] Expected a literal value, an array, an object, a parenthesized expression, or a function call at this location. (CodeDescription: none) |]|
-
-resource expectedColon2 'Microsoft.Network/dnsZones@2018-05-01' = [for (x, y) in z]
-//@[081:082) [BCP057 (Error)] The name "z" does not exist in the current context. (CodeDescription: none) |z|
-//@[082:083) [BCP018 (Error)] Expected the ":" character at this location. (CodeDescription: none) |]|
-
-resource expectedLoopBody2 'Microsoft.Network/dnsZones@2018-05-01' = [for (x, y) in z:]
-//@[084:085) [BCP057 (Error)] The name "z" does not exist in the current context. (CodeDescription: none) |z|
-//@[086:087) [BCP167 (Error)] Expected the "{" character or the "if" keyword at this location. (CodeDescription: none) |]|
-
-// loop filter parsing cases
-resource expectedLoopFilterOpenParen 'Microsoft.Storage/storageAccounts@2019-06-01' = [for x in y: if]
-//@[096:097) [BCP057 (Error)] The name "y" does not exist in the current context. (CodeDescription: none) |y|
-//@[101:102) [BCP018 (Error)] Expected the "(" character at this location. (CodeDescription: none) |]|
-resource expectedLoopFilterOpenParen2 'Microsoft.Network/dnsZones@2018-05-01' = [for (x, y) in z: if]
-//@[095:096) [BCP057 (Error)] The name "z" does not exist in the current context. (CodeDescription: none) |z|
-//@[100:101) [BCP018 (Error)] Expected the "(" character at this location. (CodeDescription: none) |]|
-
-resource expectedLoopFilterPredicateAndBody 'Microsoft.Storage/storageAccounts@2019-06-01' = [for x in y: if()]
-//@[103:104) [BCP057 (Error)] The name "y" does not exist in the current context. (CodeDescription: none) |y|
-//@[109:110) [BCP009 (Error)] Expected a literal value, an array, an object, a parenthesized expression, or a function call at this location. (CodeDescription: none) |)|
-//@[110:111) [BCP018 (Error)] Expected the "{" character at this location. (CodeDescription: none) |]|
-resource expectedLoopFilterPredicateAndBody2 'Microsoft.Network/dnsZones@2018-05-01' = [for (x, y) in z: if()]
-//@[102:103) [BCP057 (Error)] The name "z" does not exist in the current context. (CodeDescription: none) |z|
-//@[108:109) [BCP009 (Error)] Expected a literal value, an array, an object, a parenthesized expression, or a function call at this location. (CodeDescription: none) |)|
-//@[109:110) [BCP018 (Error)] Expected the "{" character at this location. (CodeDescription: none) |]|
-
-// wrong body type
-var emptyArray = []
-resource wrongLoopBodyType 'Microsoft.Storage/storageAccounts@2019-06-01' = [for x in emptyArray:4]
-//@[097:098) [BCP167 (Error)] Expected the "{" character or the "if" keyword at this location. (CodeDescription: none) |4|
-resource wrongLoopBodyType2 'Microsoft.Storage/storageAccounts@2019-06-01' = [for (x ,i) in emptyArray:4]
-//@[103:104) [BCP167 (Error)] Expected the "{" character or the "if" keyword at this location. (CodeDescription: none) |4|
-
-// duplicate variable in the same scope
-resource itemAndIndexSameName 'Microsoft.AAD/domainServices@2020-01-01' = [for (same, same) in emptyArray: {
-//@[009:029) [BCP035 (Error)] The specified "resource" declaration is missing the following required properties: "name". (CodeDescription: none) |itemAndIndexSameName|
-//@[080:084) [BCP028 (Error)] Identifier "same" is declared multiple times. Remove or rename the duplicates. (CodeDescription: none) |same|
-//@[086:090) [BCP028 (Error)] Identifier "same" is declared multiple times. Remove or rename the duplicates. (CodeDescription: none) |same|
-}]
-
-// errors in the array expression
-resource arrayExpressionErrors 'Microsoft.Storage/storageAccounts@2019-06-01' = [for account in union([], 2): {
-//@[106:107) [BCP070 (Error)] Argument of type "int" is not assignable to parameter of type "array". (CodeDescription: none) |2|
-}]
-resource arrayExpressionErrors2 'Microsoft.Storage/storageAccounts@2019-06-01' = [for (account,k) in union([], 2): {
-//@[111:112) [BCP070 (Error)] Argument of type "int" is not assignable to parameter of type "array". (CodeDescription: none) |2|
-}]
-
-// wrong array type
-var notAnArray = true
-resource wrongArrayType 'Microsoft.Storage/storageAccounts@2019-06-01' = [for account in notAnArray: {
-//@[089:099) [BCP137 (Error)] Loop expected an expression of type "array" but the provided value is of type "bool". (CodeDescription: none) |notAnArray|
-}]
-resource wrongArrayType2 'Microsoft.Storage/storageAccounts@2019-06-01' = [for (account,i) in notAnArray: {
-//@[094:104) [BCP137 (Error)] Loop expected an expression of type "array" but the provided value is of type "bool". (CodeDescription: none) |notAnArray|
-}]
-
-// wrong filter expression type
-resource wrongFilterExpressionType 'Microsoft.Storage/storageAccounts@2019-06-01' = [for account in emptyArray: if(4) {
-//@[009:034) [BCP035 (Error)] The specified "resource" declaration is missing the following required properties: "kind", "location", "name", "sku". If this is an inaccuracy in the documentation, please report it to the Bicep Team. (CodeDescription: bicep(https://aka.ms/bicep-type-issues)) |wrongFilterExpressionType|
-//@[114:117) [BCP046 (Error)] Expected a value of type "bool". (CodeDescription: none) |(4)|
-}]
-resource wrongFilterExpressionType2 'Microsoft.Storage/storageAccounts@2019-06-01' = [for (account,i) in emptyArray: if(concat('s')){
-//@[009:035) [BCP035 (Error)] The specified "resource" declaration is missing the following required properties: "kind", "location", "name", "sku". If this is an inaccuracy in the documentation, please report it to the Bicep Team. (CodeDescription: bicep(https://aka.ms/bicep-type-issues)) |wrongFilterExpressionType2|
-//@[119:132) [BCP046 (Error)] Expected a value of type "bool". (CodeDescription: none) |(concat('s'))|
-}]
-
-// missing required properties
-resource missingRequiredProperties 'Microsoft.Storage/storageAccounts@2019-06-01' = [for account in []: {
-//@[009:034) [BCP035 (Error)] The specified "resource" declaration is missing the following required properties: "kind", "location", "name", "sku". If this is an inaccuracy in the documentation, please report it to the Bicep Team. (CodeDescription: bicep(https://aka.ms/bicep-type-issues)) |missingRequiredProperties|
-}]
-resource missingRequiredProperties2 'Microsoft.Storage/storageAccounts@2019-06-01' = [for (account,j) in []: {
-//@[009:035) [BCP035 (Error)] The specified "resource" declaration is missing the following required properties: "kind", "location", "name", "sku". If this is an inaccuracy in the documentation, please report it to the Bicep Team. (CodeDescription: bicep(https://aka.ms/bicep-type-issues)) |missingRequiredProperties2|
-}]
-
-// fewer missing required properties and a wrong property
-resource missingFewerRequiredProperties 'Microsoft.Storage/storageAccounts@2019-06-01' = [for account in []: {
-//@[009:039) [BCP035 (Warning)] The specified "resource" declaration is missing the following required properties: "kind", "sku". If this is an inaccuracy in the documentation, please report it to the Bicep Team. (CodeDescription: bicep(https://aka.ms/bicep-type-issues)) |missingFewerRequiredProperties|
-  name: account
-  location: 'eastus42'
-//@[012:022) [no-hardcoded-location (Warning)] A resource location should not use a hard-coded string or variable value. Please use a parameter value, an expression, or the string 'global'. Found: 'eastus42' (CodeDescription: bicep core(https://aka.ms/bicep/linter/no-hardcoded-location)) |'eastus42'|
-  properties: {
-    wrong: 'test'
-//@[004:009) [BCP037 (Warning)] The property "wrong" is not allowed on objects of type "StorageAccountPropertiesCreateParameters". Permissible properties include "accessTier", "allowBlobPublicAccess", "allowSharedKeyAccess", "azureFilesIdentityBasedAuthentication", "customDomain", "encryption", "isHnsEnabled", "largeFileSharesState", "minimumTlsVersion", "networkAcls", "routingPreference", "supportsHttpsTrafficOnly". If this is an inaccuracy in the documentation, please report it to the Bicep Team. (CodeDescription: bicep(https://aka.ms/bicep-type-issues)) |wrong|
-  }
-}]
-
-// wrong property inside the nested property loop
-resource wrongPropertyInNestedLoop 'Microsoft.Network/virtualNetworks@2020-06-01' = [for i in range(0, 3): {
-  name: 'vnet-${i}'
-  properties: {
-    subnets: [for j in range(0, 4): {
-      doesNotExist: 'test'
-//@[006:018) [BCP037 (Warning)] The property "doesNotExist" is not allowed on objects of type "Subnet". Permissible properties include "id", "properties". If this is an inaccuracy in the documentation, please report it to the Bicep Team. (CodeDescription: bicep(https://aka.ms/bicep-type-issues)) |doesNotExist|
-      name: 'subnet-${i}-${j}'
-    }]
-  }
-}]
-resource wrongPropertyInNestedLoop2 'Microsoft.Network/virtualNetworks@2020-06-01' = [for (i,k) in range(0, 3): {
-  name: 'vnet-${i}'
-  properties: {
-    subnets: [for j in range(0, 4): {
-      doesNotExist: 'test'
-//@[006:018) [BCP037 (Warning)] The property "doesNotExist" is not allowed on objects of type "Subnet". Permissible properties include "id", "properties". If this is an inaccuracy in the documentation, please report it to the Bicep Team. (CodeDescription: bicep(https://aka.ms/bicep-type-issues)) |doesNotExist|
-      name: 'subnet-${i}-${j}-${k}'
-    }]
-  }
-}]
-
-// nonexistent arrays and loop variables
-resource nonexistentArrays 'Microsoft.Network/virtualNetworks@2020-06-01' = [for i in notAThing: {
-//@[009:026) [BCP179 (Warning)] The loop item variable "i" must be referenced in at least one of the value expressions of the following properties: "name" (CodeDescription: none) |nonexistentArrays|
-//@[086:095) [BCP057 (Error)] The name "notAThing" does not exist in the current context. (CodeDescription: none) |notAThing|
-  name: 'vnet-${justPlainWrong}'
-//@[016:030) [BCP057 (Error)] The name "justPlainWrong" does not exist in the current context. (CodeDescription: none) |justPlainWrong|
-  properties: {
-    subnets: [for j in alsoNotAThing: {
-//@[023:036) [BCP057 (Error)] The name "alsoNotAThing" does not exist in the current context. (CodeDescription: none) |alsoNotAThing|
-      doesNotExist: 'test'
-      name: 'subnet-${fake}-${totallyFake}'
-//@[022:026) [BCP057 (Error)] The name "fake" does not exist in the current context. (CodeDescription: none) |fake|
-//@[030:041) [BCP057 (Error)] The name "totallyFake" does not exist in the current context. (CodeDescription: none) |totallyFake|
-    }]
-  }
-}]
-
-// property loops cannot be nested
-resource propertyLoopsCannotNest 'Microsoft.Storage/storageAccounts@2019-06-01' = [for account in storageAccounts: {
-//@[098:113) [BCP057 (Error)] The name "storageAccounts" does not exist in the current context. (CodeDescription: none) |storageAccounts|
-  name: account.name
-  location: account.location
-  sku: {
-    name: 'Standard_LRS'
-  }
-  kind: 'StorageV2'
-  properties: {
-
-    networkAcls: {
-      virtualNetworkRules: [for rule in []: {
-        id: '${account.name}-${account.location}'
-        state: [for lol in []: 4]
-//@[016:019) [BCP142 (Error)] Property value for-expressions cannot be nested. (CodeDescription: none) |for|
-      }]
-    }
-  }
-}]
-resource propertyLoopsCannotNest2 'Microsoft.Storage/storageAccounts@2019-06-01' = [for (account,i) in storageAccounts: {
-//@[009:033) [BCP028 (Error)] Identifier "propertyLoopsCannotNest2" is declared multiple times. Remove or rename the duplicates. (CodeDescription: none) |propertyLoopsCannotNest2|
-//@[103:118) [BCP057 (Error)] The name "storageAccounts" does not exist in the current context. (CodeDescription: none) |storageAccounts|
-  name: account.name
-  location: account.location
-  sku: {
-    name: 'Standard_LRS'
-  }
-  kind: 'StorageV2'
-  properties: {
-
-    networkAcls: {
-      virtualNetworkRules: [for (rule,j) in []: {
-        id: '${account.name}-${account.location}'
-        state: [for (lol,k) in []: 4]
-//@[016:019) [BCP142 (Error)] Property value for-expressions cannot be nested. (CodeDescription: none) |for|
-      }]
-    }
-  }
-}]
-
-// property loops cannot be nested (even more nesting)
-resource propertyLoopsCannotNest2 'Microsoft.Storage/storageAccounts@2019-06-01' = [for account in storageAccounts: {
-//@[009:033) [BCP028 (Error)] Identifier "propertyLoopsCannotNest2" is declared multiple times. Remove or rename the duplicates. (CodeDescription: none) |propertyLoopsCannotNest2|
-//@[099:114) [BCP057 (Error)] The name "storageAccounts" does not exist in the current context. (CodeDescription: none) |storageAccounts|
-  name: account.name
-  location: account.location
-  sku: {
-    name: 'Standard_LRS'
-  }
-  kind: 'StorageV2'
-  properties: {
-    networkAcls:  {
-      virtualNetworkRules: [for rule in []: {
-        // #completionTest(15,31) -> symbolsPlusRule
-        id: '${account.name}-${account.location}'
-        state: [for state in []: {
-//@[016:019) [BCP142 (Error)] Property value for-expressions cannot be nested. (CodeDescription: none) |for|
-          // #completionTest(38) -> empty #completionTest(16) -> symbolsPlusAccountRuleState
-          fake: [for something in []: true]
-//@[017:020) [BCP142 (Error)] Property value for-expressions cannot be nested. (CodeDescription: none) |for|
-        }]
-      }]
-    }
-  }
-}]
-
-// loops cannot be used inside of expressions
-resource stuffs 'Microsoft.Storage/storageAccounts@2019-06-01' = [for account in storageAccounts: {
-//@[081:096) [BCP057 (Error)] The name "storageAccounts" does not exist in the current context. (CodeDescription: none) |storageAccounts|
-  name: account.name
-  location: account.location
-  sku: {
-    name: 'Standard_LRS'
-  }
-  kind: 'StorageV2'
-  properties: {
-    networkAcls: {
-      virtualNetworkRules: concat([for lol in []: {
-//@[035:038) [BCP138 (Error)] For-expressions are not supported in this context. For-expressions may be used as values of resource, module, variable, and output declarations, or values of resource and module properties. (CodeDescription: none) |for|
-        id: '${account.name}-${account.location}'
-      }])
-    }
-  }
-}]
-
-// using the same loop variable in a new language scope should be allowed
-resource premiumStorages 'Microsoft.Storage/storageAccounts@2019-06-01' = [for account in storageAccounts: {
-//@[090:105) [BCP057 (Error)] The name "storageAccounts" does not exist in the current context. (CodeDescription: none) |storageAccounts|
-  // #completionTest(7) -> symbolsPlusAccount1
-  name: account.name
-  // #completionTest(12) -> symbolsPlusAccount2
-  location: account.location
-  sku: {
-    // #completionTest(9,10) -> storageSkuNamePlusSymbols
-    name: 
-//@[010:010) [BCP009 (Error)] Expected a literal value, an array, an object, a parenthesized expression, or a function call at this location. (CodeDescription: none) ||
-  }
-  kind: 'StorageV2'
-}]
-
-var directRefViaVar = premiumStorages
-//@[004:019) [no-unused-vars (Warning)] Variable "directRefViaVar" is declared but never used. (CodeDescription: bicep core(https://aka.ms/bicep/linter/no-unused-vars)) |directRefViaVar|
-//@[022:037) [BCP144 (Error)] Directly referencing a resource or module collection is not currently supported. Apply an array indexer to the expression. (CodeDescription: none) |premiumStorages|
-output directRefViaOutput array = union(premiumStorages, stuffs)
-//@[040:055) [BCP144 (Error)] Directly referencing a resource or module collection is not currently supported. Apply an array indexer to the expression. (CodeDescription: none) |premiumStorages|
-//@[057:063) [BCP144 (Error)] Directly referencing a resource or module collection is not currently supported. Apply an array indexer to the expression. (CodeDescription: none) |stuffs|
-
-resource directRefViaSingleResourceBody 'Microsoft.Network/dnszones@2018-05-01' = {
-  name: 'myZone2'
-  location: 'global'
-  properties: {
-    registrationVirtualNetworks: premiumStorages
-//@[033:048) [BCP144 (Error)] Directly referencing a resource or module collection is not currently supported. Apply an array indexer to the expression. (CodeDescription: none) |premiumStorages|
-  }
-}
-
-resource directRefViaSingleConditionalResourceBody 'Microsoft.Network/dnszones@2018-05-01' = if(true) {
-  name: 'myZone3'
-  location: 'global'
-  properties: {
-    registrationVirtualNetworks: concat(premiumStorages, stuffs)
-//@[040:055) [BCP144 (Error)] Directly referencing a resource or module collection is not currently supported. Apply an array indexer to the expression. (CodeDescription: none) |premiumStorages|
-//@[057:063) [BCP144 (Error)] Directly referencing a resource or module collection is not currently supported. Apply an array indexer to the expression. (CodeDescription: none) |stuffs|
-  }
-}
-
-@batchSize()
-//@[010:012) [BCP071 (Error)] Expected 1 argument, but got 0. (CodeDescription: none) |()|
-resource directRefViaSingleLoopResourceBody 'Microsoft.Network/virtualNetworks@2020-06-01' = [for i in range(0, 3): {
-  name: 'vnet-${i}'
-  properties: {
-    subnets: premiumStorages
-//@[013:028) [BCP144 (Error)] Directly referencing a resource or module collection is not currently supported. Apply an array indexer to the expression. (CodeDescription: none) |premiumStorages|
-  }
-}]
-
-@batchSize(0)
-//@[011:012) [BCP154 (Error)] Expected a batch size of at least 1 but the specified value was "0". (CodeDescription: none) |0|
-resource directRefViaSingleLoopResourceBodyWithExtraDependsOn 'Microsoft.Network/virtualNetworks@2020-06-01' = [for i in range(0, 3): {
-  name: 'vnet-${i}'
-  properties: {
-    subnets: premiumStorages
-//@[013:028) [BCP144 (Error)] Directly referencing a resource or module collection is not currently supported. Apply an array indexer to the expression. (CodeDescription: none) |premiumStorages|
-    dependsOn: [
-//@[004:013) [BCP037 (Warning)] The property "dependsOn" is not allowed on objects of type "VirtualNetworkPropertiesFormat". Permissible properties include "addressSpace", "bgpCommunities", "ddosProtectionPlan", "dhcpOptions", "enableDdosProtection", "enableVmProtection", "ipAllocations", "virtualNetworkPeerings". If this is an inaccuracy in the documentation, please report it to the Bicep Team. (CodeDescription: bicep(https://aka.ms/bicep-type-issues)) |dependsOn|
-      premiumStorages
-//@[006:021) [BCP144 (Error)] Directly referencing a resource or module collection is not currently supported. Apply an array indexer to the expression. (CodeDescription: none) |premiumStorages|
-    ]
-  }
-  dependsOn: [
-    
-  ]
-}]
-
-var expressionInPropertyLoopVar = true
-resource expressionsInPropertyLoopName 'Microsoft.Network/dnsZones@2018-05-01' = {
-  name: 'hello'
-  location: 'eastus'
-//@[012:020) [no-hardcoded-location (Warning)] A resource location should not use a hard-coded string or variable value. Please use a parameter value, an expression, or the string 'global'. Found: 'eastus' (CodeDescription: bicep core(https://aka.ms/bicep/linter/no-hardcoded-location)) |'eastus'|
-  properties: {
-    'resolutionVirtualNetworks${expressionInPropertyLoopVar}': [for thing in []: {}]
-//@[004:061) [BCP143 (Error)] For-expressions cannot be used with properties whose names are also expressions. (CodeDescription: none) |'resolutionVirtualNetworks${expressionInPropertyLoopVar}'|
-//@[004:061) [BCP040 (Warning)] String interpolation is not supported for keys on objects of type "ZoneProperties". Permissible properties include "registrationVirtualNetworks", "resolutionVirtualNetworks", "zoneType". (CodeDescription: none) |'resolutionVirtualNetworks${expressionInPropertyLoopVar}'|
-  }
-}
-
-// resource loop body that isn't an object
-@batchSize(-1)
-//@[011:013) [BCP154 (Error)] Expected a batch size of at least 1 but the specified value was "-1". (CodeDescription: none) |-1|
-resource nonObjectResourceLoopBody 'Microsoft.Network/dnsZones@2018-05-01' = [for thing in []: 'test']
-//@[095:101) [BCP167 (Error)] Expected the "{" character or the "if" keyword at this location. (CodeDescription: none) |'test'|
-resource nonObjectResourceLoopBody2 'Microsoft.Network/dnsZones@2018-05-01' = [for thing in []: environment()]
-//@[096:107) [BCP167 (Error)] Expected the "{" character or the "if" keyword at this location. (CodeDescription: none) |environment|
-resource nonObjectResourceLoopBody3 'Microsoft.Network/dnsZones@2018-05-01' = [for (thing,i) in []: 'test']
-//@[009:035) [BCP028 (Error)] Identifier "nonObjectResourceLoopBody3" is declared multiple times. Remove or rename the duplicates. (CodeDescription: none) |nonObjectResourceLoopBody3|
-//@[100:106) [BCP167 (Error)] Expected the "{" character or the "if" keyword at this location. (CodeDescription: none) |'test'|
-resource nonObjectResourceLoopBody4 'Microsoft.Network/dnsZones@2018-05-01' = [for (thing,i) in []: environment()]
-//@[009:035) [BCP028 (Error)] Identifier "nonObjectResourceLoopBody4" is declared multiple times. Remove or rename the duplicates. (CodeDescription: none) |nonObjectResourceLoopBody4|
-//@[100:111) [BCP167 (Error)] Expected the "{" character or the "if" keyword at this location. (CodeDescription: none) |environment|
-resource nonObjectResourceLoopBody3 'Microsoft.Network/dnsZones@2018-05-01' = [for (thing,i) in []: if(true) 'test']
-//@[009:035) [BCP028 (Error)] Identifier "nonObjectResourceLoopBody3" is declared multiple times. Remove or rename the duplicates. (CodeDescription: none) |nonObjectResourceLoopBody3|
-//@[109:115) [BCP018 (Error)] Expected the "{" character at this location. (CodeDescription: none) |'test'|
-resource nonObjectResourceLoopBody4 'Microsoft.Network/dnsZones@2018-05-01' = [for (thing,i) in []: if(true) environment()]
-//@[009:035) [BCP028 (Error)] Identifier "nonObjectResourceLoopBody4" is declared multiple times. Remove or rename the duplicates. (CodeDescription: none) |nonObjectResourceLoopBody4|
-//@[109:120) [BCP018 (Error)] Expected the "{" character at this location. (CodeDescription: none) |environment|
-
-// #completionTest(54,55) -> objectPlusFor
-resource foo 'Microsoft.Network/dnsZones@2018-05-01' = 
-//@[009:012) [BCP028 (Error)] Identifier "foo" is declared multiple times. Remove or rename the duplicates. (CodeDescription: none) |foo|
-//@[055:055) [BCP118 (Error)] Expected the "{" character, the "[" character, or the "if" keyword at this location. (CodeDescription: none) ||
-
-resource foo 'Microsoft.Network/dnsZones@2018-05-01' = [for item in []: {
-//@[009:012) [BCP028 (Error)] Identifier "foo" is declared multiple times. Remove or rename the duplicates. (CodeDescription: none) |foo|
-  properties: {
-    // #completionTest(32,33) -> symbolsPlusArrayAndFor
-    registrationVirtualNetworks: 
-//@[033:033) [BCP009 (Error)] Expected a literal value, an array, an object, a parenthesized expression, or a function call at this location. (CodeDescription: none) ||
-    resolutionVirtualNetworks: [for lol in []: {
-      
-    }]
-  }
-}]
-
-resource vnet 'Microsoft.Network/virtualNetworks@2020-06-01' = {
-  properties: {
-    virtualNetworkPeerings: [for item in []: {
-        properties: {
-          remoteAddressSpace: {
-            // #completionTest(28,29) -> symbolsPlusArrayWithoutFor
-            addressPrefixes: 
-//@[029:029) [BCP009 (Error)] Expected a literal value, an array, an object, a parenthesized expression, or a function call at this location. (CodeDescription: none) ||
-          }
-        }
-    }]
-  }
-}
-
-// parent property with 'existing' resource at different scope
-resource p1_res1 'Microsoft.Rp1/resource1@2020-06-01' existing = {
-//@[017:053) [BCP081 (Warning)] Resource type "Microsoft.Rp1/resource1@2020-06-01" does not have types available. (CodeDescription: none) |'Microsoft.Rp1/resource1@2020-06-01'|
-  scope: subscription()
-  name: 'res1'
-}
-
-resource p1_child1 'Microsoft.Rp1/resource1/child1@2020-06-01' = {
-//@[019:062) [BCP081 (Warning)] Resource type "Microsoft.Rp1/resource1/child1@2020-06-01" does not have types available. (CodeDescription: none) |'Microsoft.Rp1/resource1/child1@2020-06-01'|
-//@[065:106) [BCP165 (Error)] A resource's computed scope must match that of the Bicep file for it to be deployable. This resource's scope is computed from the "scope" property value assigned to ancestor resource "p1_res1". You must use modules to deploy resources to a different scope. (CodeDescription: none) |{\r\n  parent: p1_res1\r\n  name: 'child1'\r\n}|
-  parent: p1_res1
-  name: 'child1'
-}
-
-// parent property with scope on child resource
-resource p2_res1 'Microsoft.Rp1/resource1@2020-06-01' = {
-//@[017:053) [BCP081 (Warning)] Resource type "Microsoft.Rp1/resource1@2020-06-01" does not have types available. (CodeDescription: none) |'Microsoft.Rp1/resource1@2020-06-01'|
-  name: 'res1'
-//@[008:014) [BCP121 (Error)] Resources: "p2_res1", "p5_res1", "p7_res1" are defined with this same name in a file. Rename them or split into different modules. (CodeDescription: none) |'res1'|
-}
-
-resource p2_res2 'Microsoft.Rp2/resource2@2020-06-01' = {
-//@[017:053) [BCP081 (Warning)] Resource type "Microsoft.Rp2/resource2@2020-06-01" does not have types available. (CodeDescription: none) |'Microsoft.Rp2/resource2@2020-06-01'|
-  name: 'res2'
-}
-
-resource p2_res2child 'Microsoft.Rp2/resource2/child2@2020-06-01' = {
-//@[022:065) [BCP081 (Warning)] Resource type "Microsoft.Rp2/resource2/child2@2020-06-01" does not have types available. (CodeDescription: none) |'Microsoft.Rp2/resource2/child2@2020-06-01'|
-  scope: p2_res1
-//@[009:016) [BCP164 (Error)] A child resource's scope is computed based on the scope of its ancestor resource. This means that using the "scope" property on a child resource is unsupported. (CodeDescription: none) |p2_res1|
-  parent: p2_res2
-  name: 'child2'
-}
-
-// parent property self-cycle
-resource p3_vmExt 'Microsoft.Compute/virtualMachines/extensions@2020-06-01' = {
-  parent: p3_vmExt
-//@[010:018) [BCP079 (Error)] This expression is referencing its own declaration, which is not allowed. (CodeDescription: none) |p3_vmExt|
-  location: 'eastus'
-//@[012:020) [no-hardcoded-location (Warning)] A resource location should not use a hard-coded string or variable value. Please use a parameter value, an expression, or the string 'global'. Found: 'eastus' (CodeDescription: bicep core(https://aka.ms/bicep/linter/no-hardcoded-location)) |'eastus'|
-}
-
-// parent property 2-cycle
-resource p4_vm 'Microsoft.Compute/virtualMachines@2020-06-01' = {
-  parent: p4_vmExt
-//@[010:018) [BCP080 (Error)] The expression is involved in a cycle ("p4_vmExt" -> "p4_vm"). (CodeDescription: none) |p4_vmExt|
-  location: 'eastus'
-//@[012:020) [no-hardcoded-location (Warning)] A resource location should not use a hard-coded string or variable value. Please use a parameter value, an expression, or the string 'global'. Found: 'eastus' (CodeDescription: bicep core(https://aka.ms/bicep/linter/no-hardcoded-location)) |'eastus'|
-}
-
-resource p4_vmExt 'Microsoft.Compute/virtualMachines/extensions@2020-06-01' = {
-  parent: p4_vm
-//@[010:015) [BCP080 (Error)] The expression is involved in a cycle ("p4_vm" -> "p4_vmExt"). (CodeDescription: none) |p4_vm|
-  location: 'eastus'
-//@[012:020) [no-hardcoded-location (Warning)] A resource location should not use a hard-coded string or variable value. Please use a parameter value, an expression, or the string 'global'. Found: 'eastus' (CodeDescription: bicep core(https://aka.ms/bicep/linter/no-hardcoded-location)) |'eastus'|
-}
-
-// parent property with invalid child
-resource p5_res1 'Microsoft.Rp1/resource1@2020-06-01' = {
-//@[017:053) [BCP081 (Warning)] Resource type "Microsoft.Rp1/resource1@2020-06-01" does not have types available. (CodeDescription: none) |'Microsoft.Rp1/resource1@2020-06-01'|
-  name: 'res1'
-//@[008:014) [BCP121 (Error)] Resources: "p2_res1", "p5_res1", "p7_res1" are defined with this same name in a file. Rename them or split into different modules. (CodeDescription: none) |'res1'|
-}
-
-resource p5_res2 'Microsoft.Rp2/resource2/child2@2020-06-01' = {
-//@[017:060) [BCP081 (Warning)] Resource type "Microsoft.Rp2/resource2/child2@2020-06-01" does not have types available. (CodeDescription: none) |'Microsoft.Rp2/resource2/child2@2020-06-01'|
-  parent: p5_res1
-//@[010:017) [BCP036 (Error)] The property "parent" expected a value of type "Microsoft.Rp2/resource2" but the provided value is of type "Microsoft.Rp1/resource1@2020-06-01". (CodeDescription: none) |p5_res1|
-  name: 'res2'
-}
-
-// parent property with invalid parent
-resource p6_res1 '${true}' = {
-//@[017:026) [BCP047 (Error)] String interpolation is unsupported for specifying the resource type. (CodeDescription: none) |'${true}'|
-  name: 'res1'
-}
-
-resource p6_res2 'Microsoft.Rp1/resource1/child2@2020-06-01' = {
-//@[017:060) [BCP081 (Warning)] Resource type "Microsoft.Rp1/resource1/child2@2020-06-01" does not have types available. (CodeDescription: none) |'Microsoft.Rp1/resource1/child2@2020-06-01'|
-  parent: p6_res1
-//@[010:017) [BCP062 (Error)] The referenced declaration with name "p6_res1" is not valid. (CodeDescription: none) |p6_res1|
-  name: 'res2'
-}
-
-// parent property with incorrectly-formatted name
-resource p7_res1 'Microsoft.Rp1/resource1@2020-06-01' = {
-//@[017:053) [BCP081 (Warning)] Resource type "Microsoft.Rp1/resource1@2020-06-01" does not have types available. (CodeDescription: none) |'Microsoft.Rp1/resource1@2020-06-01'|
-  name: 'res1'
-//@[008:014) [BCP121 (Error)] Resources: "p2_res1", "p5_res1", "p7_res1" are defined with this same name in a file. Rename them or split into different modules. (CodeDescription: none) |'res1'|
-}
-
-resource p7_res2 'Microsoft.Rp1/resource1/child2@2020-06-01' = {
-//@[017:060) [BCP081 (Warning)] Resource type "Microsoft.Rp1/resource1/child2@2020-06-01" does not have types available. (CodeDescription: none) |'Microsoft.Rp1/resource1/child2@2020-06-01'|
-  parent: p7_res1
-  name: 'res1/res2'
-//@[008:019) [BCP170 (Error)] Expected resource name to not contain any "/" characters. Child resources with a parent resource reference (via the parent property or via nesting) must not contain a fully-qualified name. (CodeDescription: none) |'res1/res2'|
-}
-
-resource p7_res3 'Microsoft.Rp1/resource1/child2@2020-06-01' = {
-//@[017:060) [BCP081 (Warning)] Resource type "Microsoft.Rp1/resource1/child2@2020-06-01" does not have types available. (CodeDescription: none) |'Microsoft.Rp1/resource1/child2@2020-06-01'|
-  parent: p7_res1
-  name: '${p7_res1.name}/res2'
-//@[008:030) [BCP170 (Error)] Expected resource name to not contain any "/" characters. Child resources with a parent resource reference (via the parent property or via nesting) must not contain a fully-qualified name. (CodeDescription: none) |'${p7_res1.name}/res2'|
-}
-
-// top-level resource with too many '/' characters
-resource p8_res1 'Microsoft.Rp1/resource1@2020-06-01' = {
-//@[017:053) [BCP081 (Warning)] Resource type "Microsoft.Rp1/resource1@2020-06-01" does not have types available. (CodeDescription: none) |'Microsoft.Rp1/resource1@2020-06-01'|
-  name: 'res1/res2'
-//@[008:019) [BCP169 (Error)] Expected resource name to contain 0 "/" character(s). The number of name segments must match the number of segments in the resource type. (CodeDescription: none) |'res1/res2'|
-}
-
-resource existingResProperty 'Microsoft.Compute/virtualMachines@2020-06-01' existing = {
-  name: 'existingResProperty'
-  location: 'westeurope'
-//@[002:010) [BCP173 (Error)] The property "location" cannot be used in an existing resource declaration. (CodeDescription: none) |location|
-//@[012:024) [no-hardcoded-location (Warning)] A resource location should not use a hard-coded string or variable value. Please use a parameter value, an expression, or the string 'global'. Found: 'westeurope' (CodeDescription: bicep core(https://aka.ms/bicep/linter/no-hardcoded-location)) |'westeurope'|
-  properties: {}
-//@[002:012) [BCP173 (Error)] The property "properties" cannot be used in an existing resource declaration. (CodeDescription: none) |properties|
-}
-
-resource invalidExistingLocationRef 'Microsoft.Compute/virtualMachines/extensions@2020-06-01' = {
-    parent: existingResProperty
-    name: 'myExt'
-    location: existingResProperty.location
-//@[014:042) [BCP120 (Error)] This expression is being used in an assignment to the "location" property of the "Microsoft.Compute/virtualMachines/extensions" type, which requires a value that can be calculated at the start of the deployment. Properties of existingResProperty which can be calculated at the start include "apiVersion", "id", "name", "type". (CodeDescription: none) |existingResProperty.location|
-}
-
-resource anyTypeInDependsOn 'Microsoft.Network/dnsZones@2018-05-01' = {
-  name: 'anyTypeInDependsOn'
-  location: resourceGroup().location
-//@[012:036) [no-loc-expr-outside-params (Warning)] Use a parameter here instead of 'resourceGroup().location'. 'resourceGroup().location' and 'deployment().location' should only be used as a default value for parameters. (CodeDescription: bicep core(https://aka.ms/bicep/linter/no-loc-expr-outside-params)) |resourceGroup().location|
-  dependsOn: [
-    any(invalidExistingLocationRef.properties.autoUpgradeMinorVersion)
-//@[004:070) [BCP176 (Error)] Values of the "any" type are not allowed here. (CodeDescription: none) |any(invalidExistingLocationRef.properties.autoUpgradeMinorVersion)|
-    's'
-//@[004:007) [BCP034 (Error)] The enclosing array expected an item of type "module[] | (resource | module) | resource[]", but the provided item was of type "'s'". (CodeDescription: none) |'s'|
-    any(true)
-//@[004:013) [BCP176 (Error)] Values of the "any" type are not allowed here. (CodeDescription: none) |any(true)|
-  ]
-}
-
-resource anyTypeInParent 'Microsoft.Network/dnsZones/CNAME@2018-05-01' = {
-//@[009:024) [BCP035 (Error)] The specified "resource" declaration is missing the following required properties: "name". (CodeDescription: none) |anyTypeInParent|
-  parent: any(true)
-//@[010:019) [BCP176 (Error)] Values of the "any" type are not allowed here. (CodeDescription: none) |any(true)|
-}
-
-resource anyTypeInParentLoop 'Microsoft.Network/dnsZones/CNAME@2018-05-01' = [for thing in []: {
-//@[009:028) [BCP035 (Error)] The specified "resource" declaration is missing the following required properties: "name". (CodeDescription: none) |anyTypeInParentLoop|
-  parent: any(true)
-//@[010:019) [BCP176 (Error)] Values of the "any" type are not allowed here. (CodeDescription: none) |any(true)|
-}]
-
-resource anyTypeInScope 'Microsoft.Authorization/locks@2016-09-01' = {
-//@[009:023) [BCP035 (Error)] The specified "resource" declaration is missing the following required properties: "name", "properties". If this is an inaccuracy in the documentation, please report it to the Bicep Team. (CodeDescription: bicep(https://aka.ms/bicep-type-issues)) |anyTypeInScope|
-  scope: any(invalidExistingLocationRef)
-//@[009:040) [BCP176 (Error)] Values of the "any" type are not allowed here. (CodeDescription: none) |any(invalidExistingLocationRef)|
-}
-
-resource anyTypeInScopeConditional 'Microsoft.Authorization/locks@2016-09-01' = if(true) {
-//@[009:034) [BCP035 (Error)] The specified "resource" declaration is missing the following required properties: "name", "properties". If this is an inaccuracy in the documentation, please report it to the Bicep Team. (CodeDescription: bicep(https://aka.ms/bicep-type-issues)) |anyTypeInScopeConditional|
-  scope: any(invalidExistingLocationRef)
-//@[009:040) [BCP176 (Error)] Values of the "any" type are not allowed here. (CodeDescription: none) |any(invalidExistingLocationRef)|
-}
-
-resource anyTypeInExistingScope 'Microsoft.Network/dnsZones/AAAA@2018-05-01' existing = {
-//@[009:031) [BCP035 (Error)] The specified "resource" declaration is missing the following required properties: "name". (CodeDescription: none) |anyTypeInExistingScope|
-  parent: any('')
-//@[010:017) [BCP176 (Error)] Values of the "any" type are not allowed here. (CodeDescription: none) |any('')|
-  scope: any(false)
-//@[009:019) [BCP176 (Error)] Values of the "any" type are not allowed here. (CodeDescription: none) |any(false)|
-}
-
-resource anyTypeInExistingScopeLoop 'Microsoft.Network/dnsZones/AAAA@2018-05-01' existing = [for thing in []: {
-//@[009:035) [BCP035 (Error)] The specified "resource" declaration is missing the following required properties: "name". (CodeDescription: none) |anyTypeInExistingScopeLoop|
-  parent: any('')
-//@[010:017) [BCP176 (Error)] Values of the "any" type are not allowed here. (CodeDescription: none) |any('')|
-  scope: any(false)
-//@[009:019) [BCP176 (Error)] Values of the "any" type are not allowed here. (CodeDescription: none) |any(false)|
-}]
-
-resource tenantLevelResourceBlocked 'Microsoft.Management/managementGroups@2020-05-01' = {
-//@[089:131) [BCP135 (Error)] Scope "resourceGroup" is not valid for this resource type. Permitted scopes: "tenant". (CodeDescription: none) |{\r\n  name: 'tenantLevelResourceBlocked'\r\n}|
-  name: 'tenantLevelResourceBlocked'
-}
-
-// #completionTest(15,36,37) -> resourceTypes
-resource comp1 'Microsoft.Resources/'
-//@[015:037) [BCP029 (Error)] The resource type is not valid. Specify a valid resource type of format "<types>@<apiVersion>". (CodeDescription: none) |'Microsoft.Resources/'|
-//@[037:037) [BCP018 (Error)] Expected the "=" character at this location. (CodeDescription: none) ||
-
-// #completionTest(15,16,17) -> resourceTypes
-resource comp2 ''
-//@[015:017) [BCP029 (Error)] The resource type is not valid. Specify a valid resource type of format "<types>@<apiVersion>". (CodeDescription: none) |''|
-//@[017:017) [BCP018 (Error)] Expected the "=" character at this location. (CodeDescription: none) ||
-
-// #completionTest(38) -> resourceTypes
-resource comp3 'Microsoft.Resources/t'
-//@[015:038) [BCP029 (Error)] The resource type is not valid. Specify a valid resource type of format "<types>@<apiVersion>". (CodeDescription: none) |'Microsoft.Resources/t'|
-//@[038:038) [BCP018 (Error)] Expected the "=" character at this location. (CodeDescription: none) ||
-
-// #completionTest(40) -> resourceTypes
-resource comp4 'Microsoft.Resources/t/v'
-//@[015:040) [BCP029 (Error)] The resource type is not valid. Specify a valid resource type of format "<types>@<apiVersion>". (CodeDescription: none) |'Microsoft.Resources/t/v'|
-//@[040:040) [BCP018 (Error)] Expected the "=" character at this location. (CodeDescription: none) ||
-
-// #completionTest(49) -> resourceTypes
-resource comp5 'Microsoft.Storage/storageAccounts'
-//@[015:050) [BCP029 (Error)] The resource type is not valid. Specify a valid resource type of format "<types>@<apiVersion>". (CodeDescription: none) |'Microsoft.Storage/storageAccounts'|
-//@[050:050) [BCP018 (Error)] Expected the "=" character at this location. (CodeDescription: none) ||
-
-// #completionTest(50) -> storageAccountsResourceTypes
-resource comp6 'Microsoft.Storage/storageAccounts@'
-//@[015:051) [BCP029 (Error)] The resource type is not valid. Specify a valid resource type of format "<types>@<apiVersion>". (CodeDescription: none) |'Microsoft.Storage/storageAccounts@'|
-//@[051:051) [BCP018 (Error)] Expected the "=" character at this location. (CodeDescription: none) ||
-
-// #completionTest(52) -> templateSpecsResourceTypes
-resource comp7 'Microsoft.Resources/templateSpecs@20'
-//@[015:053) [BCP029 (Error)] The resource type is not valid. Specify a valid resource type of format "<types>@<apiVersion>". (CodeDescription: none) |'Microsoft.Resources/templateSpecs@20'|
-//@[053:053) [BCP018 (Error)] Expected the "=" character at this location. (CodeDescription: none) ||
-
-// #completionTest(60,61) -> virtualNetworksResourceTypes
-resource comp8 'Microsoft.Network/virtualNetworks@2020-06-01'
-//@[061:061) [BCP018 (Error)] Expected the "=" character at this location. (CodeDescription: none) ||
-
-
-// issue #3000
-resource issue3000LogicApp1 'Microsoft.Logic/workflows@2019-05-01' = {
-  name: 'issue3000LogicApp1'
-  location: resourceGroup().location
-//@[012:036) [no-loc-expr-outside-params (Warning)] Use a parameter here instead of 'resourceGroup().location'. 'resourceGroup().location' and 'deployment().location' should only be used as a default value for parameters. (CodeDescription: bicep core(https://aka.ms/bicep/linter/no-loc-expr-outside-params)) |resourceGroup().location|
-  properties: {
-    state: 'Enabled'
-    definition: ''
-  }
-  identity: {
-    type: 'SystemAssigned'
-  }
-  extendedLocation: {}
-//@[002:018) [BCP187 (Warning)] The property "extendedLocation" does not exist in the resource definition, although it might still be valid. If this is an inaccuracy in the documentation, please report it to the Bicep Team. (CodeDescription: bicep(https://aka.ms/bicep-type-issues)) |extendedLocation|
-  sku: {}
-//@[002:005) [BCP187 (Warning)] The property "sku" does not exist in the resource definition, although it might still be valid. If this is an inaccuracy in the documentation, please report it to the Bicep Team. (CodeDescription: bicep(https://aka.ms/bicep-type-issues)) |sku|
-  kind: 'V1'
-//@[002:006) [BCP187 (Warning)] The property "kind" does not exist in the resource definition, although it might still be valid. If this is an inaccuracy in the documentation, please report it to the Bicep Team. (CodeDescription: bicep(https://aka.ms/bicep-type-issues)) |kind|
-  managedBy: 'string'
-//@[002:011) [BCP187 (Warning)] The property "managedBy" does not exist in the resource definition, although it might still be valid. If this is an inaccuracy in the documentation, please report it to the Bicep Team. (CodeDescription: bicep(https://aka.ms/bicep-type-issues)) |managedBy|
-  mangedByExtended: [
-//@[002:018) [BCP037 (Error)] The property "mangedByExtended" is not allowed on objects of type "Microsoft.Logic/workflows". Permissible properties include "dependsOn", "tags". If this is an inaccuracy in the documentation, please report it to the Bicep Team. (CodeDescription: bicep(https://aka.ms/bicep-type-issues)) |mangedByExtended|
-   'str1'
-   'str2'
-  ]
-  zones: [
-//@[002:007) [BCP187 (Warning)] The property "zones" does not exist in the resource definition, although it might still be valid. If this is an inaccuracy in the documentation, please report it to the Bicep Team. (CodeDescription: bicep(https://aka.ms/bicep-type-issues)) |zones|
-   'str1'
-   'str2'
-  ]
-  plan: {}
-//@[002:006) [BCP187 (Warning)] The property "plan" does not exist in the resource definition, although it might still be valid. If this is an inaccuracy in the documentation, please report it to the Bicep Team. (CodeDescription: bicep(https://aka.ms/bicep-type-issues)) |plan|
-  eTag: ''
-//@[002:006) [BCP187 (Warning)] The property "eTag" does not exist in the resource definition, although it might still be valid. If this is an inaccuracy in the documentation, please report it to the Bicep Team. (CodeDescription: bicep(https://aka.ms/bicep-type-issues)) |eTag|
-  scale: {}  
-//@[002:007) [BCP187 (Warning)] The property "scale" does not exist in the resource definition, although it might still be valid. If this is an inaccuracy in the documentation, please report it to the Bicep Team. (CodeDescription: bicep(https://aka.ms/bicep-type-issues)) |scale|
-}
-
-resource issue3000LogicApp2 'Microsoft.Logic/workflows@2019-05-01' = {
-  name: 'issue3000LogicApp2'
-  location: resourceGroup().location
-//@[012:036) [no-loc-expr-outside-params (Warning)] Use a parameter here instead of 'resourceGroup().location'. 'resourceGroup().location' and 'deployment().location' should only be used as a default value for parameters. (CodeDescription: bicep core(https://aka.ms/bicep/linter/no-loc-expr-outside-params)) |resourceGroup().location|
-  properties: {
-    state: 'Enabled'
-    definition: ''
-  }
-  identity: 'SystemAssigned'
-//@[012:028) [BCP036 (Warning)] The property "identity" expected a value of type "ManagedServiceIdentity | null" but the provided value is of type "'SystemAssigned'". If this is an inaccuracy in the documentation, please report it to the Bicep Team. (CodeDescription: bicep(https://aka.ms/bicep-type-issues)) |'SystemAssigned'|
-  extendedLocation: 'eastus'
-//@[002:018) [BCP187 (Warning)] The property "extendedLocation" does not exist in the resource definition, although it might still be valid. If this is an inaccuracy in the documentation, please report it to the Bicep Team. (CodeDescription: bicep(https://aka.ms/bicep-type-issues)) |extendedLocation|
-//@[020:028) [BCP036 (Warning)] The property "extendedLocation" expected a value of type "object" but the provided value is of type "'eastus'". If this is an inaccuracy in the documentation, please report it to the Bicep Team. (CodeDescription: bicep(https://aka.ms/bicep-type-issues)) |'eastus'|
-  sku: 'Basic'
-//@[002:005) [BCP187 (Warning)] The property "sku" does not exist in the resource definition, although it might still be valid. If this is an inaccuracy in the documentation, please report it to the Bicep Team. (CodeDescription: bicep(https://aka.ms/bicep-type-issues)) |sku|
-//@[007:014) [BCP036 (Warning)] The property "sku" expected a value of type "object" but the provided value is of type "'Basic'". If this is an inaccuracy in the documentation, please report it to the Bicep Team. (CodeDescription: bicep(https://aka.ms/bicep-type-issues)) |'Basic'|
-  kind: {
-//@[002:006) [BCP187 (Warning)] The property "kind" does not exist in the resource definition, although it might still be valid. If this is an inaccuracy in the documentation, please report it to the Bicep Team. (CodeDescription: bicep(https://aka.ms/bicep-type-issues)) |kind|
-//@[008:030) [BCP036 (Warning)] The property "kind" expected a value of type "string" but the provided value is of type "object". If this is an inaccuracy in the documentation, please report it to the Bicep Team. (CodeDescription: bicep(https://aka.ms/bicep-type-issues)) |{\r\n    name: 'V1'\r\n  }|
-    name: 'V1'
-  }
-  managedBy: {}
-//@[002:011) [BCP187 (Warning)] The property "managedBy" does not exist in the resource definition, although it might still be valid. If this is an inaccuracy in the documentation, please report it to the Bicep Team. (CodeDescription: bicep(https://aka.ms/bicep-type-issues)) |managedBy|
-//@[013:015) [BCP036 (Warning)] The property "managedBy" expected a value of type "string" but the provided value is of type "object". If this is an inaccuracy in the documentation, please report it to the Bicep Team. (CodeDescription: bicep(https://aka.ms/bicep-type-issues)) |{}|
-  mangedByExtended: [
-//@[002:018) [BCP037 (Error)] The property "mangedByExtended" is not allowed on objects of type "Microsoft.Logic/workflows". Permissible properties include "dependsOn", "tags". If this is an inaccuracy in the documentation, please report it to the Bicep Team. (CodeDescription: bicep(https://aka.ms/bicep-type-issues)) |mangedByExtended|
-   {}
-   {}
-  ]
-  zones: [
-//@[002:007) [BCP187 (Warning)] The property "zones" does not exist in the resource definition, although it might still be valid. If this is an inaccuracy in the documentation, please report it to the Bicep Team. (CodeDescription: bicep(https://aka.ms/bicep-type-issues)) |zones|
-   {}
-//@[003:005) [BCP034 (Error)] The enclosing array expected an item of type "string", but the provided item was of type "object". (CodeDescription: none) |{}|
-   {}
-//@[003:005) [BCP034 (Error)] The enclosing array expected an item of type "string", but the provided item was of type "object". (CodeDescription: none) |{}|
-  ]
-  plan: ''
-//@[002:006) [BCP187 (Warning)] The property "plan" does not exist in the resource definition, although it might still be valid. If this is an inaccuracy in the documentation, please report it to the Bicep Team. (CodeDescription: bicep(https://aka.ms/bicep-type-issues)) |plan|
-//@[008:010) [BCP036 (Warning)] The property "plan" expected a value of type "object" but the provided value is of type "''". If this is an inaccuracy in the documentation, please report it to the Bicep Team. (CodeDescription: bicep(https://aka.ms/bicep-type-issues)) |''|
-  eTag: {}
-//@[002:006) [BCP187 (Warning)] The property "eTag" does not exist in the resource definition, although it might still be valid. If this is an inaccuracy in the documentation, please report it to the Bicep Team. (CodeDescription: bicep(https://aka.ms/bicep-type-issues)) |eTag|
-//@[008:010) [BCP036 (Warning)] The property "eTag" expected a value of type "string" but the provided value is of type "object". If this is an inaccuracy in the documentation, please report it to the Bicep Team. (CodeDescription: bicep(https://aka.ms/bicep-type-issues)) |{}|
-  scale: [
-//@[002:007) [BCP187 (Warning)] The property "scale" does not exist in the resource definition, although it might still be valid. If this is an inaccuracy in the documentation, please report it to the Bicep Team. (CodeDescription: bicep(https://aka.ms/bicep-type-issues)) |scale|
-//@[009:021) [BCP036 (Warning)] The property "scale" expected a value of type "object" but the provided value is of type "object[]". If this is an inaccuracy in the documentation, please report it to the Bicep Team. (CodeDescription: bicep(https://aka.ms/bicep-type-issues)) |[\r\n  {}\r\n  ]|
-  {}
-  ]  
-}
-
-resource issue3000stg 'Microsoft.Storage/storageAccounts@2021-04-01' = {
-  name: 'issue3000stg'
-  kind: 'StorageV2'
-  location: 'West US'
-//@[012:021) [no-hardcoded-location (Warning)] A resource location should not use a hard-coded string or variable value. Please use a parameter value, an expression, or the string 'global'. Found: 'West US' (CodeDescription: bicep core(https://aka.ms/bicep/linter/no-hardcoded-location)) |'West US'|
-  sku: {
-    name: 'Premium_LRS'    
-  }
-  madeUpProperty: {}
-//@[002:016) [BCP037 (Error)] The property "madeUpProperty" is not allowed on objects of type "Microsoft.Storage/storageAccounts". Permissible properties include "dependsOn", "extendedLocation", "identity", "properties", "tags". If this is an inaccuracy in the documentation, please report it to the Bicep Team. (CodeDescription: bicep(https://aka.ms/bicep-type-issues)) |madeUpProperty|
-  managedByExtended: []
-//@[002:019) [BCP187 (Warning)] The property "managedByExtended" does not exist in the resource definition, although it might still be valid. If this is an inaccuracy in the documentation, please report it to the Bicep Team. (CodeDescription: bicep(https://aka.ms/bicep-type-issues)) |managedByExtended|
-}
-
-var issue3000stgMadeUpProperty = issue3000stg.madeUpProperty
-//@[004:030) [no-unused-vars (Warning)] Variable "issue3000stgMadeUpProperty" is declared but never used. (CodeDescription: bicep core(https://aka.ms/bicep/linter/no-unused-vars)) |issue3000stgMadeUpProperty|
-//@[046:060) [BCP053 (Error)] The type "Microsoft.Storage/storageAccounts" does not contain property "madeUpProperty". Available properties include "apiVersion", "eTag", "extendedLocation", "id", "identity", "kind", "location", "managedBy", "managedByExtended", "name", "plan", "properties", "scale", "sku", "tags", "type", "zones". (CodeDescription: none) |madeUpProperty|
-var issue3000stgManagedBy = issue3000stg.managedBy
-//@[004:025) [no-unused-vars (Warning)] Variable "issue3000stgManagedBy" is declared but never used. (CodeDescription: bicep core(https://aka.ms/bicep/linter/no-unused-vars)) |issue3000stgManagedBy|
-//@[041:050) [BCP187 (Warning)] The property "managedBy" does not exist in the resource definition, although it might still be valid. If this is an inaccuracy in the documentation, please report it to the Bicep Team. (CodeDescription: bicep(https://aka.ms/bicep-type-issues)) |managedBy|
-var issue3000stgManagedByExtended = issue3000stg.managedByExtended
-//@[004:033) [no-unused-vars (Warning)] Variable "issue3000stgManagedByExtended" is declared but never used. (CodeDescription: bicep core(https://aka.ms/bicep/linter/no-unused-vars)) |issue3000stgManagedByExtended|
-//@[049:066) [BCP187 (Warning)] The property "managedByExtended" does not exist in the resource definition, although it might still be valid. If this is an inaccuracy in the documentation, please report it to the Bicep Team. (CodeDescription: bicep(https://aka.ms/bicep-type-issues)) |managedByExtended|
-
-param dataCollectionRule object
-param tags object
-
-var defaultLogAnalyticsWorkspace = {
-  subscriptionId: subscription().subscriptionId
-}
-
-resource logAnalyticsWorkspaces 'Microsoft.OperationalInsights/workspaces@2020-10-01' existing = [for logAnalyticsWorkspace in dataCollectionRule.destinations.logAnalyticsWorkspaces: {
-  name: logAnalyticsWorkspace.name
-  scope: resourceGroup( union( defaultLogAnalyticsWorkspace, logAnalyticsWorkspace ).subscriptionId, logAnalyticsWorkspace.resourceGroup )
-}]
-
-resource dataCollectionRuleRes 'Microsoft.Insights/dataCollectionRules@2021-04-01' = {
-  name: dataCollectionRule.name
-  location: dataCollectionRule.location
-  tags: tags
-  kind: dataCollectionRule.kind
-  properties: {
-    description: dataCollectionRule.description
-    destinations: union(empty(dataCollectionRule.destinations.azureMonitorMetrics.name) ? {} : {
-      azureMonitorMetrics: {
-        name: dataCollectionRule.destinations.azureMonitorMetrics.name
-      }
-    },{
-      logAnalytics: [for (logAnalyticsWorkspace, i) in dataCollectionRule.destinations.logAnalyticsWorkspaces: {
-//@[021:024) [BCP138 (Error)] For-expressions are not supported in this context. For-expressions may be used as values of resource, module, variable, and output declarations, or values of resource and module properties. (CodeDescription: none) |for|
-        name: logAnalyticsWorkspace.destinationName
-        workspaceResourceId: logAnalyticsWorkspaces[i].id
-      }]
-    })
-    dataSources: dataCollectionRule.dataSources
-    dataFlows: dataCollectionRule.dataFlows
-  }
-}
-
-resource dataCollectionRuleRes2 'Microsoft.Insights/dataCollectionRules@2021-04-01' = {
-  name: dataCollectionRule.name
-  location: dataCollectionRule.location
-  tags: tags
-  kind: dataCollectionRule.kind
-  properties: {
-    description: dataCollectionRule.description
-    destinations: empty([]) ? [for x in []: {}] : [for x in []: {}]
-//@[018:067) [BCP036 (Warning)] The property "destinations" expected a value of type "DataCollectionRuleDestinations | null" but the provided value is of type "object[] | object[]". If this is an inaccuracy in the documentation, please report it to the Bicep Team. (CodeDescription: bicep(https://aka.ms/bicep-type-issues)) |empty([]) ? [for x in []: {}] : [for x in []: {}]|
-//@[031:034) [BCP138 (Error)] For-expressions are not supported in this context. For-expressions may be used as values of resource, module, variable, and output declarations, or values of resource and module properties. (CodeDescription: none) |for|
-//@[051:054) [BCP138 (Error)] For-expressions are not supported in this context. For-expressions may be used as values of resource, module, variable, and output declarations, or values of resource and module properties. (CodeDescription: none) |for|
-    dataSources: dataCollectionRule.dataSources
-    dataFlows: dataCollectionRule.dataFlows
-  }
-}
-
-@description('The language of the Deployment Script. AzurePowerShell or AzureCLI.')
-@allowed([
-  'AzureCLI'
-  'AzurePowerShell'
-])
-param issue4668_kind string = 'AzureCLI'
-@description('The identity that will be used to execute the Deployment Script.')
-param issue4668_identity object
-@description('The properties of the Deployment Script.')
-param issue4668_properties object
-resource issue4668_mainResource 'Microsoft.Resources/deploymentScripts@2020-10-01' = {
-  name: 'testscript'
-  location: 'westeurope'
-//@[012:024) [no-hardcoded-location (Warning)] A resource location should not use a hard-coded string or variable value. Please use a parameter value, an expression, or the string 'global'. Found: 'westeurope' (CodeDescription: bicep core(https://aka.ms/bicep/linter/no-hardcoded-location)) |'westeurope'|
-  kind: issue4668_kind
-//@[008:022) [BCP225 (Warning)] The discriminator property "kind" value cannot be determined at compilation time. Type checking for this object is disabled. (CodeDescription: none) |issue4668_kind|
-  identity: issue4668_identity
-  properties: issue4668_properties
-}
-
+
+// wrong declaration
+bad
+//@[000:003) [BCP007 (Error)] This declaration type is not recognized. Specify a parameter, variable, resource, or output declaration. (CodeDescription: none) |bad|
+
+// incomplete #completionTest(9) -> empty
+resource 
+//@[009:009) [BCP017 (Error)] Expected a resource identifier at this location. (CodeDescription: none) ||
+//@[009:009) [BCP029 (Error)] The resource type is not valid. Specify a valid resource type of format "<types>@<apiVersion>". (CodeDescription: none) ||
+resource foo
+//@[009:012) [BCP028 (Error)] Identifier "foo" is declared multiple times. Remove or rename the duplicates. (CodeDescription: none) |foo|
+//@[012:012) [BCP068 (Error)] Expected a resource type string. Specify a valid resource type of format "<types>@<apiVersion>". (CodeDescription: none) ||
+//@[012:012) [BCP029 (Error)] The resource type is not valid. Specify a valid resource type of format "<types>@<apiVersion>". (CodeDescription: none) ||
+resource fo/o
+//@[011:012) [BCP068 (Error)] Expected a resource type string. Specify a valid resource type of format "<types>@<apiVersion>". (CodeDescription: none) |/|
+//@[011:013) [BCP029 (Error)] The resource type is not valid. Specify a valid resource type of format "<types>@<apiVersion>". (CodeDescription: none) |/o|
+//@[013:013) [BCP018 (Error)] Expected the "=" character at this location. (CodeDescription: none) ||
+resource foo 'ddd'
+//@[009:012) [BCP028 (Error)] Identifier "foo" is declared multiple times. Remove or rename the duplicates. (CodeDescription: none) |foo|
+//@[013:018) [BCP029 (Error)] The resource type is not valid. Specify a valid resource type of format "<types>@<apiVersion>". (CodeDescription: none) |'ddd'|
+//@[018:018) [BCP018 (Error)] Expected the "=" character at this location. (CodeDescription: none) ||
+
+// #completionTest(23) -> resourceTypes
+resource trailingSpace  
+//@[024:024) [BCP068 (Error)] Expected a resource type string. Specify a valid resource type of format "<types>@<apiVersion>". (CodeDescription: none) ||
+//@[024:024) [BCP029 (Error)] The resource type is not valid. Specify a valid resource type of format "<types>@<apiVersion>". (CodeDescription: none) ||
+
+// #completionTest(19,20) -> resourceObject
+resource foo 'ddd'= 
+//@[009:012) [BCP028 (Error)] Identifier "foo" is declared multiple times. Remove or rename the duplicates. (CodeDescription: none) |foo|
+//@[013:018) [BCP029 (Error)] The resource type is not valid. Specify a valid resource type of format "<types>@<apiVersion>". (CodeDescription: none) |'ddd'|
+//@[020:020) [BCP118 (Error)] Expected the "{" character, the "[" character, or the "if" keyword at this location. (CodeDescription: none) ||
+
+// wrong resource type
+resource foo 'ddd'={
+//@[009:012) [BCP028 (Error)] Identifier "foo" is declared multiple times. Remove or rename the duplicates. (CodeDescription: none) |foo|
+//@[013:018) [BCP029 (Error)] The resource type is not valid. Specify a valid resource type of format "<types>@<apiVersion>". (CodeDescription: none) |'ddd'|
+}
+
+resource foo 'ddd'=if (1 + 1 == 2) {
+//@[009:012) [BCP028 (Error)] Identifier "foo" is declared multiple times. Remove or rename the duplicates. (CodeDescription: none) |foo|
+//@[013:018) [BCP029 (Error)] The resource type is not valid. Specify a valid resource type of format "<types>@<apiVersion>". (CodeDescription: none) |'ddd'|
+}
+
+// using string interpolation for the resource type
+resource foo 'Microsoft.${provider}/foos@2020-02-02-alpha'= {
+//@[009:012) [BCP028 (Error)] Identifier "foo" is declared multiple times. Remove or rename the duplicates. (CodeDescription: none) |foo|
+//@[013:058) [BCP047 (Error)] String interpolation is unsupported for specifying the resource type. (CodeDescription: none) |'Microsoft.${provider}/foos@2020-02-02-alpha'|
+}
+
+resource foo 'Microsoft.${provider}/foos@2020-02-02-alpha'= if (true) {
+//@[009:012) [BCP028 (Error)] Identifier "foo" is declared multiple times. Remove or rename the duplicates. (CodeDescription: none) |foo|
+//@[013:058) [BCP047 (Error)] String interpolation is unsupported for specifying the resource type. (CodeDescription: none) |'Microsoft.${provider}/foos@2020-02-02-alpha'|
+}
+
+// missing required property
+resource foo 'Microsoft.Foo/foos@2020-02-02-alpha'={
+//@[009:012) [BCP028 (Error)] Identifier "foo" is declared multiple times. Remove or rename the duplicates. (CodeDescription: none) |foo|
+//@[009:012) [BCP035 (Error)] The specified "resource" declaration is missing the following required properties: "name". (CodeDescription: none) |foo|
+//@[013:050) [BCP081 (Warning)] Resource type "Microsoft.Foo/foos@2020-02-02-alpha" does not have types available. (CodeDescription: none) |'Microsoft.Foo/foos@2020-02-02-alpha'|
+}
+
+resource foo 'Microsoft.Foo/foos@2020-02-02-alpha'= if (name == 'value') {
+//@[009:012) [BCP028 (Error)] Identifier "foo" is declared multiple times. Remove or rename the duplicates. (CodeDescription: none) |foo|
+//@[009:012) [BCP035 (Error)] The specified "resource" declaration is missing the following required properties: "name". (CodeDescription: none) |foo|
+//@[013:050) [BCP081 (Warning)] Resource type "Microsoft.Foo/foos@2020-02-02-alpha" does not have types available. (CodeDescription: none) |'Microsoft.Foo/foos@2020-02-02-alpha'|
+//@[056:060) [BCP057 (Error)] The name "name" does not exist in the current context. (CodeDescription: none) |name|
+}
+
+resource foo 'Microsoft.Foo/foos@2020-02-02-alpha'= if ({ 'a': b }.a == 'foo') {
+//@[009:012) [BCP028 (Error)] Identifier "foo" is declared multiple times. Remove or rename the duplicates. (CodeDescription: none) |foo|
+//@[009:012) [BCP035 (Error)] The specified "resource" declaration is missing the following required properties: "name". (CodeDescription: none) |foo|
+//@[013:050) [BCP081 (Warning)] Resource type "Microsoft.Foo/foos@2020-02-02-alpha" does not have types available. (CodeDescription: none) |'Microsoft.Foo/foos@2020-02-02-alpha'|
+//@[063:064) [BCP057 (Error)] The name "b" does not exist in the current context. (CodeDescription: none) |b|
+}
+
+// simulate typing if condition
+resource foo 'Microsoft.Foo/foos@2020-02-02-alpha'= if
+//@[009:012) [BCP028 (Error)] Identifier "foo" is declared multiple times. Remove or rename the duplicates. (CodeDescription: none) |foo|
+//@[013:050) [BCP081 (Warning)] Resource type "Microsoft.Foo/foos@2020-02-02-alpha" does not have types available. (CodeDescription: none) |'Microsoft.Foo/foos@2020-02-02-alpha'|
+//@[054:054) [BCP018 (Error)] Expected the "(" character at this location. (CodeDescription: none) ||
+
+resource foo 'Microsoft.Foo/foos@2020-02-02-alpha'= if (
+//@[009:012) [BCP028 (Error)] Identifier "foo" is declared multiple times. Remove or rename the duplicates. (CodeDescription: none) |foo|
+//@[013:050) [BCP081 (Warning)] Resource type "Microsoft.Foo/foos@2020-02-02-alpha" does not have types available. (CodeDescription: none) |'Microsoft.Foo/foos@2020-02-02-alpha'|
+//@[056:056) [BCP009 (Error)] Expected a literal value, an array, an object, a parenthesized expression, or a function call at this location. (CodeDescription: none) ||
+
+resource foo 'Microsoft.Foo/foos@2020-02-02-alpha'= if (true
+//@[009:012) [BCP028 (Error)] Identifier "foo" is declared multiple times. Remove or rename the duplicates. (CodeDescription: none) |foo|
+//@[013:050) [BCP081 (Warning)] Resource type "Microsoft.Foo/foos@2020-02-02-alpha" does not have types available. (CodeDescription: none) |'Microsoft.Foo/foos@2020-02-02-alpha'|
+//@[060:060) [BCP018 (Error)] Expected the ")" character at this location. (CodeDescription: none) ||
+
+resource foo 'Microsoft.Foo/foos@2020-02-02-alpha'= if (true)
+//@[009:012) [BCP028 (Error)] Identifier "foo" is declared multiple times. Remove or rename the duplicates. (CodeDescription: none) |foo|
+//@[013:050) [BCP081 (Warning)] Resource type "Microsoft.Foo/foos@2020-02-02-alpha" does not have types available. (CodeDescription: none) |'Microsoft.Foo/foos@2020-02-02-alpha'|
+//@[061:061) [BCP018 (Error)] Expected the "{" character at this location. (CodeDescription: none) ||
+
+// missing condition
+resource foo 'Microsoft.Foo/foos@2020-02-02-alpha'= if {
+//@[009:012) [BCP028 (Error)] Identifier "foo" is declared multiple times. Remove or rename the duplicates. (CodeDescription: none) |foo|
+//@[013:050) [BCP081 (Warning)] Resource type "Microsoft.Foo/foos@2020-02-02-alpha" does not have types available. (CodeDescription: none) |'Microsoft.Foo/foos@2020-02-02-alpha'|
+//@[055:056) [BCP018 (Error)] Expected the "(" character at this location. (CodeDescription: none) |{|
+  name: 'foo'
+//@[008:013) [BCP121 (Error)] Resources: "foo", "foo", "foo", "foo", "foo", "foo", "foo", "foo", "foo" are defined with this same name in a file. Rename them or split into different modules. (CodeDescription: none) |'foo'|
+}
+
+// empty condition
+// #completionTest(56) -> symbols
+resource foo 'Microsoft.Foo/foos@2020-02-02-alpha'= if () {
+//@[009:012) [BCP028 (Error)] Identifier "foo" is declared multiple times. Remove or rename the duplicates. (CodeDescription: none) |foo|
+//@[013:050) [BCP081 (Warning)] Resource type "Microsoft.Foo/foos@2020-02-02-alpha" does not have types available. (CodeDescription: none) |'Microsoft.Foo/foos@2020-02-02-alpha'|
+//@[056:057) [BCP009 (Error)] Expected a literal value, an array, an object, a parenthesized expression, or a function call at this location. (CodeDescription: none) |)|
+  name: 'foo'
+//@[008:013) [BCP121 (Error)] Resources: "foo", "foo", "foo", "foo", "foo", "foo", "foo", "foo", "foo" are defined with this same name in a file. Rename them or split into different modules. (CodeDescription: none) |'foo'|
+}
+
+// #completionTest(57, 59) -> symbols
+resource foo 'Microsoft.Foo/foos@2020-02-02-alpha'= if (     ) {
+//@[009:012) [BCP028 (Error)] Identifier "foo" is declared multiple times. Remove or rename the duplicates. (CodeDescription: none) |foo|
+//@[013:050) [BCP081 (Warning)] Resource type "Microsoft.Foo/foos@2020-02-02-alpha" does not have types available. (CodeDescription: none) |'Microsoft.Foo/foos@2020-02-02-alpha'|
+//@[061:062) [BCP009 (Error)] Expected a literal value, an array, an object, a parenthesized expression, or a function call at this location. (CodeDescription: none) |)|
+  name: 'foo'
+//@[008:013) [BCP121 (Error)] Resources: "foo", "foo", "foo", "foo", "foo", "foo", "foo", "foo", "foo" are defined with this same name in a file. Rename them or split into different modules. (CodeDescription: none) |'foo'|
+}
+
+// invalid condition type
+resource foo 'Microsoft.Foo/foos@2020-02-02-alpha'= if (123) {
+//@[009:012) [BCP028 (Error)] Identifier "foo" is declared multiple times. Remove or rename the duplicates. (CodeDescription: none) |foo|
+//@[013:050) [BCP081 (Warning)] Resource type "Microsoft.Foo/foos@2020-02-02-alpha" does not have types available. (CodeDescription: none) |'Microsoft.Foo/foos@2020-02-02-alpha'|
+//@[055:060) [BCP046 (Error)] Expected a value of type "bool". (CodeDescription: none) |(123)|
+  name: 'foo'
+//@[008:013) [BCP121 (Error)] Resources: "foo", "foo", "foo", "foo", "foo", "foo", "foo", "foo", "foo" are defined with this same name in a file. Rename them or split into different modules. (CodeDescription: none) |'foo'|
+}
+
+// runtime functions are no allowed in resource conditions
+resource foo 'Microsoft.Foo/foos@2020-02-02-alpha' = if (reference('Micorosft.Management/managementGroups/MG', '2020-05-01').name == 'something') {
+//@[009:012) [BCP028 (Error)] Identifier "foo" is declared multiple times. Remove or rename the duplicates. (CodeDescription: none) |foo|
+//@[013:050) [BCP081 (Warning)] Resource type "Microsoft.Foo/foos@2020-02-02-alpha" does not have types available. (CodeDescription: none) |'Microsoft.Foo/foos@2020-02-02-alpha'|
+//@[057:066) [BCP066 (Error)] Function "reference" is not valid at this location. It can only be used in resource declarations. (CodeDescription: none) |reference|
+  name: 'foo'
+//@[008:013) [BCP121 (Error)] Resources: "foo", "foo", "foo", "foo", "foo", "foo", "foo", "foo", "foo" are defined with this same name in a file. Rename them or split into different modules. (CodeDescription: none) |'foo'|
+}
+
+resource foo 'Microsoft.Foo/foos@2020-02-02-alpha' = if (listKeys('foo', '2020-05-01').bar == true) {
+//@[009:012) [BCP028 (Error)] Identifier "foo" is declared multiple times. Remove or rename the duplicates. (CodeDescription: none) |foo|
+//@[013:050) [BCP081 (Warning)] Resource type "Microsoft.Foo/foos@2020-02-02-alpha" does not have types available. (CodeDescription: none) |'Microsoft.Foo/foos@2020-02-02-alpha'|
+//@[057:065) [BCP066 (Error)] Function "listKeys" is not valid at this location. It can only be used in resource declarations. (CodeDescription: none) |listKeys|
+  name: 'foo'
+//@[008:013) [BCP121 (Error)] Resources: "foo", "foo", "foo", "foo", "foo", "foo", "foo", "foo", "foo" are defined with this same name in a file. Rename them or split into different modules. (CodeDescription: none) |'foo'|
+}
+
+// duplicate property at the top level
+resource foo 'Microsoft.Foo/foos@2020-02-02-alpha'= {
+//@[009:012) [BCP028 (Error)] Identifier "foo" is declared multiple times. Remove or rename the duplicates. (CodeDescription: none) |foo|
+//@[013:050) [BCP081 (Warning)] Resource type "Microsoft.Foo/foos@2020-02-02-alpha" does not have types available. (CodeDescription: none) |'Microsoft.Foo/foos@2020-02-02-alpha'|
+  name: 'foo'
+//@[002:006) [BCP025 (Error)] The property "name" is declared multiple times in this object. Remove or rename the duplicate properties. (CodeDescription: none) |name|
+  name: true
+//@[002:006) [BCP025 (Error)] The property "name" is declared multiple times in this object. Remove or rename the duplicate properties. (CodeDescription: none) |name|
+}
+
+// duplicate property at the top level with string literal syntax
+resource foo 'Microsoft.Foo/foos@2020-02-02-alpha'= {
+//@[009:012) [BCP028 (Error)] Identifier "foo" is declared multiple times. Remove or rename the duplicates. (CodeDescription: none) |foo|
+//@[013:050) [BCP081 (Warning)] Resource type "Microsoft.Foo/foos@2020-02-02-alpha" does not have types available. (CodeDescription: none) |'Microsoft.Foo/foos@2020-02-02-alpha'|
+  name: 'foo'
+//@[002:006) [BCP025 (Error)] The property "name" is declared multiple times in this object. Remove or rename the duplicate properties. (CodeDescription: none) |name|
+  'name': true
+//@[002:008) [BCP025 (Error)] The property "name" is declared multiple times in this object. Remove or rename the duplicate properties. (CodeDescription: none) |'name'|
+}
+
+// duplicate property inside
+resource foo 'Microsoft.Foo/foos@2020-02-02-alpha'= {
+//@[009:012) [BCP028 (Error)] Identifier "foo" is declared multiple times. Remove or rename the duplicates. (CodeDescription: none) |foo|
+//@[013:050) [BCP081 (Warning)] Resource type "Microsoft.Foo/foos@2020-02-02-alpha" does not have types available. (CodeDescription: none) |'Microsoft.Foo/foos@2020-02-02-alpha'|
+  name: 'foo'
+//@[008:013) [BCP121 (Error)] Resources: "foo", "foo", "foo", "foo", "foo", "foo", "foo", "foo", "foo" are defined with this same name in a file. Rename them or split into different modules. (CodeDescription: none) |'foo'|
+  properties: {
+    foo: 'a'
+//@[004:007) [BCP025 (Error)] The property "foo" is declared multiple times in this object. Remove or rename the duplicate properties. (CodeDescription: none) |foo|
+    foo: 'a'
+//@[004:007) [BCP025 (Error)] The property "foo" is declared multiple times in this object. Remove or rename the duplicate properties. (CodeDescription: none) |foo|
+  }
+}
+
+// duplicate property inside with string literal syntax
+resource foo 'Microsoft.Foo/foos@2020-02-02-alpha'= {
+//@[009:012) [BCP028 (Error)] Identifier "foo" is declared multiple times. Remove or rename the duplicates. (CodeDescription: none) |foo|
+//@[013:050) [BCP081 (Warning)] Resource type "Microsoft.Foo/foos@2020-02-02-alpha" does not have types available. (CodeDescription: none) |'Microsoft.Foo/foos@2020-02-02-alpha'|
+  name: 'foo'
+//@[008:013) [BCP121 (Error)] Resources: "foo", "foo", "foo", "foo", "foo", "foo", "foo", "foo", "foo" are defined with this same name in a file. Rename them or split into different modules. (CodeDescription: none) |'foo'|
+  properties: {
+    foo: 'a'
+//@[004:007) [BCP025 (Error)] The property "foo" is declared multiple times in this object. Remove or rename the duplicate properties. (CodeDescription: none) |foo|
+    'foo': 'a'
+//@[004:009) [BCP025 (Error)] The property "foo" is declared multiple times in this object. Remove or rename the duplicate properties. (CodeDescription: none) |'foo'|
+  }
+}
+
+// wrong property types
+resource foo 'Microsoft.Foo/foos@2020-02-02-alpha'= {
+//@[009:012) [BCP028 (Error)] Identifier "foo" is declared multiple times. Remove or rename the duplicates. (CodeDescription: none) |foo|
+//@[013:050) [BCP081 (Warning)] Resource type "Microsoft.Foo/foos@2020-02-02-alpha" does not have types available. (CodeDescription: none) |'Microsoft.Foo/foos@2020-02-02-alpha'|
+  name: 'foo'
+//@[008:013) [BCP121 (Error)] Resources: "foo", "foo", "foo", "foo", "foo", "foo", "foo", "foo", "foo" are defined with this same name in a file. Rename them or split into different modules. (CodeDescription: none) |'foo'|
+  location: [
+//@[012:018) [BCP036 (Warning)] The property "location" expected a value of type "string" but the provided value is of type "array". If this is an inaccuracy in the documentation, please report it to the Bicep Team. (CodeDescription: bicep(https://aka.ms/bicep-type-issues)) |[\r\n  ]|
+  ]
+  tags: 'tag are not a string?'
+//@[008:031) [BCP036 (Warning)] The property "tags" expected a value of type "Tags" but the provided value is of type "'tag are not a string?'". If this is an inaccuracy in the documentation, please report it to the Bicep Team. (CodeDescription: bicep(https://aka.ms/bicep-type-issues)) |'tag are not a string?'|
+}
+
+resource bar 'Microsoft.Foo/foos@2020-02-02-alpha' = {
+//@[013:050) [BCP081 (Warning)] Resource type "Microsoft.Foo/foos@2020-02-02-alpha" does not have types available. (CodeDescription: none) |'Microsoft.Foo/foos@2020-02-02-alpha'|
+  name: true ? 's' : 'a' + 1
+//@[021:028) [BCP045 (Error)] Cannot apply operator "+" to operands of type "'a'" and "int". (CodeDescription: none) |'a' + 1|
+  properties: {
+    x: foo()
+//@[007:010) [BCP059 (Error)] The name "foo" is not a function. (CodeDescription: none) |foo|
+    y: true && (null || !4)
+//@[024:026) [BCP044 (Error)] Cannot apply operator "!" to operand of type "int". (CodeDescription: none) |!4|
+    a: [
+      a
+//@[006:007) [BCP057 (Error)] The name "a" does not exist in the current context. (CodeDescription: none) |a|
+      !null
+//@[006:011) [BCP044 (Error)] Cannot apply operator "!" to operand of type "null". (CodeDescription: none) |!null|
+      true && true || true + -true * 4
+//@[029:034) [BCP044 (Error)] Cannot apply operator "-" to operand of type "bool". (CodeDescription: none) |-true|
+    ]
+  }
+}
+
+// there should be no completions without the colon
+resource noCompletionsWithoutColon 'Microsoft.Resources/deploymentScripts@2020-10-01' = {
+  // #completionTest(7,8) -> empty
+  kind  
+//@[008:008) [BCP018 (Error)] Expected the ":" character at this location. (CodeDescription: none) ||
+}
+
+resource noCompletionsBeforeColon 'Microsoft.Resources/deploymentScripts@2020-10-01' = {
+  // #completionTest(7,8) -> empty
+  kind  :
+//@[009:009) [BCP009 (Error)] Expected a literal value, an array, an object, a parenthesized expression, or a function call at this location. (CodeDescription: none) ||
+}
+
+// unsupported resource ref
+var resrefvar = bar.name
+//@[004:013) [no-unused-vars (Warning)] Variable "resrefvar" is declared but never used. (CodeDescription: bicep core(https://aka.ms/bicep/linter/no-unused-vars)) |resrefvar|
+
+param resrefpar string = foo.id
+//@[006:015) [no-unused-params (Warning)] Parameter "resrefpar" is declared but never used. (CodeDescription: bicep core(https://aka.ms/bicep/linter/no-unused-params)) |resrefpar|
+//@[025:028) [BCP062 (Error)] The referenced declaration with name "foo" is not valid. (CodeDescription: none) |foo|
+//@[025:028) [BCP072 (Error)] This symbol cannot be referenced here. Only other parameters can be referenced in parameter default values. (CodeDescription: none) |foo|
+
+output resrefout bool = bar.id
+//@[024:030) [BCP026 (Error)] The output expects a value of type "bool" but the provided value is of type "string". (CodeDescription: none) |bar.id|
+
+// attempting to set read-only properties
+resource baz 'Microsoft.Foo/foos@2020-02-02-alpha' = {
+//@[013:050) [BCP081 (Warning)] Resource type "Microsoft.Foo/foos@2020-02-02-alpha" does not have types available. (CodeDescription: none) |'Microsoft.Foo/foos@2020-02-02-alpha'|
+  name: 'test'
+//@[008:014) [BCP121 (Error)] Resources: "baz", "badDepends", "badDepends2", "badDepends3", "badDepends4", "badDepends5", "badInterp" are defined with this same name in a file. Rename them or split into different modules. (CodeDescription: none) |'test'|
+  id: 2
+//@[002:004) [BCP073 (Error)] The property "id" is read-only. Expressions cannot be assigned to read-only properties. (CodeDescription: none) |id|
+  type: 'hello'
+//@[002:006) [BCP073 (Error)] The property "type" is read-only. Expressions cannot be assigned to read-only properties. (CodeDescription: none) |type|
+  apiVersion: true
+//@[002:012) [BCP073 (Error)] The property "apiVersion" is read-only. Expressions cannot be assigned to read-only properties. (CodeDescription: none) |apiVersion|
+}
+
+resource readOnlyPropertyAssignment 'Microsoft.Network/virtualNetworks@2020-06-01' = {
+  name: 'vnet-bicep'
+  location: 'westeurope'
+//@[012:024) [no-hardcoded-location (Warning)] A resource location should not use a hard-coded string or variable value. Please use a parameter value, an expression, or the string 'global'. Found: 'westeurope' (CodeDescription: bicep core(https://aka.ms/bicep/linter/no-hardcoded-location)) |'westeurope'|
+  etag: 'assigning-to-read-only-value'
+//@[002:006) [BCP073 (Warning)] The property "etag" is read-only. Expressions cannot be assigned to read-only properties. If this is an inaccuracy in the documentation, please report it to the Bicep Team. (CodeDescription: bicep(https://aka.ms/bicep-type-issues)) |etag|
+  properties: {
+    resourceGuid: 'assigning-to-read-only-value'
+//@[004:016) [BCP073 (Warning)] The property "resourceGuid" is read-only. Expressions cannot be assigned to read-only properties. If this is an inaccuracy in the documentation, please report it to the Bicep Team. (CodeDescription: bicep(https://aka.ms/bicep-type-issues)) |resourceGuid|
+    addressSpace: {
+      addressPrefixes: [
+        '10.0.0.0/16'
+      ]
+    }
+    subnets: []
+  }
+}
+
+resource badDepends 'Microsoft.Foo/foos@2020-02-02-alpha' = {
+//@[020:057) [BCP081 (Warning)] Resource type "Microsoft.Foo/foos@2020-02-02-alpha" does not have types available. (CodeDescription: none) |'Microsoft.Foo/foos@2020-02-02-alpha'|
+  name: 'test'
+//@[008:014) [BCP121 (Error)] Resources: "baz", "badDepends", "badDepends2", "badDepends3", "badDepends4", "badDepends5", "badInterp" are defined with this same name in a file. Rename them or split into different modules. (CodeDescription: none) |'test'|
+  dependsOn: [
+    baz.id
+//@[004:010) [BCP034 (Error)] The enclosing array expected an item of type "module[] | (resource | module) | resource[]", but the provided item was of type "string". (CodeDescription: none) |baz.id|
+  ]
+}
+
+resource badDepends2 'Microsoft.Foo/foos@2020-02-02-alpha' = {
+//@[021:058) [BCP081 (Warning)] Resource type "Microsoft.Foo/foos@2020-02-02-alpha" does not have types available. (CodeDescription: none) |'Microsoft.Foo/foos@2020-02-02-alpha'|
+  name: 'test'
+//@[008:014) [BCP121 (Error)] Resources: "baz", "badDepends", "badDepends2", "badDepends3", "badDepends4", "badDepends5", "badInterp" are defined with this same name in a file. Rename them or split into different modules. (CodeDescription: none) |'test'|
+  dependsOn: [
+    'hello'
+//@[004:011) [BCP034 (Error)] The enclosing array expected an item of type "module[] | (resource | module) | resource[]", but the provided item was of type "'hello'". (CodeDescription: none) |'hello'|
+    true
+//@[004:008) [BCP034 (Error)] The enclosing array expected an item of type "module[] | (resource | module) | resource[]", but the provided item was of type "bool". (CodeDescription: none) |true|
+  ]
+}
+
+resource badDepends3 'Microsoft.Foo/foos@2020-02-02-alpha' = {
+//@[021:058) [BCP081 (Warning)] Resource type "Microsoft.Foo/foos@2020-02-02-alpha" does not have types available. (CodeDescription: none) |'Microsoft.Foo/foos@2020-02-02-alpha'|
+  name: 'test'
+//@[008:014) [BCP121 (Error)] Resources: "baz", "badDepends", "badDepends2", "badDepends3", "badDepends4", "badDepends5", "badInterp" are defined with this same name in a file. Rename them or split into different modules. (CodeDescription: none) |'test'|
+}
+
+resource badDepends4 'Microsoft.Foo/foos@2020-02-02-alpha' = {
+//@[021:058) [BCP081 (Warning)] Resource type "Microsoft.Foo/foos@2020-02-02-alpha" does not have types available. (CodeDescription: none) |'Microsoft.Foo/foos@2020-02-02-alpha'|
+  name: 'test'
+//@[008:014) [BCP121 (Error)] Resources: "baz", "badDepends", "badDepends2", "badDepends3", "badDepends4", "badDepends5", "badInterp" are defined with this same name in a file. Rename them or split into different modules. (CodeDescription: none) |'test'|
+  dependsOn: [
+    badDepends3
+  ]
+}
+
+resource badDepends5 'Microsoft.Foo/foos@2020-02-02-alpha' = {
+//@[021:058) [BCP081 (Warning)] Resource type "Microsoft.Foo/foos@2020-02-02-alpha" does not have types available. (CodeDescription: none) |'Microsoft.Foo/foos@2020-02-02-alpha'|
+  name: 'test'
+//@[008:014) [BCP121 (Error)] Resources: "baz", "badDepends", "badDepends2", "badDepends3", "badDepends4", "badDepends5", "badInterp" are defined with this same name in a file. Rename them or split into different modules. (CodeDescription: none) |'test'|
+  dependsOn: badDepends3.dependsOn
+//@[025:034) [BCP077 (Error)] The property "dependsOn" on type "Microsoft.Foo/foos@2020-02-02-alpha" is write-only. Write-only properties cannot be accessed. (CodeDescription: none) |dependsOn|
+}
+
+var interpVal = 'abc'
+resource badInterp 'Microsoft.Foo/foos@2020-02-02-alpha' = {
+//@[019:056) [BCP081 (Warning)] Resource type "Microsoft.Foo/foos@2020-02-02-alpha" does not have types available. (CodeDescription: none) |'Microsoft.Foo/foos@2020-02-02-alpha'|
+  name: 'test'
+//@[008:014) [BCP121 (Error)] Resources: "baz", "badDepends", "badDepends2", "badDepends3", "badDepends4", "badDepends5", "badInterp" are defined with this same name in a file. Rename them or split into different modules. (CodeDescription: none) |'test'|
+  '${interpVal}': 'unsupported' // resource definition does not allow for additionalProperties
+  '${undefinedSymbol}': true
+//@[005:020) [BCP057 (Error)] The name "undefinedSymbol" does not exist in the current context. (CodeDescription: none) |undefinedSymbol|
+}
+
+module validModule './module.bicep' = {
+  name: 'storageDeploy'
+  params: {
+//@[002:037) [explicit-values-for-loc-params (Warning)] Parameter 'location' of module 'validModule' isn't assigned an explicit value, and its default value may not give the intended behavior for a location-related parameter. You should assign an explicit value to the parameter. (CodeDescription: bicep core(https://aka.ms/bicep/linter/explicit-values-for-loc-params)) |params: {\r\n    name: 'contoso'\r\n  }|
+    name: 'contoso'
+  }
+}
+
+resource runtimeValidRes1 'Microsoft.Compute/virtualMachines@2020-06-01' = {
+  name: 'name1'
+  location: 'eastus'
+//@[012:020) [no-hardcoded-location (Warning)] A resource location should not use a hard-coded string or variable value. Please use a parameter value, an expression, or the string 'global'. Found: 'eastus' (CodeDescription: bicep core(https://aka.ms/bicep/linter/no-hardcoded-location)) |'eastus'|
+  properties: {
+    evictionPolicy: 'Deallocate'
+  }
+}
+
+resource runtimeValidRes2 'Microsoft.Resources/deploymentScripts@2020-10-01' = {
+  name: concat(concat(runtimeValidRes1.id, runtimeValidRes1.name), runtimeValidRes1.type)
+//@[008:089) [prefer-interpolation (Warning)] Use string interpolation instead of the concat function. (CodeDescription: bicep core(https://aka.ms/bicep/linter/prefer-interpolation)) |concat(concat(runtimeValidRes1.id, runtimeValidRes1.name), runtimeValidRes1.type)|
+  kind:'AzureCLI'
+  location: 'eastus'
+//@[012:020) [no-hardcoded-location (Warning)] A resource location should not use a hard-coded string or variable value. Please use a parameter value, an expression, or the string 'global'. Found: 'eastus' (CodeDescription: bicep core(https://aka.ms/bicep/linter/no-hardcoded-location)) |'eastus'|
+  properties: {
+    azCliVersion: '2.0'
+    retentionInterval: runtimeValidRes1.properties.evictionPolicy
+  }
+}
+
+resource runtimeValidRes3 'Microsoft.Advisor/recommendations/suppressions@2020-01-01' = {
+  name: '${runtimeValidRes1.name}_v1'
+}
+
+resource runtimeValidRes4 'Microsoft.Advisor/recommendations/suppressions@2020-01-01' = {
+  name: concat(validModule['name'], 'v1')
+//@[008:041) [prefer-interpolation (Warning)] Use string interpolation instead of the concat function. (CodeDescription: bicep core(https://aka.ms/bicep/linter/prefer-interpolation)) |concat(validModule['name'], 'v1')|
+}
+
+resource runtimeValidRes5 'Microsoft.Advisor/recommendations/suppressions@2020-01-01' = {
+  name: '${validModule.name}_v1'
+}
+
+resource runtimeInvalidRes1 'Microsoft.Advisor/recommendations/suppressions@2020-01-01' = {
+  name: runtimeValidRes1.location
+//@[008:033) [BCP120 (Error)] This expression is being used in an assignment to the "name" property of the "Microsoft.Advisor/recommendations/suppressions" type, which requires a value that can be calculated at the start of the deployment. Properties of runtimeValidRes1 which can be calculated at the start include "apiVersion", "id", "name", "type". (CodeDescription: none) |runtimeValidRes1.location|
+}
+
+resource runtimeInvalidRes2 'Microsoft.Advisor/recommendations/suppressions@2020-01-01' = {
+  name: runtimeValidRes1['location']
+//@[008:036) [BCP120 (Error)] This expression is being used in an assignment to the "name" property of the "Microsoft.Advisor/recommendations/suppressions" type, which requires a value that can be calculated at the start of the deployment. Properties of runtimeValidRes1 which can be calculated at the start include "apiVersion", "id", "name", "type". (CodeDescription: none) |runtimeValidRes1['location']|
+}
+
+resource runtimeInvalidRes3 'Microsoft.Resources/deploymentScripts@2020-10-01' = {
+  name: runtimeValidRes1.properties.evictionPolicy
+//@[008:035) [BCP120 (Error)] This expression is being used in an assignment to the "name" property of the "AzureCLI" type, which requires a value that can be calculated at the start of the deployment. Properties of runtimeValidRes1 which can be calculated at the start include "apiVersion", "id", "name", "type". (CodeDescription: none) |runtimeValidRes1.properties|
+  kind:'AzureCLI'
+  location: 'eastus'
+//@[012:020) [no-hardcoded-location (Warning)] A resource location should not use a hard-coded string or variable value. Please use a parameter value, an expression, or the string 'global'. Found: 'eastus' (CodeDescription: bicep core(https://aka.ms/bicep/linter/no-hardcoded-location)) |'eastus'|
+  properties: {
+    azCliVersion: '2.0'
+    retentionInterval: runtimeValidRes1.properties.evictionPolicy
+  }
+}
+
+resource runtimeInvalidRes4 'Microsoft.Advisor/recommendations/suppressions@2020-01-01' = {
+  name: runtimeValidRes1['properties'].evictionPolicy
+//@[008:038) [BCP120 (Error)] This expression is being used in an assignment to the "name" property of the "Microsoft.Advisor/recommendations/suppressions" type, which requires a value that can be calculated at the start of the deployment. Properties of runtimeValidRes1 which can be calculated at the start include "apiVersion", "id", "name", "type". (CodeDescription: none) |runtimeValidRes1['properties']|
+}
+
+resource runtimeInvalidRes5 'Microsoft.Advisor/recommendations/suppressions@2020-01-01' = {
+  name: runtimeValidRes1['properties']['evictionPolicy']
+//@[008:038) [BCP120 (Error)] This expression is being used in an assignment to the "name" property of the "Microsoft.Advisor/recommendations/suppressions" type, which requires a value that can be calculated at the start of the deployment. Properties of runtimeValidRes1 which can be calculated at the start include "apiVersion", "id", "name", "type". (CodeDescription: none) |runtimeValidRes1['properties']|
+}
+
+resource runtimeInvalidRes6 'Microsoft.Advisor/recommendations/suppressions@2020-01-01' = {
+  name: runtimeValidRes1.properties['evictionPolicy']
+//@[008:035) [BCP120 (Error)] This expression is being used in an assignment to the "name" property of the "Microsoft.Advisor/recommendations/suppressions" type, which requires a value that can be calculated at the start of the deployment. Properties of runtimeValidRes1 which can be calculated at the start include "apiVersion", "id", "name", "type". (CodeDescription: none) |runtimeValidRes1.properties|
+}
+
+resource runtimeInvalidRes7 'Microsoft.Advisor/recommendations/suppressions@2020-01-01' = {
+  name: runtimeValidRes2.properties.azCliVersion
+//@[008:035) [BCP120 (Error)] This expression is being used in an assignment to the "name" property of the "Microsoft.Advisor/recommendations/suppressions" type, which requires a value that can be calculated at the start of the deployment. Properties of runtimeValidRes2 which can be calculated at the start include "apiVersion", "id", "name", "type". (CodeDescription: none) |runtimeValidRes2.properties|
+}
+
+var magicString1 = 'location'
+resource runtimeInvalidRes8 'Microsoft.Advisor/recommendations/suppressions@2020-01-01' = {
+  name: runtimeValidRes2['${magicString1}']
+//@[008:043) [BCP120 (Error)] This expression is being used in an assignment to the "name" property of the "Microsoft.Advisor/recommendations/suppressions" type, which requires a value that can be calculated at the start of the deployment. Properties of runtimeValidRes2 which can be calculated at the start include "apiVersion", "id", "name", "type". (CodeDescription: none) |runtimeValidRes2['${magicString1}']|
+}
+
+// note: this should be fine, but we block string interpolation all together if there's a potential runtime property usage for name.
+var magicString2 = 'name'
+resource runtimeInvalidRes9 'Microsoft.Advisor/recommendations/suppressions@2020-01-01' = {
+  name: runtimeValidRes2['${magicString2}']
+//@[008:043) [BCP120 (Error)] This expression is being used in an assignment to the "name" property of the "Microsoft.Advisor/recommendations/suppressions" type, which requires a value that can be calculated at the start of the deployment. Properties of runtimeValidRes2 which can be calculated at the start include "apiVersion", "id", "name", "type". (CodeDescription: none) |runtimeValidRes2['${magicString2}']|
+}
+
+resource runtimeInvalidRes10 'Microsoft.Advisor/recommendations/suppressions@2020-01-01' = {
+  name: '${runtimeValidRes3.location}'
+//@[008:038) [simplify-interpolation (Warning)] Remove unnecessary string interpolation. (CodeDescription: bicep core(https://aka.ms/bicep/linter/simplify-interpolation)) |'${runtimeValidRes3.location}'|
+//@[011:036) [BCP120 (Error)] This expression is being used in an assignment to the "name" property of the "Microsoft.Advisor/recommendations/suppressions" type, which requires a value that can be calculated at the start of the deployment. Properties of runtimeValidRes3 which can be calculated at the start include "apiVersion", "id", "name", "type". (CodeDescription: none) |runtimeValidRes3.location|
+//@[028:036) [BCP187 (Warning)] The property "location" does not exist in the resource definition, although it might still be valid. If this is an inaccuracy in the documentation, please report it to the Bicep Team. (CodeDescription: bicep(https://aka.ms/bicep-type-issues)) |location|
+}
+
+resource runtimeInvalidRes11 'Microsoft.Advisor/recommendations/suppressions@2020-01-01' = {
+  name: validModule.params['name']
+//@[008:026) [BCP120 (Error)] This expression is being used in an assignment to the "name" property of the "Microsoft.Advisor/recommendations/suppressions" type, which requires a value that can be calculated at the start of the deployment. Properties of validModule which can be calculated at the start include "name". (CodeDescription: none) |validModule.params|
+//@[020:026) [BCP077 (Error)] The property "params" on type "module" is write-only. Write-only properties cannot be accessed. (CodeDescription: none) |params|
+}
+
+resource runtimeInvalidRes12 'Microsoft.Advisor/recommendations/suppressions@2020-01-01' = {
+  name: concat(runtimeValidRes1.location, runtimeValidRes2['location'], runtimeInvalidRes3['properties'].azCliVersion, validModule.params.name)
+//@[008:143) [prefer-interpolation (Warning)] Use string interpolation instead of the concat function. (CodeDescription: bicep core(https://aka.ms/bicep/linter/prefer-interpolation)) |concat(runtimeValidRes1.location, runtimeValidRes2['location'], runtimeInvalidRes3['properties'].azCliVersion, validModule.params.name)|
+//@[015:040) [BCP120 (Error)] This expression is being used in an assignment to the "name" property of the "Microsoft.Advisor/recommendations/suppressions" type, which requires a value that can be calculated at the start of the deployment. Properties of runtimeValidRes1 which can be calculated at the start include "apiVersion", "id", "name", "type". (CodeDescription: none) |runtimeValidRes1.location|
+//@[042:070) [BCP120 (Error)] This expression is being used in an assignment to the "name" property of the "Microsoft.Advisor/recommendations/suppressions" type, which requires a value that can be calculated at the start of the deployment. Properties of runtimeValidRes2 which can be calculated at the start include "apiVersion", "id", "name", "type". (CodeDescription: none) |runtimeValidRes2['location']|
+//@[072:104) [BCP120 (Error)] This expression is being used in an assignment to the "name" property of the "Microsoft.Advisor/recommendations/suppressions" type, which requires a value that can be calculated at the start of the deployment. Properties of runtimeInvalidRes3 which can be calculated at the start include "apiVersion", "id", "name", "type". (CodeDescription: none) |runtimeInvalidRes3['properties']|
+//@[119:137) [BCP120 (Error)] This expression is being used in an assignment to the "name" property of the "Microsoft.Advisor/recommendations/suppressions" type, which requires a value that can be calculated at the start of the deployment. Properties of validModule which can be calculated at the start include "name". (CodeDescription: none) |validModule.params|
+//@[131:137) [BCP077 (Error)] The property "params" on type "module" is write-only. Write-only properties cannot be accessed. (CodeDescription: none) |params|
+}
+
+resource runtimeInvalidRes13 'Microsoft.Advisor/recommendations/suppressions@2020-01-01' = {
+  name: '${runtimeValidRes1.location}${runtimeValidRes2['location']}${runtimeInvalidRes3.properties['azCliVersion']}${validModule['params'].name}'
+//@[011:036) [BCP120 (Error)] This expression is being used in an assignment to the "name" property of the "Microsoft.Advisor/recommendations/suppressions" type, which requires a value that can be calculated at the start of the deployment. Properties of runtimeValidRes1 which can be calculated at the start include "apiVersion", "id", "name", "type". (CodeDescription: none) |runtimeValidRes1.location|
+//@[039:067) [BCP120 (Error)] This expression is being used in an assignment to the "name" property of the "Microsoft.Advisor/recommendations/suppressions" type, which requires a value that can be calculated at the start of the deployment. Properties of runtimeValidRes2 which can be calculated at the start include "apiVersion", "id", "name", "type". (CodeDescription: none) |runtimeValidRes2['location']|
+//@[070:099) [BCP120 (Error)] This expression is being used in an assignment to the "name" property of the "Microsoft.Advisor/recommendations/suppressions" type, which requires a value that can be calculated at the start of the deployment. Properties of runtimeInvalidRes3 which can be calculated at the start include "apiVersion", "id", "name", "type". (CodeDescription: none) |runtimeInvalidRes3.properties|
+//@[118:139) [BCP120 (Error)] This expression is being used in an assignment to the "name" property of the "Microsoft.Advisor/recommendations/suppressions" type, which requires a value that can be calculated at the start of the deployment. Properties of validModule which can be calculated at the start include "name". (CodeDescription: none) |validModule['params']|
+//@[130:138) [BCP077 (Error)] The property "params" on type "module" is write-only. Write-only properties cannot be accessed. (CodeDescription: none) |'params'|
+}
+
+// variable related runtime validation
+var runtimefoo1 = runtimeValidRes1['location']
+var runtimefoo2 = runtimeValidRes2['properties'].azCliVersion
+var runtimefoo3 = runtimeValidRes2
+var runtimefoo4 = {
+  hop: runtimefoo2
+}
+
+var runtimeInvalid = {
+  foo1: runtimefoo1
+  foo2: runtimefoo2
+  foo3: runtimefoo3
+  foo4: runtimeValidRes1.name
+}
+
+var runtimeValid = {
+  foo1: runtimeValidRes1.name
+  foo2: runtimeValidRes1.apiVersion
+  foo3: runtimeValidRes2.type
+  foo4: runtimeValidRes2.id
+}
+
+resource runtimeInvalidRes14 'Microsoft.Advisor/recommendations/suppressions@2020-01-01' = {
+  name: runtimeInvalid.foo1
+//@[008:022) [BCP120 (Error)] This expression is being used in an assignment to the "name" property of the "Microsoft.Advisor/recommendations/suppressions" type, which requires a value that can be calculated at the start of the deployment. You are referencing a variable which cannot be calculated at the start ("runtimeInvalid" -> "runtimefoo1" -> "runtimeValidRes1"). Properties of runtimeValidRes1 which can be calculated at the start include "apiVersion", "id", "name", "type". (CodeDescription: none) |runtimeInvalid|
+}
+
+resource runtimeInvalidRes15 'Microsoft.Advisor/recommendations/suppressions@2020-01-01' = {
+  name: runtimeInvalid.foo2
+//@[008:022) [BCP120 (Error)] This expression is being used in an assignment to the "name" property of the "Microsoft.Advisor/recommendations/suppressions" type, which requires a value that can be calculated at the start of the deployment. You are referencing a variable which cannot be calculated at the start ("runtimeInvalid" -> "runtimefoo1" -> "runtimeValidRes1"). Properties of runtimeValidRes1 which can be calculated at the start include "apiVersion", "id", "name", "type". (CodeDescription: none) |runtimeInvalid|
+}
+
+resource runtimeInvalidRes16 'Microsoft.Advisor/recommendations/suppressions@2020-01-01' = {
+  name: runtimeInvalid.foo3.properties.azCliVersion
+//@[008:022) [BCP120 (Error)] This expression is being used in an assignment to the "name" property of the "Microsoft.Advisor/recommendations/suppressions" type, which requires a value that can be calculated at the start of the deployment. You are referencing a variable which cannot be calculated at the start ("runtimeInvalid" -> "runtimefoo1" -> "runtimeValidRes1"). Properties of runtimeValidRes1 which can be calculated at the start include "apiVersion", "id", "name", "type". (CodeDescription: none) |runtimeInvalid|
+}
+
+// Note: This is actually a runtime valid value. However, other properties of the variable cannot be resolved, so we block this.
+resource runtimeInvalidRes17 'Microsoft.Advisor/recommendations/suppressions@2020-01-01' = {
+  name: runtimeInvalid.foo4
+//@[008:022) [BCP120 (Error)] This expression is being used in an assignment to the "name" property of the "Microsoft.Advisor/recommendations/suppressions" type, which requires a value that can be calculated at the start of the deployment. You are referencing a variable which cannot be calculated at the start ("runtimeInvalid" -> "runtimefoo1" -> "runtimeValidRes1"). Properties of runtimeValidRes1 which can be calculated at the start include "apiVersion", "id", "name", "type". (CodeDescription: none) |runtimeInvalid|
+}
+
+resource runtimeInvalidRes18 'Microsoft.Advisor/recommendations/suppressions@2020-01-01' = {
+  name: concat(runtimeInvalid.foo1, runtimeValidRes2['properties'].azCliVersion, '${runtimeValidRes1.location}', runtimefoo4.hop)
+//@[008:129) [prefer-interpolation (Warning)] Use string interpolation instead of the concat function. (CodeDescription: bicep core(https://aka.ms/bicep/linter/prefer-interpolation)) |concat(runtimeInvalid.foo1, runtimeValidRes2['properties'].azCliVersion, '${runtimeValidRes1.location}', runtimefoo4.hop)|
+//@[015:029) [BCP120 (Error)] This expression is being used in an assignment to the "name" property of the "Microsoft.Advisor/recommendations/suppressions" type, which requires a value that can be calculated at the start of the deployment. You are referencing a variable which cannot be calculated at the start ("runtimeInvalid" -> "runtimefoo1" -> "runtimeValidRes1"). Properties of runtimeValidRes1 which can be calculated at the start include "apiVersion", "id", "name", "type". (CodeDescription: none) |runtimeInvalid|
+//@[036:066) [BCP120 (Error)] This expression is being used in an assignment to the "name" property of the "Microsoft.Advisor/recommendations/suppressions" type, which requires a value that can be calculated at the start of the deployment. Properties of runtimeValidRes2 which can be calculated at the start include "apiVersion", "id", "name", "type". (CodeDescription: none) |runtimeValidRes2['properties']|
+//@[084:109) [BCP120 (Error)] This expression is being used in an assignment to the "name" property of the "Microsoft.Advisor/recommendations/suppressions" type, which requires a value that can be calculated at the start of the deployment. Properties of runtimeValidRes1 which can be calculated at the start include "apiVersion", "id", "name", "type". (CodeDescription: none) |runtimeValidRes1.location|
+//@[113:124) [BCP120 (Error)] This expression is being used in an assignment to the "name" property of the "Microsoft.Advisor/recommendations/suppressions" type, which requires a value that can be calculated at the start of the deployment. You are referencing a variable which cannot be calculated at the start ("runtimefoo4" -> "runtimefoo2" -> "runtimeValidRes2"). Properties of runtimeValidRes2 which can be calculated at the start include "apiVersion", "id", "name", "type". (CodeDescription: none) |runtimefoo4|
+}
+
+resource runtimeValidRes6 'Microsoft.Advisor/recommendations/suppressions@2020-01-01' = {
+  name: runtimeValid.foo1
+}
+
+resource runtimeValidRes7 'Microsoft.Advisor/recommendations/suppressions@2020-01-01' = {
+  name: runtimeValid.foo2
+}
+
+resource runtimeValidRes8 'Microsoft.Advisor/recommendations/suppressions@2020-01-01' = {
+  name: runtimeValid.foo3
+}
+
+resource runtimeValidRes9 'Microsoft.Advisor/recommendations/suppressions@2020-01-01' = {
+  name: runtimeValid.foo4
+}
+
+
+resource loopForRuntimeCheck 'Microsoft.Network/dnsZones@2018-05-01' = [for thing in []: {
+//@[009:028) [BCP179 (Warning)] The loop item variable "thing" must be referenced in at least one of the value expressions of the following properties: "name" (CodeDescription: none) |loopForRuntimeCheck|
+  name: 'test'
+  location: 'test'
+//@[012:018) [no-hardcoded-location (Warning)] A resource location should not use a hard-coded string or variable value. Please use a parameter value, an expression, or the string 'global'. Found: 'test' (CodeDescription: bicep core(https://aka.ms/bicep/linter/no-hardcoded-location)) |'test'|
+}]
+
+var runtimeCheckVar = loopForRuntimeCheck[0].properties.zoneType
+var runtimeCheckVar2 = runtimeCheckVar
+
+resource singleResourceForRuntimeCheck 'Microsoft.Network/dnsZones@2018-05-01' = {
+  name: runtimeCheckVar2
+//@[008:024) [BCP120 (Error)] This expression is being used in an assignment to the "name" property of the "Microsoft.Network/dnsZones" type, which requires a value that can be calculated at the start of the deployment. You are referencing a variable which cannot be calculated at the start ("runtimeCheckVar2" -> "runtimeCheckVar" -> "loopForRuntimeCheck"). Properties of loopForRuntimeCheck which can be calculated at the start include "apiVersion", "id", "name", "type". (CodeDescription: none) |runtimeCheckVar2|
+  location: 'test'
+//@[012:018) [no-hardcoded-location (Warning)] A resource location should not use a hard-coded string or variable value. Please use a parameter value, an expression, or the string 'global'. Found: 'test' (CodeDescription: bicep core(https://aka.ms/bicep/linter/no-hardcoded-location)) |'test'|
+}
+
+resource loopForRuntimeCheck2 'Microsoft.Network/dnsZones@2018-05-01' = [for thing in []: {
+//@[009:029) [BCP179 (Warning)] The loop item variable "thing" must be referenced in at least one of the value expressions of the following properties: "name" (CodeDescription: none) |loopForRuntimeCheck2|
+  name: runtimeCheckVar2
+//@[008:024) [BCP120 (Error)] This expression is being used in an assignment to the "name" property of the "Microsoft.Network/dnsZones" type, which requires a value that can be calculated at the start of the deployment. You are referencing a variable which cannot be calculated at the start ("runtimeCheckVar2" -> "runtimeCheckVar" -> "loopForRuntimeCheck"). Properties of loopForRuntimeCheck which can be calculated at the start include "apiVersion", "id", "name", "type". (CodeDescription: none) |runtimeCheckVar2|
+  location: 'test'
+//@[012:018) [no-hardcoded-location (Warning)] A resource location should not use a hard-coded string or variable value. Please use a parameter value, an expression, or the string 'global'. Found: 'test' (CodeDescription: bicep core(https://aka.ms/bicep/linter/no-hardcoded-location)) |'test'|
+}]
+
+resource loopForRuntimeCheck3 'Microsoft.Network/dnsZones@2018-05-01' = [for otherThing in []: {
+//@[009:029) [BCP179 (Warning)] The loop item variable "otherThing" must be referenced in at least one of the value expressions of the following properties: "name" (CodeDescription: none) |loopForRuntimeCheck3|
+  name: loopForRuntimeCheck[0].properties.zoneType
+//@[008:041) [BCP120 (Error)] This expression is being used in an assignment to the "name" property of the "Microsoft.Network/dnsZones" type, which requires a value that can be calculated at the start of the deployment. Properties of loopForRuntimeCheck which can be calculated at the start include "apiVersion", "id", "name", "type". (CodeDescription: none) |loopForRuntimeCheck[0].properties|
+  location: 'test'
+//@[012:018) [no-hardcoded-location (Warning)] A resource location should not use a hard-coded string or variable value. Please use a parameter value, an expression, or the string 'global'. Found: 'test' (CodeDescription: bicep core(https://aka.ms/bicep/linter/no-hardcoded-location)) |'test'|
+}]
+
+var varForRuntimeCheck4a = loopForRuntimeCheck[0].properties.zoneType
+var varForRuntimeCheck4b = varForRuntimeCheck4a
+resource loopForRuntimeCheck4 'Microsoft.Network/dnsZones@2018-05-01' = [for otherThing in []: {
+//@[009:029) [BCP179 (Warning)] The loop item variable "otherThing" must be referenced in at least one of the value expressions of the following properties: "name" (CodeDescription: none) |loopForRuntimeCheck4|
+  name: varForRuntimeCheck4b
+//@[008:028) [BCP120 (Error)] This expression is being used in an assignment to the "name" property of the "Microsoft.Network/dnsZones" type, which requires a value that can be calculated at the start of the deployment. You are referencing a variable which cannot be calculated at the start ("varForRuntimeCheck4b" -> "varForRuntimeCheck4a" -> "loopForRuntimeCheck"). Properties of loopForRuntimeCheck which can be calculated at the start include "apiVersion", "id", "name", "type". (CodeDescription: none) |varForRuntimeCheck4b|
+  location: 'test'
+//@[012:018) [no-hardcoded-location (Warning)] A resource location should not use a hard-coded string or variable value. Please use a parameter value, an expression, or the string 'global'. Found: 'test' (CodeDescription: bicep core(https://aka.ms/bicep/linter/no-hardcoded-location)) |'test'|
+}]
+
+resource missingTopLevelProperties 'Microsoft.Storage/storageAccounts@2020-08-01-preview' = {
+//@[009:034) [BCP035 (Error)] The specified "resource" declaration is missing the following required properties: "kind", "location", "name", "sku". If this is an inaccuracy in the documentation, please report it to the Bicep Team. (CodeDescription: bicep(https://aka.ms/bicep-type-issues)) |missingTopLevelProperties|
+  // #completionTest(0, 1, 2) -> topLevelProperties
+  
+}
+
+resource missingTopLevelPropertiesExceptName 'Microsoft.Storage/storageAccounts@2020-08-01-preview' = {
+//@[009:044) [BCP035 (Warning)] The specified "resource" declaration is missing the following required properties: "kind", "location", "sku". If this is an inaccuracy in the documentation, please report it to the Bicep Team. (CodeDescription: bicep(https://aka.ms/bicep-type-issues)) |missingTopLevelPropertiesExceptName|
+  // #completionTest(2) -> topLevelPropertiesMinusNameNoColon
+  name: 'me'
+  // do not remove whitespace before the closing curly
+  // #completionTest(0, 1, 2) -> topLevelPropertiesMinusName
+  
+}
+
+// #completionTest(24,25,26,49,65,69,70) -> virtualNetworksResourceTypes
+resource unfinishedVnet 'Microsoft.Network/virtualNetworks@2020-06-01' = {
+  name: 'v'
+  location: 'eastus'
+//@[012:020) [no-hardcoded-location (Warning)] A resource location should not use a hard-coded string or variable value. Please use a parameter value, an expression, or the string 'global'. Found: 'eastus' (CodeDescription: bicep core(https://aka.ms/bicep/linter/no-hardcoded-location)) |'eastus'|
+  properties: {
+    subnets: [
+      {
+        // #completionTest(0,1,2,3,4,5,6,7) -> subnetPropertiesMinusProperties
+       
+        // #completionTest(0,1,2,3,4,5,6,7) -> empty
+        properties: {
+          delegations: [
+            {
+              // #completionTest(0,1,2,3,4,5,6,7,8,9,10,11,12,13,14) -> delegationProperties
+              
+            }
+          ]
+        }
+      }
+    ]
+  }
+}
+
+/*
+Discriminator key missing
+*/
+resource discriminatorKeyMissing 'Microsoft.Resources/deploymentScripts@2020-10-01' = {
+//@[086:148) [BCP078 (Error)] The property "kind" requires a value of type "'AzureCLI' | 'AzurePowerShell'", but none was supplied. (CodeDescription: none) |{\r\n  // #completionTest(0,1,2) -> discriminatorProperty\r\n  \r\n}|
+  // #completionTest(0,1,2) -> discriminatorProperty
+  
+}
+
+/*
+Discriminator key missing (conditional)
+*/
+resource discriminatorKeyMissing_if 'Microsoft.Resources/deploymentScripts@2020-10-01' = if(true) {
+//@[098:160) [BCP078 (Error)] The property "kind" requires a value of type "'AzureCLI' | 'AzurePowerShell'", but none was supplied. (CodeDescription: none) |{\r\n  // #completionTest(0,1,2) -> discriminatorProperty\r\n  \r\n}|
+  // #completionTest(0,1,2) -> discriminatorProperty
+  
+}
+
+/*
+Discriminator key missing (loop)
+*/
+resource discriminatorKeyMissing_for 'Microsoft.Resources/deploymentScripts@2020-10-01' = [for thing in []: {
+//@[108:170) [BCP078 (Error)] The property "kind" requires a value of type "'AzureCLI' | 'AzurePowerShell'", but none was supplied. (CodeDescription: none) |{\r\n  // #completionTest(0,1,2) -> discriminatorProperty\r\n  \r\n}|
+  // #completionTest(0,1,2) -> discriminatorProperty
+  
+}]
+
+/*
+Discriminator key missing (filtered loop)
+*/
+resource discriminatorKeyMissing_for_if 'Microsoft.Resources/deploymentScripts@2020-10-01' = [for thing in []: if(true) {
+//@[120:182) [BCP078 (Error)] The property "kind" requires a value of type "'AzureCLI' | 'AzurePowerShell'", but none was supplied. (CodeDescription: none) |{\r\n  // #completionTest(0,1,2) -> discriminatorProperty\r\n  \r\n}|
+  // #completionTest(0,1,2) -> discriminatorProperty
+  
+}]
+
+/*
+Discriminator key value missing with property access
+*/
+resource discriminatorKeyValueMissing 'Microsoft.Resources/deploymentScripts@2020-10-01' = {
+  // #completionTest(7,8,9,10) -> deploymentScriptKindsPlusSymbols
+  kind:   
+//@[010:010) [BCP009 (Error)] Expected a literal value, an array, an object, a parenthesized expression, or a function call at this location. (CodeDescription: none) ||
+}
+// #completionTest(76) -> missingDiscriminatorPropertyAccess
+var discriminatorKeyValueMissingCompletions = discriminatorKeyValueMissing.p
+//@[004:043) [no-unused-vars (Warning)] Variable "discriminatorKeyValueMissingCompletions" is declared but never used. (CodeDescription: bicep core(https://aka.ms/bicep/linter/no-unused-vars)) |discriminatorKeyValueMissingCompletions|
+// #completionTest(76) -> missingDiscriminatorPropertyAccess
+var discriminatorKeyValueMissingCompletions2 = discriminatorKeyValueMissing.
+//@[004:044) [no-unused-vars (Warning)] Variable "discriminatorKeyValueMissingCompletions2" is declared but never used. (CodeDescription: bicep core(https://aka.ms/bicep/linter/no-unused-vars)) |discriminatorKeyValueMissingCompletions2|
+//@[076:076) [BCP020 (Error)] Expected a function or property name at this location. (CodeDescription: none) ||
+
+// #completionTest(76) -> missingDiscriminatorPropertyIndexPlusSymbols
+var discriminatorKeyValueMissingCompletions3 = discriminatorKeyValueMissing[]
+//@[004:044) [no-unused-vars (Warning)] Variable "discriminatorKeyValueMissingCompletions3" is declared but never used. (CodeDescription: bicep core(https://aka.ms/bicep/linter/no-unused-vars)) |discriminatorKeyValueMissingCompletions3|
+//@[076:076) [BCP117 (Error)] An empty indexer is not allowed. Specify a valid expression. (CodeDescription: none) ||
+
+/*
+Discriminator key value missing with property access (conditional)
+*/
+resource discriminatorKeyValueMissing_if 'Microsoft.Resources/deploymentScripts@2020-10-01' = if(false) {
+  // #completionTest(7,8,9,10) -> deploymentScriptKindsPlusSymbols_if
+  kind:   
+//@[010:010) [BCP009 (Error)] Expected a literal value, an array, an object, a parenthesized expression, or a function call at this location. (CodeDescription: none) ||
+}
+// #completionTest(82) -> missingDiscriminatorPropertyAccess
+var discriminatorKeyValueMissingCompletions_if = discriminatorKeyValueMissing_if.p
+//@[004:046) [no-unused-vars (Warning)] Variable "discriminatorKeyValueMissingCompletions_if" is declared but never used. (CodeDescription: bicep core(https://aka.ms/bicep/linter/no-unused-vars)) |discriminatorKeyValueMissingCompletions_if|
+// #completionTest(82) -> missingDiscriminatorPropertyAccess
+var discriminatorKeyValueMissingCompletions2_if = discriminatorKeyValueMissing_if.
+//@[004:047) [no-unused-vars (Warning)] Variable "discriminatorKeyValueMissingCompletions2_if" is declared but never used. (CodeDescription: bicep core(https://aka.ms/bicep/linter/no-unused-vars)) |discriminatorKeyValueMissingCompletions2_if|
+//@[082:082) [BCP020 (Error)] Expected a function or property name at this location. (CodeDescription: none) ||
+
+// #completionTest(82) -> missingDiscriminatorPropertyIndexPlusSymbols_if
+var discriminatorKeyValueMissingCompletions3_if = discriminatorKeyValueMissing_if[]
+//@[004:047) [no-unused-vars (Warning)] Variable "discriminatorKeyValueMissingCompletions3_if" is declared but never used. (CodeDescription: bicep core(https://aka.ms/bicep/linter/no-unused-vars)) |discriminatorKeyValueMissingCompletions3_if|
+//@[082:082) [BCP117 (Error)] An empty indexer is not allowed. Specify a valid expression. (CodeDescription: none) ||
+
+/*
+Discriminator key value missing with property access (loops)
+*/
+resource discriminatorKeyValueMissing_for 'Microsoft.Resources/deploymentScripts@2020-10-01' = [for thing in []: {
+  // #completionTest(7,8,9,10) -> deploymentScriptKindsPlusSymbols_for
+  kind:   
+//@[010:010) [BCP009 (Error)] Expected a literal value, an array, an object, a parenthesized expression, or a function call at this location. (CodeDescription: none) ||
+}]
+
+// cannot . access properties of a resource loop
+var resourceListIsNotSingleResource = discriminatorKeyValueMissing_for.kind
+//@[004:035) [no-unused-vars (Warning)] Variable "resourceListIsNotSingleResource" is declared but never used. (CodeDescription: bicep core(https://aka.ms/bicep/linter/no-unused-vars)) |resourceListIsNotSingleResource|
+//@[038:070) [BCP144 (Error)] Directly referencing a resource or module collection is not currently supported. Apply an array indexer to the expression. (CodeDescription: none) |discriminatorKeyValueMissing_for|
+//@[071:075) [BCP055 (Error)] Cannot access properties of type "Microsoft.Resources/deploymentScripts@2020-10-01[]". An "object" type is required. (CodeDescription: none) |kind|
+
+// #completionTest(87) -> missingDiscriminatorPropertyAccess
+var discriminatorKeyValueMissingCompletions_for = discriminatorKeyValueMissing_for[0].p
+//@[004:047) [no-unused-vars (Warning)] Variable "discriminatorKeyValueMissingCompletions_for" is declared but never used. (CodeDescription: bicep core(https://aka.ms/bicep/linter/no-unused-vars)) |discriminatorKeyValueMissingCompletions_for|
+// #completionTest(87) -> missingDiscriminatorPropertyAccess
+var discriminatorKeyValueMissingCompletions2_for = discriminatorKeyValueMissing_for[0].
+//@[004:048) [no-unused-vars (Warning)] Variable "discriminatorKeyValueMissingCompletions2_for" is declared but never used. (CodeDescription: bicep core(https://aka.ms/bicep/linter/no-unused-vars)) |discriminatorKeyValueMissingCompletions2_for|
+//@[087:087) [BCP020 (Error)] Expected a function or property name at this location. (CodeDescription: none) ||
+
+// #completionTest(87) -> missingDiscriminatorPropertyIndexPlusSymbols_for
+var discriminatorKeyValueMissingCompletions3_for = discriminatorKeyValueMissing_for[0][]
+//@[004:048) [no-unused-vars (Warning)] Variable "discriminatorKeyValueMissingCompletions3_for" is declared but never used. (CodeDescription: bicep core(https://aka.ms/bicep/linter/no-unused-vars)) |discriminatorKeyValueMissingCompletions3_for|
+//@[087:087) [BCP117 (Error)] An empty indexer is not allowed. Specify a valid expression. (CodeDescription: none) ||
+
+/*
+Discriminator key value missing with property access (filtered loops)
+*/
+resource discriminatorKeyValueMissing_for_if 'Microsoft.Resources/deploymentScripts@2020-10-01' = [for thing in []: if(true) {
+  // #completionTest(7,8,9,10) -> deploymentScriptKindsPlusSymbols_for_if
+  kind:   
+//@[010:010) [BCP009 (Error)] Expected a literal value, an array, an object, a parenthesized expression, or a function call at this location. (CodeDescription: none) ||
+}]
+
+// cannot . access properties of a resource loop
+var resourceListIsNotSingleResource_if = discriminatorKeyValueMissing_for_if.kind
+//@[004:038) [no-unused-vars (Warning)] Variable "resourceListIsNotSingleResource_if" is declared but never used. (CodeDescription: bicep core(https://aka.ms/bicep/linter/no-unused-vars)) |resourceListIsNotSingleResource_if|
+//@[041:076) [BCP144 (Error)] Directly referencing a resource or module collection is not currently supported. Apply an array indexer to the expression. (CodeDescription: none) |discriminatorKeyValueMissing_for_if|
+//@[077:081) [BCP055 (Error)] Cannot access properties of type "Microsoft.Resources/deploymentScripts@2020-10-01[]". An "object" type is required. (CodeDescription: none) |kind|
+
+// #completionTest(93) -> missingDiscriminatorPropertyAccess
+var discriminatorKeyValueMissingCompletions_for_if = discriminatorKeyValueMissing_for_if[0].p
+//@[004:050) [no-unused-vars (Warning)] Variable "discriminatorKeyValueMissingCompletions_for_if" is declared but never used. (CodeDescription: bicep core(https://aka.ms/bicep/linter/no-unused-vars)) |discriminatorKeyValueMissingCompletions_for_if|
+// #completionTest(93) -> missingDiscriminatorPropertyAccess
+var discriminatorKeyValueMissingCompletions2_for_if = discriminatorKeyValueMissing_for_if[0].
+//@[004:051) [no-unused-vars (Warning)] Variable "discriminatorKeyValueMissingCompletions2_for_if" is declared but never used. (CodeDescription: bicep core(https://aka.ms/bicep/linter/no-unused-vars)) |discriminatorKeyValueMissingCompletions2_for_if|
+//@[093:093) [BCP020 (Error)] Expected a function or property name at this location. (CodeDescription: none) ||
+
+// #completionTest(93) -> missingDiscriminatorPropertyIndexPlusSymbols_for_if
+var discriminatorKeyValueMissingCompletions3_for_if = discriminatorKeyValueMissing_for_if[0][]
+//@[004:051) [no-unused-vars (Warning)] Variable "discriminatorKeyValueMissingCompletions3_for_if" is declared but never used. (CodeDescription: bicep core(https://aka.ms/bicep/linter/no-unused-vars)) |discriminatorKeyValueMissingCompletions3_for_if|
+//@[093:093) [BCP117 (Error)] An empty indexer is not allowed. Specify a valid expression. (CodeDescription: none) ||
+
+/*
+Discriminator value set 1
+*/
+resource discriminatorKeySetOne 'Microsoft.Resources/deploymentScripts@2020-10-01' = {
+//@[009:031) [BCP035 (Error)] The specified "resource" declaration is missing the following required properties: "location", "name". If this is an inaccuracy in the documentation, please report it to the Bicep Team. (CodeDescription: bicep(https://aka.ms/bicep-type-issues)) |discriminatorKeySetOne|
+  kind: 'AzureCLI'
+  // #completionTest(0,1,2) -> deploymentScriptTopLevel
+  
+  properties: {
+//@[002:012) [BCP035 (Warning)] The specified "object" declaration is missing the following required properties: "azCliVersion", "retentionInterval". If this is an inaccuracy in the documentation, please report it to the Bicep Team. (CodeDescription: bicep(https://aka.ms/bicep-type-issues)) |properties|
+    // #completionTest(0,1,2,3,4) -> deploymentScriptCliProperties
+    
+  }
+}
+// #completionTest(75) -> cliPropertyAccess
+var discriminatorKeySetOneCompletions = discriminatorKeySetOne.properties.a
+//@[004:037) [no-unused-vars (Warning)] Variable "discriminatorKeySetOneCompletions" is declared but never used. (CodeDescription: bicep core(https://aka.ms/bicep/linter/no-unused-vars)) |discriminatorKeySetOneCompletions|
+//@[074:075) [BCP053 (Warning)] The type "AzureCliScriptProperties" does not contain property "a". Available properties include "arguments", "azCliVersion", "cleanupPreference", "containerSettings", "environmentVariables", "forceUpdateTag", "outputs", "primaryScriptUri", "provisioningState", "retentionInterval", "scriptContent", "status", "storageAccountSettings", "supportingScriptUris", "timeout". (CodeDescription: none) |a|
+// #completionTest(75) -> cliPropertyAccess
+var discriminatorKeySetOneCompletions2 = discriminatorKeySetOne.properties.
+//@[004:038) [no-unused-vars (Warning)] Variable "discriminatorKeySetOneCompletions2" is declared but never used. (CodeDescription: bicep core(https://aka.ms/bicep/linter/no-unused-vars)) |discriminatorKeySetOneCompletions2|
+//@[075:075) [BCP020 (Error)] Expected a function or property name at this location. (CodeDescription: none) ||
+
+// #completionTest(75) -> cliPropertyAccessIndexesPlusSymbols
+var discriminatorKeySetOneCompletions3 = discriminatorKeySetOne.properties[]
+//@[004:038) [no-unused-vars (Warning)] Variable "discriminatorKeySetOneCompletions3" is declared but never used. (CodeDescription: bicep core(https://aka.ms/bicep/linter/no-unused-vars)) |discriminatorKeySetOneCompletions3|
+//@[075:075) [BCP117 (Error)] An empty indexer is not allowed. Specify a valid expression. (CodeDescription: none) ||
+
+/*
+Discriminator value set 1 (conditional)
+*/
+resource discriminatorKeySetOne_if 'Microsoft.Resources/deploymentScripts@2020-10-01' = if(2==3) {
+//@[009:034) [BCP035 (Error)] The specified "resource" declaration is missing the following required properties: "location", "name". If this is an inaccuracy in the documentation, please report it to the Bicep Team. (CodeDescription: bicep(https://aka.ms/bicep-type-issues)) |discriminatorKeySetOne_if|
+  kind: 'AzureCLI'
+  // #completionTest(0,1,2) -> deploymentScriptTopLevel
+  
+  properties: {
+//@[002:012) [BCP035 (Warning)] The specified "object" declaration is missing the following required properties: "azCliVersion", "retentionInterval". If this is an inaccuracy in the documentation, please report it to the Bicep Team. (CodeDescription: bicep(https://aka.ms/bicep-type-issues)) |properties|
+    // #completionTest(0,1,2,3,4) -> deploymentScriptCliProperties
+    
+  }
+}
+// #completionTest(81) -> cliPropertyAccess
+var discriminatorKeySetOneCompletions_if = discriminatorKeySetOne_if.properties.a
+//@[004:040) [no-unused-vars (Warning)] Variable "discriminatorKeySetOneCompletions_if" is declared but never used. (CodeDescription: bicep core(https://aka.ms/bicep/linter/no-unused-vars)) |discriminatorKeySetOneCompletions_if|
+//@[080:081) [BCP053 (Warning)] The type "AzureCliScriptProperties" does not contain property "a". Available properties include "arguments", "azCliVersion", "cleanupPreference", "containerSettings", "environmentVariables", "forceUpdateTag", "outputs", "primaryScriptUri", "provisioningState", "retentionInterval", "scriptContent", "status", "storageAccountSettings", "supportingScriptUris", "timeout". (CodeDescription: none) |a|
+// #completionTest(81) -> cliPropertyAccess
+var discriminatorKeySetOneCompletions2_if = discriminatorKeySetOne_if.properties.
+//@[004:041) [no-unused-vars (Warning)] Variable "discriminatorKeySetOneCompletions2_if" is declared but never used. (CodeDescription: bicep core(https://aka.ms/bicep/linter/no-unused-vars)) |discriminatorKeySetOneCompletions2_if|
+//@[081:081) [BCP020 (Error)] Expected a function or property name at this location. (CodeDescription: none) ||
+
+// #completionTest(81) -> cliPropertyAccessIndexesPlusSymbols_if
+var discriminatorKeySetOneCompletions3_if = discriminatorKeySetOne_if.properties[]
+//@[004:041) [no-unused-vars (Warning)] Variable "discriminatorKeySetOneCompletions3_if" is declared but never used. (CodeDescription: bicep core(https://aka.ms/bicep/linter/no-unused-vars)) |discriminatorKeySetOneCompletions3_if|
+//@[081:081) [BCP117 (Error)] An empty indexer is not allowed. Specify a valid expression. (CodeDescription: none) ||
+
+/*
+Discriminator value set 1 (loop)
+*/
+resource discriminatorKeySetOne_for 'Microsoft.Resources/deploymentScripts@2020-10-01' = [ for thing in []: {
+//@[009:035) [BCP035 (Error)] The specified "resource" declaration is missing the following required properties: "location", "name". If this is an inaccuracy in the documentation, please report it to the Bicep Team. (CodeDescription: bicep(https://aka.ms/bicep-type-issues)) |discriminatorKeySetOne_for|
+  kind: 'AzureCLI'
+  // #completionTest(0,1,2) -> deploymentScriptTopLevel
+  
+  properties: {
+//@[002:012) [BCP035 (Warning)] The specified "object" declaration is missing the following required properties: "azCliVersion", "retentionInterval". If this is an inaccuracy in the documentation, please report it to the Bicep Team. (CodeDescription: bicep(https://aka.ms/bicep-type-issues)) |properties|
+    // #completionTest(0,1,2,3,4) -> deploymentScriptCliProperties
+    
+  }
+}]
+// #completionTest(86) -> cliPropertyAccess
+var discriminatorKeySetOneCompletions_for = discriminatorKeySetOne_for[0].properties.a
+//@[004:041) [no-unused-vars (Warning)] Variable "discriminatorKeySetOneCompletions_for" is declared but never used. (CodeDescription: bicep core(https://aka.ms/bicep/linter/no-unused-vars)) |discriminatorKeySetOneCompletions_for|
+//@[085:086) [BCP053 (Warning)] The type "AzureCliScriptProperties" does not contain property "a". Available properties include "arguments", "azCliVersion", "cleanupPreference", "containerSettings", "environmentVariables", "forceUpdateTag", "outputs", "primaryScriptUri", "provisioningState", "retentionInterval", "scriptContent", "status", "storageAccountSettings", "supportingScriptUris", "timeout". (CodeDescription: none) |a|
+// #completionTest(94) -> cliPropertyAccess
+var discriminatorKeySetOneCompletions2_for = discriminatorKeySetOne_for[any(true)].properties.
+//@[004:042) [no-unused-vars (Warning)] Variable "discriminatorKeySetOneCompletions2_for" is declared but never used. (CodeDescription: bicep core(https://aka.ms/bicep/linter/no-unused-vars)) |discriminatorKeySetOneCompletions2_for|
+//@[094:094) [BCP020 (Error)] Expected a function or property name at this location. (CodeDescription: none) ||
+
+// #completionTest(86) -> cliPropertyAccessIndexesPlusSymbols_for
+var discriminatorKeySetOneCompletions3_for = discriminatorKeySetOne_for[1].properties[]
+//@[004:042) [no-unused-vars (Warning)] Variable "discriminatorKeySetOneCompletions3_for" is declared but never used. (CodeDescription: bicep core(https://aka.ms/bicep/linter/no-unused-vars)) |discriminatorKeySetOneCompletions3_for|
+//@[086:086) [BCP117 (Error)] An empty indexer is not allowed. Specify a valid expression. (CodeDescription: none) ||
+
+/*
+Discriminator value set 1 (filtered loop)
+*/
+resource discriminatorKeySetOne_for_if 'Microsoft.Resources/deploymentScripts@2020-10-01' = [ for thing in []: if(true) {
+//@[009:038) [BCP035 (Error)] The specified "resource" declaration is missing the following required properties: "location", "name". If this is an inaccuracy in the documentation, please report it to the Bicep Team. (CodeDescription: bicep(https://aka.ms/bicep-type-issues)) |discriminatorKeySetOne_for_if|
+  kind: 'AzureCLI'
+  // #completionTest(0,1,2) -> deploymentScriptTopLevel
+  
+  properties: {
+//@[002:012) [BCP035 (Warning)] The specified "object" declaration is missing the following required properties: "azCliVersion", "retentionInterval". If this is an inaccuracy in the documentation, please report it to the Bicep Team. (CodeDescription: bicep(https://aka.ms/bicep-type-issues)) |properties|
+    // #completionTest(0,1,2,3,4) -> deploymentScriptCliProperties
+    
+  }
+}]
+// #completionTest(92) -> cliPropertyAccess
+var discriminatorKeySetOneCompletions_for_if = discriminatorKeySetOne_for_if[0].properties.a
+//@[004:044) [no-unused-vars (Warning)] Variable "discriminatorKeySetOneCompletions_for_if" is declared but never used. (CodeDescription: bicep core(https://aka.ms/bicep/linter/no-unused-vars)) |discriminatorKeySetOneCompletions_for_if|
+//@[091:092) [BCP053 (Warning)] The type "AzureCliScriptProperties" does not contain property "a". Available properties include "arguments", "azCliVersion", "cleanupPreference", "containerSettings", "environmentVariables", "forceUpdateTag", "outputs", "primaryScriptUri", "provisioningState", "retentionInterval", "scriptContent", "status", "storageAccountSettings", "supportingScriptUris", "timeout". (CodeDescription: none) |a|
+// #completionTest(100) -> cliPropertyAccess
+var discriminatorKeySetOneCompletions2_for_if = discriminatorKeySetOne_for_if[any(true)].properties.
+//@[004:045) [no-unused-vars (Warning)] Variable "discriminatorKeySetOneCompletions2_for_if" is declared but never used. (CodeDescription: bicep core(https://aka.ms/bicep/linter/no-unused-vars)) |discriminatorKeySetOneCompletions2_for_if|
+//@[100:100) [BCP020 (Error)] Expected a function or property name at this location. (CodeDescription: none) ||
+
+// #completionTest(92) -> cliPropertyAccessIndexesPlusSymbols_for_if
+var discriminatorKeySetOneCompletions3_for_if = discriminatorKeySetOne_for_if[1].properties[]
+//@[004:045) [no-unused-vars (Warning)] Variable "discriminatorKeySetOneCompletions3_for_if" is declared but never used. (CodeDescription: bicep core(https://aka.ms/bicep/linter/no-unused-vars)) |discriminatorKeySetOneCompletions3_for_if|
+//@[092:092) [BCP117 (Error)] An empty indexer is not allowed. Specify a valid expression. (CodeDescription: none) ||
+
+
+/*
+Discriminator value set 2
+*/
+resource discriminatorKeySetTwo 'Microsoft.Resources/deploymentScripts@2020-10-01' = {
+//@[009:031) [BCP035 (Error)] The specified "resource" declaration is missing the following required properties: "location", "name". If this is an inaccuracy in the documentation, please report it to the Bicep Team. (CodeDescription: bicep(https://aka.ms/bicep-type-issues)) |discriminatorKeySetTwo|
+  kind: 'AzurePowerShell'
+  // #completionTest(0,1,2) -> deploymentScriptTopLevel
+  
+  properties: {
+//@[002:012) [BCP035 (Warning)] The specified "object" declaration is missing the following required properties: "azPowerShellVersion", "retentionInterval". If this is an inaccuracy in the documentation, please report it to the Bicep Team. (CodeDescription: bicep(https://aka.ms/bicep-type-issues)) |properties|
+    // #completionTest(0,1,2,3,4) -> deploymentScriptPSProperties
+    
+  }
+}
+// #completionTest(75) -> powershellPropertyAccess
+var discriminatorKeySetTwoCompletions = discriminatorKeySetTwo.properties.a
+//@[004:037) [no-unused-vars (Warning)] Variable "discriminatorKeySetTwoCompletions" is declared but never used. (CodeDescription: bicep core(https://aka.ms/bicep/linter/no-unused-vars)) |discriminatorKeySetTwoCompletions|
+//@[074:075) [BCP053 (Warning)] The type "AzurePowerShellScriptProperties" does not contain property "a". Available properties include "arguments", "azPowerShellVersion", "cleanupPreference", "containerSettings", "environmentVariables", "forceUpdateTag", "outputs", "primaryScriptUri", "provisioningState", "retentionInterval", "scriptContent", "status", "storageAccountSettings", "supportingScriptUris", "timeout". (CodeDescription: none) |a|
+// #completionTest(75) -> powershellPropertyAccess
+var discriminatorKeySetTwoCompletions2 = discriminatorKeySetTwo.properties.
+//@[004:038) [no-unused-vars (Warning)] Variable "discriminatorKeySetTwoCompletions2" is declared but never used. (CodeDescription: bicep core(https://aka.ms/bicep/linter/no-unused-vars)) |discriminatorKeySetTwoCompletions2|
+//@[075:075) [BCP020 (Error)] Expected a function or property name at this location. (CodeDescription: none) ||
+
+// #completionTest(90) -> powershellPropertyAccess
+var discriminatorKeySetTwoCompletionsArrayIndexer = discriminatorKeySetTwo['properties'].a
+//@[004:049) [no-unused-vars (Warning)] Variable "discriminatorKeySetTwoCompletionsArrayIndexer" is declared but never used. (CodeDescription: bicep core(https://aka.ms/bicep/linter/no-unused-vars)) |discriminatorKeySetTwoCompletionsArrayIndexer|
+//@[089:090) [BCP053 (Warning)] The type "AzurePowerShellScriptProperties" does not contain property "a". Available properties include "arguments", "azPowerShellVersion", "cleanupPreference", "containerSettings", "environmentVariables", "forceUpdateTag", "outputs", "primaryScriptUri", "provisioningState", "retentionInterval", "scriptContent", "status", "storageAccountSettings", "supportingScriptUris", "timeout". (CodeDescription: none) |a|
+// #completionTest(90) -> powershellPropertyAccess
+var discriminatorKeySetTwoCompletionsArrayIndexer2 = discriminatorKeySetTwo['properties'].
+//@[004:050) [no-unused-vars (Warning)] Variable "discriminatorKeySetTwoCompletionsArrayIndexer2" is declared but never used. (CodeDescription: bicep core(https://aka.ms/bicep/linter/no-unused-vars)) |discriminatorKeySetTwoCompletionsArrayIndexer2|
+//@[090:090) [BCP020 (Error)] Expected a function or property name at this location. (CodeDescription: none) ||
+
+/*
+Discriminator value set 2 (conditional)
+*/
+resource discriminatorKeySetTwo_if 'Microsoft.Resources/deploymentScripts@2020-10-01' = {
+//@[009:034) [BCP035 (Error)] The specified "resource" declaration is missing the following required properties: "location", "name". If this is an inaccuracy in the documentation, please report it to the Bicep Team. (CodeDescription: bicep(https://aka.ms/bicep-type-issues)) |discriminatorKeySetTwo_if|
+  kind: 'AzurePowerShell'
+  // #completionTest(0,1,2) -> deploymentScriptTopLevel
+  
+  properties: {
+//@[002:012) [BCP035 (Warning)] The specified "object" declaration is missing the following required properties: "azPowerShellVersion", "retentionInterval". If this is an inaccuracy in the documentation, please report it to the Bicep Team. (CodeDescription: bicep(https://aka.ms/bicep-type-issues)) |properties|
+    // #completionTest(0,1,2,3,4) -> deploymentScriptPSProperties
+    
+  }
+}
+// #completionTest(81) -> powershellPropertyAccess
+var discriminatorKeySetTwoCompletions_if = discriminatorKeySetTwo_if.properties.a
+//@[004:040) [no-unused-vars (Warning)] Variable "discriminatorKeySetTwoCompletions_if" is declared but never used. (CodeDescription: bicep core(https://aka.ms/bicep/linter/no-unused-vars)) |discriminatorKeySetTwoCompletions_if|
+//@[080:081) [BCP053 (Warning)] The type "AzurePowerShellScriptProperties" does not contain property "a". Available properties include "arguments", "azPowerShellVersion", "cleanupPreference", "containerSettings", "environmentVariables", "forceUpdateTag", "outputs", "primaryScriptUri", "provisioningState", "retentionInterval", "scriptContent", "status", "storageAccountSettings", "supportingScriptUris", "timeout". (CodeDescription: none) |a|
+// #completionTest(81) -> powershellPropertyAccess
+var discriminatorKeySetTwoCompletions2_if = discriminatorKeySetTwo_if.properties.
+//@[004:041) [no-unused-vars (Warning)] Variable "discriminatorKeySetTwoCompletions2_if" is declared but never used. (CodeDescription: bicep core(https://aka.ms/bicep/linter/no-unused-vars)) |discriminatorKeySetTwoCompletions2_if|
+//@[081:081) [BCP020 (Error)] Expected a function or property name at this location. (CodeDescription: none) ||
+
+// #completionTest(96) -> powershellPropertyAccess
+var discriminatorKeySetTwoCompletionsArrayIndexer_if = discriminatorKeySetTwo_if['properties'].a
+//@[004:052) [no-unused-vars (Warning)] Variable "discriminatorKeySetTwoCompletionsArrayIndexer_if" is declared but never used. (CodeDescription: bicep core(https://aka.ms/bicep/linter/no-unused-vars)) |discriminatorKeySetTwoCompletionsArrayIndexer_if|
+//@[095:096) [BCP053 (Warning)] The type "AzurePowerShellScriptProperties" does not contain property "a". Available properties include "arguments", "azPowerShellVersion", "cleanupPreference", "containerSettings", "environmentVariables", "forceUpdateTag", "outputs", "primaryScriptUri", "provisioningState", "retentionInterval", "scriptContent", "status", "storageAccountSettings", "supportingScriptUris", "timeout". (CodeDescription: none) |a|
+// #completionTest(96) -> powershellPropertyAccess
+var discriminatorKeySetTwoCompletionsArrayIndexer2_if = discriminatorKeySetTwo_if['properties'].
+//@[004:053) [no-unused-vars (Warning)] Variable "discriminatorKeySetTwoCompletionsArrayIndexer2_if" is declared but never used. (CodeDescription: bicep core(https://aka.ms/bicep/linter/no-unused-vars)) |discriminatorKeySetTwoCompletionsArrayIndexer2_if|
+//@[096:096) [BCP020 (Error)] Expected a function or property name at this location. (CodeDescription: none) ||
+
+
+/*
+Discriminator value set 2 (loops)
+*/
+resource discriminatorKeySetTwo_for 'Microsoft.Resources/deploymentScripts@2020-10-01' = [for thing in []: {
+//@[009:035) [BCP035 (Error)] The specified "resource" declaration is missing the following required properties: "location", "name". If this is an inaccuracy in the documentation, please report it to the Bicep Team. (CodeDescription: bicep(https://aka.ms/bicep-type-issues)) |discriminatorKeySetTwo_for|
+  kind: 'AzurePowerShell'
+  // #completionTest(0,1,2) -> deploymentScriptTopLevel
+  
+  properties: {
+//@[002:012) [BCP035 (Warning)] The specified "object" declaration is missing the following required properties: "azPowerShellVersion", "retentionInterval". If this is an inaccuracy in the documentation, please report it to the Bicep Team. (CodeDescription: bicep(https://aka.ms/bicep-type-issues)) |properties|
+    // #completionTest(0,1,2,3,4) -> deploymentScriptPSProperties
+    
+  }
+}]
+// #completionTest(86) -> powershellPropertyAccess
+var discriminatorKeySetTwoCompletions_for = discriminatorKeySetTwo_for[0].properties.a
+//@[004:041) [no-unused-vars (Warning)] Variable "discriminatorKeySetTwoCompletions_for" is declared but never used. (CodeDescription: bicep core(https://aka.ms/bicep/linter/no-unused-vars)) |discriminatorKeySetTwoCompletions_for|
+//@[085:086) [BCP053 (Warning)] The type "AzurePowerShellScriptProperties" does not contain property "a". Available properties include "arguments", "azPowerShellVersion", "cleanupPreference", "containerSettings", "environmentVariables", "forceUpdateTag", "outputs", "primaryScriptUri", "provisioningState", "retentionInterval", "scriptContent", "status", "storageAccountSettings", "supportingScriptUris", "timeout". (CodeDescription: none) |a|
+// #completionTest(86) -> powershellPropertyAccess
+var discriminatorKeySetTwoCompletions2_for = discriminatorKeySetTwo_for[0].properties.
+//@[004:042) [no-unused-vars (Warning)] Variable "discriminatorKeySetTwoCompletions2_for" is declared but never used. (CodeDescription: bicep core(https://aka.ms/bicep/linter/no-unused-vars)) |discriminatorKeySetTwoCompletions2_for|
+//@[086:086) [BCP020 (Error)] Expected a function or property name at this location. (CodeDescription: none) ||
+
+// #completionTest(101) -> powershellPropertyAccess
+var discriminatorKeySetTwoCompletionsArrayIndexer_for = discriminatorKeySetTwo_for[0]['properties'].a
+//@[004:053) [no-unused-vars (Warning)] Variable "discriminatorKeySetTwoCompletionsArrayIndexer_for" is declared but never used. (CodeDescription: bicep core(https://aka.ms/bicep/linter/no-unused-vars)) |discriminatorKeySetTwoCompletionsArrayIndexer_for|
+//@[100:101) [BCP053 (Warning)] The type "AzurePowerShellScriptProperties" does not contain property "a". Available properties include "arguments", "azPowerShellVersion", "cleanupPreference", "containerSettings", "environmentVariables", "forceUpdateTag", "outputs", "primaryScriptUri", "provisioningState", "retentionInterval", "scriptContent", "status", "storageAccountSettings", "supportingScriptUris", "timeout". (CodeDescription: none) |a|
+// #completionTest(101) -> powershellPropertyAccess
+var discriminatorKeySetTwoCompletionsArrayIndexer2_for = discriminatorKeySetTwo_for[0]['properties'].
+//@[004:054) [no-unused-vars (Warning)] Variable "discriminatorKeySetTwoCompletionsArrayIndexer2_for" is declared but never used. (CodeDescription: bicep core(https://aka.ms/bicep/linter/no-unused-vars)) |discriminatorKeySetTwoCompletionsArrayIndexer2_for|
+//@[101:101) [BCP020 (Error)] Expected a function or property name at this location. (CodeDescription: none) ||
+
+
+/*
+Discriminator value set 2 (filtered loops)
+*/
+resource discriminatorKeySetTwo_for_if 'Microsoft.Resources/deploymentScripts@2020-10-01' = [for thing in []: if(true) {
+//@[009:038) [BCP035 (Error)] The specified "resource" declaration is missing the following required properties: "location", "name". If this is an inaccuracy in the documentation, please report it to the Bicep Team. (CodeDescription: bicep(https://aka.ms/bicep-type-issues)) |discriminatorKeySetTwo_for_if|
+  kind: 'AzurePowerShell'
+  // #completionTest(0,1,2) -> deploymentScriptTopLevel
+  
+  properties: {
+//@[002:012) [BCP035 (Warning)] The specified "object" declaration is missing the following required properties: "azPowerShellVersion", "retentionInterval". If this is an inaccuracy in the documentation, please report it to the Bicep Team. (CodeDescription: bicep(https://aka.ms/bicep-type-issues)) |properties|
+    // #completionTest(0,1,2,3,4) -> deploymentScriptPSProperties
+    
+  }
+}]
+// #completionTest(92) -> powershellPropertyAccess
+var discriminatorKeySetTwoCompletions_for_if = discriminatorKeySetTwo_for_if[0].properties.a
+//@[004:044) [no-unused-vars (Warning)] Variable "discriminatorKeySetTwoCompletions_for_if" is declared but never used. (CodeDescription: bicep core(https://aka.ms/bicep/linter/no-unused-vars)) |discriminatorKeySetTwoCompletions_for_if|
+//@[091:092) [BCP053 (Warning)] The type "AzurePowerShellScriptProperties" does not contain property "a". Available properties include "arguments", "azPowerShellVersion", "cleanupPreference", "containerSettings", "environmentVariables", "forceUpdateTag", "outputs", "primaryScriptUri", "provisioningState", "retentionInterval", "scriptContent", "status", "storageAccountSettings", "supportingScriptUris", "timeout". (CodeDescription: none) |a|
+// #completionTest(92) -> powershellPropertyAccess
+var discriminatorKeySetTwoCompletions2_for_if = discriminatorKeySetTwo_for_if[0].properties.
+//@[004:045) [no-unused-vars (Warning)] Variable "discriminatorKeySetTwoCompletions2_for_if" is declared but never used. (CodeDescription: bicep core(https://aka.ms/bicep/linter/no-unused-vars)) |discriminatorKeySetTwoCompletions2_for_if|
+//@[092:092) [BCP020 (Error)] Expected a function or property name at this location. (CodeDescription: none) ||
+
+// #completionTest(107) -> powershellPropertyAccess
+var discriminatorKeySetTwoCompletionsArrayIndexer_for_if = discriminatorKeySetTwo_for_if[0]['properties'].a
+//@[004:056) [no-unused-vars (Warning)] Variable "discriminatorKeySetTwoCompletionsArrayIndexer_for_if" is declared but never used. (CodeDescription: bicep core(https://aka.ms/bicep/linter/no-unused-vars)) |discriminatorKeySetTwoCompletionsArrayIndexer_for_if|
+//@[106:107) [BCP053 (Warning)] The type "AzurePowerShellScriptProperties" does not contain property "a". Available properties include "arguments", "azPowerShellVersion", "cleanupPreference", "containerSettings", "environmentVariables", "forceUpdateTag", "outputs", "primaryScriptUri", "provisioningState", "retentionInterval", "scriptContent", "status", "storageAccountSettings", "supportingScriptUris", "timeout". (CodeDescription: none) |a|
+// #completionTest(107) -> powershellPropertyAccess
+var discriminatorKeySetTwoCompletionsArrayIndexer2_for_if = discriminatorKeySetTwo_for_if[0]['properties'].
+//@[004:057) [no-unused-vars (Warning)] Variable "discriminatorKeySetTwoCompletionsArrayIndexer2_for_if" is declared but never used. (CodeDescription: bicep core(https://aka.ms/bicep/linter/no-unused-vars)) |discriminatorKeySetTwoCompletionsArrayIndexer2_for_if|
+//@[107:107) [BCP020 (Error)] Expected a function or property name at this location. (CodeDescription: none) ||
+
+
+
+resource incorrectPropertiesKey 'Microsoft.Resources/deploymentScripts@2020-10-01' = {
+//@[009:031) [BCP035 (Error)] The specified "resource" declaration is missing the following required properties: "location", "name", "properties". If this is an inaccuracy in the documentation, please report it to the Bicep Team. (CodeDescription: bicep(https://aka.ms/bicep-type-issues)) |incorrectPropertiesKey|
+  kind: 'AzureCLI'
+
+  propertes: {
+//@[002:011) [BCP089 (Error)] The property "propertes" is not allowed on objects of type "AzureCLI". Did you mean "properties"? (CodeDescription: none) |propertes|
+  }
+}
+
+var mock = incorrectPropertiesKey.p
+//@[004:008) [no-unused-vars (Warning)] Variable "mock" is declared but never used. (CodeDescription: bicep core(https://aka.ms/bicep/linter/no-unused-vars)) |mock|
+//@[034:035) [BCP053 (Error)] The type "AzureCLI" does not contain property "p". Available properties include "apiVersion", "eTag", "extendedLocation", "id", "identity", "kind", "location", "managedBy", "managedByExtended", "name", "plan", "properties", "scale", "sku", "systemData", "tags", "type", "zones". (CodeDescription: none) |p|
+
+resource incorrectPropertiesKey2 'Microsoft.Resources/deploymentScripts@2020-10-01' = {
+  kind: 'AzureCLI'
+  name: 'test'
+  location: ''
+//@[012:014) [no-hardcoded-location (Warning)] A resource location should not use a hard-coded string or variable value. Please use a parameter value, an expression, or the string 'global'. Found: '' (CodeDescription: bicep core(https://aka.ms/bicep/linter/no-hardcoded-location)) |''|
+  properties: {
+    azCliVersion: '2'
+    retentionInterval: 'PT1H'
+    
+    // #completionTest(0,1,2,3,4) -> deploymentScriptCliPropertiesMinusSpecified
+    
+    // #completionTest(22,23) -> cleanupPreferencesPlusSymbols
+    cleanupPreference: 
+//@[023:023) [BCP009 (Error)] Expected a literal value, an array, an object, a parenthesized expression, or a function call at this location. (CodeDescription: none) ||
+
+    // #completionTest(25,26) -> arrayPlusSymbols
+    supportingScriptUris: 
+//@[026:026) [BCP009 (Error)] Expected a literal value, an array, an object, a parenthesized expression, or a function call at this location. (CodeDescription: none) ||
+
+    // #completionTest(27,28) -> objectPlusSymbols
+    storageAccountSettings: 
+//@[028:028) [BCP009 (Error)] Expected a literal value, an array, an object, a parenthesized expression, or a function call at this location. (CodeDescription: none) ||
+
+    environmentVariables: [
+      {
+        // #completionTest(0,2,4,6,8) -> environmentVariableProperties
+        
+      }
+      // #completionTest(0,1,2,3,4,5,6) -> objectPlusSymbolsWithRequiredProperties
+      
+    ]
+  }
+}
+
+// #completionTest(21) -> resourceTypes
+resource missingType 
+//@[021:021) [BCP068 (Error)] Expected a resource type string. Specify a valid resource type of format "<types>@<apiVersion>". (CodeDescription: none) ||
+//@[021:021) [BCP029 (Error)] The resource type is not valid. Specify a valid resource type of format "<types>@<apiVersion>". (CodeDescription: none) ||
+
+// #completionTest(37,38,39,40,41,42,43,44) -> resourceTypes
+resource startedTypingTypeWithQuotes 'virma'
+//@[037:044) [BCP029 (Error)] The resource type is not valid. Specify a valid resource type of format "<types>@<apiVersion>". (CodeDescription: none) |'virma'|
+//@[044:044) [BCP018 (Error)] Expected the "=" character at this location. (CodeDescription: none) ||
+
+// #completionTest(40,41,42,43,44,45) -> resourceTypes
+resource startedTypingTypeWithoutQuotes virma
+//@[040:045) [BCP068 (Error)] Expected a resource type string. Specify a valid resource type of format "<types>@<apiVersion>". (CodeDescription: none) |virma|
+//@[040:045) [BCP029 (Error)] The resource type is not valid. Specify a valid resource type of format "<types>@<apiVersion>". (CodeDescription: none) |virma|
+//@[045:045) [BCP018 (Error)] Expected the "=" character at this location. (CodeDescription: none) ||
+
+resource dashesInPropertyNames 'Microsoft.ContainerService/managedClusters@2020-09-01' = {
+//@[009:030) [BCP035 (Error)] The specified "resource" declaration is missing the following required properties: "location", "name". If this is an inaccuracy in the documentation, please report it to the Bicep Team. (CodeDescription: bicep(https://aka.ms/bicep-type-issues)) |dashesInPropertyNames|
+}
+// #completionTest(78) -> autoScalerPropertiesRequireEscaping
+var letsAccessTheDashes = dashesInPropertyNames.properties.autoScalerProfile.s
+//@[004:023) [no-unused-vars (Warning)] Variable "letsAccessTheDashes" is declared but never used. (CodeDescription: bicep core(https://aka.ms/bicep/linter/no-unused-vars)) |letsAccessTheDashes|
+//@[077:078) [BCP053 (Warning)] The type "ManagedClusterPropertiesAutoScalerProfile" does not contain property "s". Available properties include "balance-similar-node-groups", "expander", "max-empty-bulk-delete", "max-graceful-termination-sec", "max-total-unready-percentage", "new-pod-scale-up-delay", "ok-total-unready-count", "scale-down-delay-after-add", "scale-down-delay-after-delete", "scale-down-delay-after-failure", "scale-down-unneeded-time", "scale-down-unready-time", "scale-down-utilization-threshold", "scan-interval", "skip-nodes-with-local-storage", "skip-nodes-with-system-pods". (CodeDescription: none) |s|
+// #completionTest(78) -> autoScalerPropertiesRequireEscaping
+var letsAccessTheDashes2 = dashesInPropertyNames.properties.autoScalerProfile.
+//@[004:024) [no-unused-vars (Warning)] Variable "letsAccessTheDashes2" is declared but never used. (CodeDescription: bicep core(https://aka.ms/bicep/linter/no-unused-vars)) |letsAccessTheDashes2|
+//@[078:078) [BCP020 (Error)] Expected a function or property name at this location. (CodeDescription: none) ||
+
+/* 
+Nested discriminator missing key
+*/
+resource nestedDiscriminatorMissingKey 'Microsoft.DocumentDB/databaseAccounts@2020-06-01-preview' = {
+  name: 'test'
+//@[008:014) [BCP121 (Error)] Resources: "nestedDiscriminatorMissingKey", "nestedDiscriminatorMissingKey_if", "nestedDiscriminatorMissingKey_for", "nestedDiscriminatorMissingKey_for_if", "nestedDiscriminator", "nestedDiscriminator_if", "nestedDiscriminator_for", "nestedDiscriminator_for_if" are defined with this same name in a file. Rename them or split into different modules. (CodeDescription: none) |'test'|
+  location: 'l'
+//@[012:015) [no-hardcoded-location (Warning)] A resource location should not use a hard-coded string or variable value. Please use a parameter value, an expression, or the string 'global'. Found: 'l' (CodeDescription: bicep core(https://aka.ms/bicep/linter/no-hardcoded-location)) |'l'|
+  properties: {
+//@[014:051) [BCP078 (Warning)] The property "createMode" requires a value of type "'Default' | 'Restore'", but none was supplied. (CodeDescription: none) |{\r\n    //createMode: 'Default'\r\n\r\n  }|
+    //createMode: 'Default'
+
+  }
+}
+// #completionTest(90) -> createMode
+var nestedDiscriminatorMissingKeyCompletions = nestedDiscriminatorMissingKey.properties.cr
+//@[004:044) [no-unused-vars (Warning)] Variable "nestedDiscriminatorMissingKeyCompletions" is declared but never used. (CodeDescription: bicep core(https://aka.ms/bicep/linter/no-unused-vars)) |nestedDiscriminatorMissingKeyCompletions|
+// #completionTest(92) -> createMode
+var nestedDiscriminatorMissingKeyCompletions2 = nestedDiscriminatorMissingKey['properties'].
+//@[004:045) [no-unused-vars (Warning)] Variable "nestedDiscriminatorMissingKeyCompletions2" is declared but never used. (CodeDescription: bicep core(https://aka.ms/bicep/linter/no-unused-vars)) |nestedDiscriminatorMissingKeyCompletions2|
+//@[092:092) [BCP020 (Error)] Expected a function or property name at this location. (CodeDescription: none) ||
+
+// #completionTest(94) -> createModeIndexPlusSymbols
+var nestedDiscriminatorMissingKeyIndexCompletions = nestedDiscriminatorMissingKey.properties['']
+//@[004:049) [no-unused-vars (Warning)] Variable "nestedDiscriminatorMissingKeyIndexCompletions" is declared but never used. (CodeDescription: bicep core(https://aka.ms/bicep/linter/no-unused-vars)) |nestedDiscriminatorMissingKeyIndexCompletions|
+
+/* 
+Nested discriminator missing key (conditional)
+*/
+resource nestedDiscriminatorMissingKey_if 'Microsoft.DocumentDB/databaseAccounts@2020-06-01-preview' = if(bool(1)) {
+  name: 'test'
+//@[008:014) [BCP121 (Error)] Resources: "nestedDiscriminatorMissingKey", "nestedDiscriminatorMissingKey_if", "nestedDiscriminatorMissingKey_for", "nestedDiscriminatorMissingKey_for_if", "nestedDiscriminator", "nestedDiscriminator_if", "nestedDiscriminator_for", "nestedDiscriminator_for_if" are defined with this same name in a file. Rename them or split into different modules. (CodeDescription: none) |'test'|
+  location: 'l'
+//@[012:015) [no-hardcoded-location (Warning)] A resource location should not use a hard-coded string or variable value. Please use a parameter value, an expression, or the string 'global'. Found: 'l' (CodeDescription: bicep core(https://aka.ms/bicep/linter/no-hardcoded-location)) |'l'|
+  properties: {
+//@[014:051) [BCP078 (Warning)] The property "createMode" requires a value of type "'Default' | 'Restore'", but none was supplied. (CodeDescription: none) |{\r\n    //createMode: 'Default'\r\n\r\n  }|
+    //createMode: 'Default'
+
+  }
+}
+// #completionTest(96) -> createMode
+var nestedDiscriminatorMissingKeyCompletions_if = nestedDiscriminatorMissingKey_if.properties.cr
+//@[004:047) [no-unused-vars (Warning)] Variable "nestedDiscriminatorMissingKeyCompletions_if" is declared but never used. (CodeDescription: bicep core(https://aka.ms/bicep/linter/no-unused-vars)) |nestedDiscriminatorMissingKeyCompletions_if|
+// #completionTest(98) -> createMode
+var nestedDiscriminatorMissingKeyCompletions2_if = nestedDiscriminatorMissingKey_if['properties'].
+//@[004:048) [no-unused-vars (Warning)] Variable "nestedDiscriminatorMissingKeyCompletions2_if" is declared but never used. (CodeDescription: bicep core(https://aka.ms/bicep/linter/no-unused-vars)) |nestedDiscriminatorMissingKeyCompletions2_if|
+//@[098:098) [BCP020 (Error)] Expected a function or property name at this location. (CodeDescription: none) ||
+
+// #completionTest(100) -> createModeIndexPlusSymbols_if
+var nestedDiscriminatorMissingKeyIndexCompletions_if = nestedDiscriminatorMissingKey_if.properties['']
+//@[004:052) [no-unused-vars (Warning)] Variable "nestedDiscriminatorMissingKeyIndexCompletions_if" is declared but never used. (CodeDescription: bicep core(https://aka.ms/bicep/linter/no-unused-vars)) |nestedDiscriminatorMissingKeyIndexCompletions_if|
+
+/* 
+Nested discriminator missing key (loop)
+*/
+resource nestedDiscriminatorMissingKey_for 'Microsoft.DocumentDB/databaseAccounts@2020-06-01-preview' = [for thing in []: {
+//@[009:042) [BCP179 (Warning)] The loop item variable "thing" must be referenced in at least one of the value expressions of the following properties: "name" (CodeDescription: none) |nestedDiscriminatorMissingKey_for|
+  name: 'test'
+//@[008:014) [BCP121 (Error)] Resources: "nestedDiscriminatorMissingKey", "nestedDiscriminatorMissingKey_if", "nestedDiscriminatorMissingKey_for", "nestedDiscriminatorMissingKey_for_if", "nestedDiscriminator", "nestedDiscriminator_if", "nestedDiscriminator_for", "nestedDiscriminator_for_if" are defined with this same name in a file. Rename them or split into different modules. (CodeDescription: none) |'test'|
+  location: 'l'
+//@[012:015) [no-hardcoded-location (Warning)] A resource location should not use a hard-coded string or variable value. Please use a parameter value, an expression, or the string 'global'. Found: 'l' (CodeDescription: bicep core(https://aka.ms/bicep/linter/no-hardcoded-location)) |'l'|
+  properties: {
+//@[014:051) [BCP078 (Warning)] The property "createMode" requires a value of type "'Default' | 'Restore'", but none was supplied. (CodeDescription: none) |{\r\n    //createMode: 'Default'\r\n\r\n  }|
+    //createMode: 'Default'
+
+  }
+}]
+// #completionTest(101) -> createMode
+var nestedDiscriminatorMissingKeyCompletions_for = nestedDiscriminatorMissingKey_for[0].properties.cr
+//@[004:048) [no-unused-vars (Warning)] Variable "nestedDiscriminatorMissingKeyCompletions_for" is declared but never used. (CodeDescription: bicep core(https://aka.ms/bicep/linter/no-unused-vars)) |nestedDiscriminatorMissingKeyCompletions_for|
+// #completionTest(103) -> createMode
+var nestedDiscriminatorMissingKeyCompletions2_for = nestedDiscriminatorMissingKey_for[0]['properties'].
+//@[004:049) [no-unused-vars (Warning)] Variable "nestedDiscriminatorMissingKeyCompletions2_for" is declared but never used. (CodeDescription: bicep core(https://aka.ms/bicep/linter/no-unused-vars)) |nestedDiscriminatorMissingKeyCompletions2_for|
+//@[103:103) [BCP020 (Error)] Expected a function or property name at this location. (CodeDescription: none) ||
+
+// #completionTest(105) -> createModeIndexPlusSymbols_for
+var nestedDiscriminatorMissingKeyIndexCompletions_for = nestedDiscriminatorMissingKey_for[0].properties['']
+//@[004:053) [no-unused-vars (Warning)] Variable "nestedDiscriminatorMissingKeyIndexCompletions_for" is declared but never used. (CodeDescription: bicep core(https://aka.ms/bicep/linter/no-unused-vars)) |nestedDiscriminatorMissingKeyIndexCompletions_for|
+
+
+/* 
+Nested discriminator missing key (filtered loop)
+*/
+resource nestedDiscriminatorMissingKey_for_if 'Microsoft.DocumentDB/databaseAccounts@2020-06-01-preview' = [for thing in []: if(true) {
+//@[009:045) [BCP179 (Warning)] The loop item variable "thing" must be referenced in at least one of the value expressions of the following properties: "name" (CodeDescription: none) |nestedDiscriminatorMissingKey_for_if|
+  name: 'test'
+//@[008:014) [BCP121 (Error)] Resources: "nestedDiscriminatorMissingKey", "nestedDiscriminatorMissingKey_if", "nestedDiscriminatorMissingKey_for", "nestedDiscriminatorMissingKey_for_if", "nestedDiscriminator", "nestedDiscriminator_if", "nestedDiscriminator_for", "nestedDiscriminator_for_if" are defined with this same name in a file. Rename them or split into different modules. (CodeDescription: none) |'test'|
+  location: 'l'
+//@[012:015) [no-hardcoded-location (Warning)] A resource location should not use a hard-coded string or variable value. Please use a parameter value, an expression, or the string 'global'. Found: 'l' (CodeDescription: bicep core(https://aka.ms/bicep/linter/no-hardcoded-location)) |'l'|
+  properties: {
+//@[014:051) [BCP078 (Warning)] The property "createMode" requires a value of type "'Default' | 'Restore'", but none was supplied. (CodeDescription: none) |{\r\n    //createMode: 'Default'\r\n\r\n  }|
+    //createMode: 'Default'
+
+  }
+}]
+// #completionTest(107) -> createMode
+var nestedDiscriminatorMissingKeyCompletions_for_if = nestedDiscriminatorMissingKey_for_if[0].properties.cr
+//@[004:051) [no-unused-vars (Warning)] Variable "nestedDiscriminatorMissingKeyCompletions_for_if" is declared but never used. (CodeDescription: bicep core(https://aka.ms/bicep/linter/no-unused-vars)) |nestedDiscriminatorMissingKeyCompletions_for_if|
+// #completionTest(109) -> createMode
+var nestedDiscriminatorMissingKeyCompletions2_for_if = nestedDiscriminatorMissingKey_for_if[0]['properties'].
+//@[004:052) [no-unused-vars (Warning)] Variable "nestedDiscriminatorMissingKeyCompletions2_for_if" is declared but never used. (CodeDescription: bicep core(https://aka.ms/bicep/linter/no-unused-vars)) |nestedDiscriminatorMissingKeyCompletions2_for_if|
+//@[109:109) [BCP020 (Error)] Expected a function or property name at this location. (CodeDescription: none) ||
+
+// #completionTest(111) -> createModeIndexPlusSymbols_for_if
+var nestedDiscriminatorMissingKeyIndexCompletions_for_if = nestedDiscriminatorMissingKey_for_if[0].properties['']
+//@[004:056) [no-unused-vars (Warning)] Variable "nestedDiscriminatorMissingKeyIndexCompletions_for_if" is declared but never used. (CodeDescription: bicep core(https://aka.ms/bicep/linter/no-unused-vars)) |nestedDiscriminatorMissingKeyIndexCompletions_for_if|
+
+
+/*
+Nested discriminator
+*/
+resource nestedDiscriminator 'Microsoft.DocumentDB/databaseAccounts@2020-06-01-preview' = {
+  name: 'test'
+//@[008:014) [BCP121 (Error)] Resources: "nestedDiscriminatorMissingKey", "nestedDiscriminatorMissingKey_if", "nestedDiscriminatorMissingKey_for", "nestedDiscriminatorMissingKey_for_if", "nestedDiscriminator", "nestedDiscriminator_if", "nestedDiscriminator_for", "nestedDiscriminator_for_if" are defined with this same name in a file. Rename them or split into different modules. (CodeDescription: none) |'test'|
+  location: 'l'
+//@[012:015) [no-hardcoded-location (Warning)] A resource location should not use a hard-coded string or variable value. Please use a parameter value, an expression, or the string 'global'. Found: 'l' (CodeDescription: bicep core(https://aka.ms/bicep/linter/no-hardcoded-location)) |'l'|
+  properties: {
+//@[002:012) [BCP035 (Warning)] The specified "object" declaration is missing the following required properties: "databaseAccountOfferType", "locations". If this is an inaccuracy in the documentation, please report it to the Bicep Team. (CodeDescription: bicep(https://aka.ms/bicep-type-issues)) |properties|
+    createMode: 'Default'
+
+  }
+}
+// #completionTest(69) -> defaultCreateModeProperties
+var nestedDiscriminatorCompletions = nestedDiscriminator.properties.a
+//@[004:034) [no-unused-vars (Warning)] Variable "nestedDiscriminatorCompletions" is declared but never used. (CodeDescription: bicep core(https://aka.ms/bicep/linter/no-unused-vars)) |nestedDiscriminatorCompletions|
+//@[068:069) [BCP053 (Warning)] The type "Default" does not contain property "a". Available properties include "apiProperties", "backupPolicy", "capabilities", "connectorOffer", "consistencyPolicy", "cors", "createMode", "databaseAccountOfferType", "disableKeyBasedMetadataWriteAccess", "documentEndpoint", "enableAnalyticalStorage", "enableAutomaticFailover", "enableCassandraConnector", "enableFreeTier", "enableMultipleWriteLocations", "failoverPolicies", "instanceId", "ipRules", "isVirtualNetworkFilterEnabled", "keyVaultKeyUri", "locations", "privateEndpointConnections", "provisioningState", "publicNetworkAccess", "readLocations", "restoreParameters", "virtualNetworkRules", "writeLocations". (CodeDescription: none) |a|
+// #completionTest(73) -> defaultCreateModeProperties
+var nestedDiscriminatorCompletions2 = nestedDiscriminator['properties'].a
+//@[004:035) [no-unused-vars (Warning)] Variable "nestedDiscriminatorCompletions2" is declared but never used. (CodeDescription: bicep core(https://aka.ms/bicep/linter/no-unused-vars)) |nestedDiscriminatorCompletions2|
+//@[072:073) [BCP053 (Warning)] The type "Default" does not contain property "a". Available properties include "apiProperties", "backupPolicy", "capabilities", "connectorOffer", "consistencyPolicy", "cors", "createMode", "databaseAccountOfferType", "disableKeyBasedMetadataWriteAccess", "documentEndpoint", "enableAnalyticalStorage", "enableAutomaticFailover", "enableCassandraConnector", "enableFreeTier", "enableMultipleWriteLocations", "failoverPolicies", "instanceId", "ipRules", "isVirtualNetworkFilterEnabled", "keyVaultKeyUri", "locations", "privateEndpointConnections", "provisioningState", "publicNetworkAccess", "readLocations", "restoreParameters", "virtualNetworkRules", "writeLocations". (CodeDescription: none) |a|
+// #completionTest(69) -> defaultCreateModeProperties
+var nestedDiscriminatorCompletions3 = nestedDiscriminator.properties.
+//@[004:035) [no-unused-vars (Warning)] Variable "nestedDiscriminatorCompletions3" is declared but never used. (CodeDescription: bicep core(https://aka.ms/bicep/linter/no-unused-vars)) |nestedDiscriminatorCompletions3|
+//@[069:069) [BCP020 (Error)] Expected a function or property name at this location. (CodeDescription: none) ||
+// #completionTest(72) -> defaultCreateModeProperties
+var nestedDiscriminatorCompletions4 = nestedDiscriminator['properties'].
+//@[004:035) [no-unused-vars (Warning)] Variable "nestedDiscriminatorCompletions4" is declared but never used. (CodeDescription: bicep core(https://aka.ms/bicep/linter/no-unused-vars)) |nestedDiscriminatorCompletions4|
+//@[072:072) [BCP020 (Error)] Expected a function or property name at this location. (CodeDescription: none) ||
+
+// #completionTest(79) -> defaultCreateModeIndexes
+var nestedDiscriminatorArrayIndexCompletions = nestedDiscriminator.properties[a]
+//@[004:044) [no-unused-vars (Warning)] Variable "nestedDiscriminatorArrayIndexCompletions" is declared but never used. (CodeDescription: bicep core(https://aka.ms/bicep/linter/no-unused-vars)) |nestedDiscriminatorArrayIndexCompletions|
+//@[078:079) [BCP057 (Error)] The name "a" does not exist in the current context. (CodeDescription: none) |a|
+
+/*
+Nested discriminator (conditional)
+*/
+resource nestedDiscriminator_if 'Microsoft.DocumentDB/databaseAccounts@2020-06-01-preview' = if(true) {
+  name: 'test'
+//@[008:014) [BCP121 (Error)] Resources: "nestedDiscriminatorMissingKey", "nestedDiscriminatorMissingKey_if", "nestedDiscriminatorMissingKey_for", "nestedDiscriminatorMissingKey_for_if", "nestedDiscriminator", "nestedDiscriminator_if", "nestedDiscriminator_for", "nestedDiscriminator_for_if" are defined with this same name in a file. Rename them or split into different modules. (CodeDescription: none) |'test'|
+  location: 'l'
+//@[012:015) [no-hardcoded-location (Warning)] A resource location should not use a hard-coded string or variable value. Please use a parameter value, an expression, or the string 'global'. Found: 'l' (CodeDescription: bicep core(https://aka.ms/bicep/linter/no-hardcoded-location)) |'l'|
+  properties: {
+//@[002:012) [BCP035 (Warning)] The specified "object" declaration is missing the following required properties: "databaseAccountOfferType", "locations". If this is an inaccuracy in the documentation, please report it to the Bicep Team. (CodeDescription: bicep(https://aka.ms/bicep-type-issues)) |properties|
+    createMode: 'Default'
+
+  }
+}
+// #completionTest(75) -> defaultCreateModeProperties
+var nestedDiscriminatorCompletions_if = nestedDiscriminator_if.properties.a
+//@[004:037) [no-unused-vars (Warning)] Variable "nestedDiscriminatorCompletions_if" is declared but never used. (CodeDescription: bicep core(https://aka.ms/bicep/linter/no-unused-vars)) |nestedDiscriminatorCompletions_if|
+//@[074:075) [BCP053 (Warning)] The type "Default" does not contain property "a". Available properties include "apiProperties", "backupPolicy", "capabilities", "connectorOffer", "consistencyPolicy", "cors", "createMode", "databaseAccountOfferType", "disableKeyBasedMetadataWriteAccess", "documentEndpoint", "enableAnalyticalStorage", "enableAutomaticFailover", "enableCassandraConnector", "enableFreeTier", "enableMultipleWriteLocations", "failoverPolicies", "instanceId", "ipRules", "isVirtualNetworkFilterEnabled", "keyVaultKeyUri", "locations", "privateEndpointConnections", "provisioningState", "publicNetworkAccess", "readLocations", "restoreParameters", "virtualNetworkRules", "writeLocations". (CodeDescription: none) |a|
+// #completionTest(79) -> defaultCreateModeProperties
+var nestedDiscriminatorCompletions2_if = nestedDiscriminator_if['properties'].a
+//@[004:038) [no-unused-vars (Warning)] Variable "nestedDiscriminatorCompletions2_if" is declared but never used. (CodeDescription: bicep core(https://aka.ms/bicep/linter/no-unused-vars)) |nestedDiscriminatorCompletions2_if|
+//@[078:079) [BCP053 (Warning)] The type "Default" does not contain property "a". Available properties include "apiProperties", "backupPolicy", "capabilities", "connectorOffer", "consistencyPolicy", "cors", "createMode", "databaseAccountOfferType", "disableKeyBasedMetadataWriteAccess", "documentEndpoint", "enableAnalyticalStorage", "enableAutomaticFailover", "enableCassandraConnector", "enableFreeTier", "enableMultipleWriteLocations", "failoverPolicies", "instanceId", "ipRules", "isVirtualNetworkFilterEnabled", "keyVaultKeyUri", "locations", "privateEndpointConnections", "provisioningState", "publicNetworkAccess", "readLocations", "restoreParameters", "virtualNetworkRules", "writeLocations". (CodeDescription: none) |a|
+// #completionTest(75) -> defaultCreateModeProperties
+var nestedDiscriminatorCompletions3_if = nestedDiscriminator_if.properties.
+//@[004:038) [no-unused-vars (Warning)] Variable "nestedDiscriminatorCompletions3_if" is declared but never used. (CodeDescription: bicep core(https://aka.ms/bicep/linter/no-unused-vars)) |nestedDiscriminatorCompletions3_if|
+//@[075:075) [BCP020 (Error)] Expected a function or property name at this location. (CodeDescription: none) ||
+// #completionTest(78) -> defaultCreateModeProperties
+var nestedDiscriminatorCompletions4_if = nestedDiscriminator_if['properties'].
+//@[004:038) [no-unused-vars (Warning)] Variable "nestedDiscriminatorCompletions4_if" is declared but never used. (CodeDescription: bicep core(https://aka.ms/bicep/linter/no-unused-vars)) |nestedDiscriminatorCompletions4_if|
+//@[078:078) [BCP020 (Error)] Expected a function or property name at this location. (CodeDescription: none) ||
+
+// #completionTest(85) -> defaultCreateModeIndexes_if
+var nestedDiscriminatorArrayIndexCompletions_if = nestedDiscriminator_if.properties[a]
+//@[004:047) [no-unused-vars (Warning)] Variable "nestedDiscriminatorArrayIndexCompletions_if" is declared but never used. (CodeDescription: bicep core(https://aka.ms/bicep/linter/no-unused-vars)) |nestedDiscriminatorArrayIndexCompletions_if|
+//@[084:085) [BCP057 (Error)] The name "a" does not exist in the current context. (CodeDescription: none) |a|
+
+
+/*
+Nested discriminator (loop)
+*/
+resource nestedDiscriminator_for 'Microsoft.DocumentDB/databaseAccounts@2020-06-01-preview' = [for thing in []: {
+//@[009:032) [BCP179 (Warning)] The loop item variable "thing" must be referenced in at least one of the value expressions of the following properties: "name" (CodeDescription: none) |nestedDiscriminator_for|
+  name: 'test'
+//@[008:014) [BCP121 (Error)] Resources: "nestedDiscriminatorMissingKey", "nestedDiscriminatorMissingKey_if", "nestedDiscriminatorMissingKey_for", "nestedDiscriminatorMissingKey_for_if", "nestedDiscriminator", "nestedDiscriminator_if", "nestedDiscriminator_for", "nestedDiscriminator_for_if" are defined with this same name in a file. Rename them or split into different modules. (CodeDescription: none) |'test'|
+  location: 'l'
+//@[012:015) [no-hardcoded-location (Warning)] A resource location should not use a hard-coded string or variable value. Please use a parameter value, an expression, or the string 'global'. Found: 'l' (CodeDescription: bicep core(https://aka.ms/bicep/linter/no-hardcoded-location)) |'l'|
+  properties: {
+//@[002:012) [BCP035 (Warning)] The specified "object" declaration is missing the following required properties: "databaseAccountOfferType", "locations". If this is an inaccuracy in the documentation, please report it to the Bicep Team. (CodeDescription: bicep(https://aka.ms/bicep-type-issues)) |properties|
+    createMode: 'Default'
+
+  }
+}]
+// #completionTest(80) -> defaultCreateModeProperties
+var nestedDiscriminatorCompletions_for = nestedDiscriminator_for[0].properties.a
+//@[004:038) [no-unused-vars (Warning)] Variable "nestedDiscriminatorCompletions_for" is declared but never used. (CodeDescription: bicep core(https://aka.ms/bicep/linter/no-unused-vars)) |nestedDiscriminatorCompletions_for|
+//@[079:080) [BCP053 (Warning)] The type "Default" does not contain property "a". Available properties include "apiProperties", "backupPolicy", "capabilities", "connectorOffer", "consistencyPolicy", "cors", "createMode", "databaseAccountOfferType", "disableKeyBasedMetadataWriteAccess", "documentEndpoint", "enableAnalyticalStorage", "enableAutomaticFailover", "enableCassandraConnector", "enableFreeTier", "enableMultipleWriteLocations", "failoverPolicies", "instanceId", "ipRules", "isVirtualNetworkFilterEnabled", "keyVaultKeyUri", "locations", "privateEndpointConnections", "provisioningState", "publicNetworkAccess", "readLocations", "restoreParameters", "virtualNetworkRules", "writeLocations". (CodeDescription: none) |a|
+// #completionTest(84) -> defaultCreateModeProperties
+var nestedDiscriminatorCompletions2_for = nestedDiscriminator_for[0]['properties'].a
+//@[004:039) [no-unused-vars (Warning)] Variable "nestedDiscriminatorCompletions2_for" is declared but never used. (CodeDescription: bicep core(https://aka.ms/bicep/linter/no-unused-vars)) |nestedDiscriminatorCompletions2_for|
+//@[083:084) [BCP053 (Warning)] The type "Default" does not contain property "a". Available properties include "apiProperties", "backupPolicy", "capabilities", "connectorOffer", "consistencyPolicy", "cors", "createMode", "databaseAccountOfferType", "disableKeyBasedMetadataWriteAccess", "documentEndpoint", "enableAnalyticalStorage", "enableAutomaticFailover", "enableCassandraConnector", "enableFreeTier", "enableMultipleWriteLocations", "failoverPolicies", "instanceId", "ipRules", "isVirtualNetworkFilterEnabled", "keyVaultKeyUri", "locations", "privateEndpointConnections", "provisioningState", "publicNetworkAccess", "readLocations", "restoreParameters", "virtualNetworkRules", "writeLocations". (CodeDescription: none) |a|
+// #completionTest(80) -> defaultCreateModeProperties
+var nestedDiscriminatorCompletions3_for = nestedDiscriminator_for[0].properties.
+//@[004:039) [no-unused-vars (Warning)] Variable "nestedDiscriminatorCompletions3_for" is declared but never used. (CodeDescription: bicep core(https://aka.ms/bicep/linter/no-unused-vars)) |nestedDiscriminatorCompletions3_for|
+//@[080:080) [BCP020 (Error)] Expected a function or property name at this location. (CodeDescription: none) ||
+// #completionTest(83) -> defaultCreateModeProperties
+var nestedDiscriminatorCompletions4_for = nestedDiscriminator_for[0]['properties'].
+//@[004:039) [no-unused-vars (Warning)] Variable "nestedDiscriminatorCompletions4_for" is declared but never used. (CodeDescription: bicep core(https://aka.ms/bicep/linter/no-unused-vars)) |nestedDiscriminatorCompletions4_for|
+//@[083:083) [BCP020 (Error)] Expected a function or property name at this location. (CodeDescription: none) ||
+
+// #completionTest(90) -> defaultCreateModeIndexes_for
+var nestedDiscriminatorArrayIndexCompletions_for = nestedDiscriminator_for[0].properties[a]
+//@[004:048) [no-unused-vars (Warning)] Variable "nestedDiscriminatorArrayIndexCompletions_for" is declared but never used. (CodeDescription: bicep core(https://aka.ms/bicep/linter/no-unused-vars)) |nestedDiscriminatorArrayIndexCompletions_for|
+//@[089:090) [BCP057 (Error)] The name "a" does not exist in the current context. (CodeDescription: none) |a|
+
+
+/*
+Nested discriminator (filtered loop)
+*/
+resource nestedDiscriminator_for_if 'Microsoft.DocumentDB/databaseAccounts@2020-06-01-preview' = [for thing in []: if(true) {
+//@[009:035) [BCP179 (Warning)] The loop item variable "thing" must be referenced in at least one of the value expressions of the following properties: "name" (CodeDescription: none) |nestedDiscriminator_for_if|
+  name: 'test'
+//@[008:014) [BCP121 (Error)] Resources: "nestedDiscriminatorMissingKey", "nestedDiscriminatorMissingKey_if", "nestedDiscriminatorMissingKey_for", "nestedDiscriminatorMissingKey_for_if", "nestedDiscriminator", "nestedDiscriminator_if", "nestedDiscriminator_for", "nestedDiscriminator_for_if" are defined with this same name in a file. Rename them or split into different modules. (CodeDescription: none) |'test'|
+  location: 'l'
+//@[012:015) [no-hardcoded-location (Warning)] A resource location should not use a hard-coded string or variable value. Please use a parameter value, an expression, or the string 'global'. Found: 'l' (CodeDescription: bicep core(https://aka.ms/bicep/linter/no-hardcoded-location)) |'l'|
+  properties: {
+//@[002:012) [BCP035 (Warning)] The specified "object" declaration is missing the following required properties: "databaseAccountOfferType", "locations". If this is an inaccuracy in the documentation, please report it to the Bicep Team. (CodeDescription: bicep(https://aka.ms/bicep-type-issues)) |properties|
+    createMode: 'Default'
+
+  }
+}]
+// #completionTest(86) -> defaultCreateModeProperties
+var nestedDiscriminatorCompletions_for_if = nestedDiscriminator_for_if[0].properties.a
+//@[004:041) [no-unused-vars (Warning)] Variable "nestedDiscriminatorCompletions_for_if" is declared but never used. (CodeDescription: bicep core(https://aka.ms/bicep/linter/no-unused-vars)) |nestedDiscriminatorCompletions_for_if|
+//@[085:086) [BCP053 (Warning)] The type "Default" does not contain property "a". Available properties include "apiProperties", "backupPolicy", "capabilities", "connectorOffer", "consistencyPolicy", "cors", "createMode", "databaseAccountOfferType", "disableKeyBasedMetadataWriteAccess", "documentEndpoint", "enableAnalyticalStorage", "enableAutomaticFailover", "enableCassandraConnector", "enableFreeTier", "enableMultipleWriteLocations", "failoverPolicies", "instanceId", "ipRules", "isVirtualNetworkFilterEnabled", "keyVaultKeyUri", "locations", "privateEndpointConnections", "provisioningState", "publicNetworkAccess", "readLocations", "restoreParameters", "virtualNetworkRules", "writeLocations". (CodeDescription: none) |a|
+// #completionTest(90) -> defaultCreateModeProperties
+var nestedDiscriminatorCompletions2_for_if = nestedDiscriminator_for_if[0]['properties'].a
+//@[004:042) [no-unused-vars (Warning)] Variable "nestedDiscriminatorCompletions2_for_if" is declared but never used. (CodeDescription: bicep core(https://aka.ms/bicep/linter/no-unused-vars)) |nestedDiscriminatorCompletions2_for_if|
+//@[089:090) [BCP053 (Warning)] The type "Default" does not contain property "a". Available properties include "apiProperties", "backupPolicy", "capabilities", "connectorOffer", "consistencyPolicy", "cors", "createMode", "databaseAccountOfferType", "disableKeyBasedMetadataWriteAccess", "documentEndpoint", "enableAnalyticalStorage", "enableAutomaticFailover", "enableCassandraConnector", "enableFreeTier", "enableMultipleWriteLocations", "failoverPolicies", "instanceId", "ipRules", "isVirtualNetworkFilterEnabled", "keyVaultKeyUri", "locations", "privateEndpointConnections", "provisioningState", "publicNetworkAccess", "readLocations", "restoreParameters", "virtualNetworkRules", "writeLocations". (CodeDescription: none) |a|
+// #completionTest(86) -> defaultCreateModeProperties
+var nestedDiscriminatorCompletions3_for_if = nestedDiscriminator_for_if[0].properties.
+//@[004:042) [no-unused-vars (Warning)] Variable "nestedDiscriminatorCompletions3_for_if" is declared but never used. (CodeDescription: bicep core(https://aka.ms/bicep/linter/no-unused-vars)) |nestedDiscriminatorCompletions3_for_if|
+//@[086:086) [BCP020 (Error)] Expected a function or property name at this location. (CodeDescription: none) ||
+// #completionTest(89) -> defaultCreateModeProperties
+var nestedDiscriminatorCompletions4_for_if = nestedDiscriminator_for_if[0]['properties'].
+//@[004:042) [no-unused-vars (Warning)] Variable "nestedDiscriminatorCompletions4_for_if" is declared but never used. (CodeDescription: bicep core(https://aka.ms/bicep/linter/no-unused-vars)) |nestedDiscriminatorCompletions4_for_if|
+//@[089:089) [BCP020 (Error)] Expected a function or property name at this location. (CodeDescription: none) ||
+
+// #completionTest(96) -> defaultCreateModeIndexes_for_if
+var nestedDiscriminatorArrayIndexCompletions_for_if = nestedDiscriminator_for_if[0].properties[a]
+//@[004:051) [no-unused-vars (Warning)] Variable "nestedDiscriminatorArrayIndexCompletions_for_if" is declared but never used. (CodeDescription: bicep core(https://aka.ms/bicep/linter/no-unused-vars)) |nestedDiscriminatorArrayIndexCompletions_for_if|
+//@[095:096) [BCP057 (Error)] The name "a" does not exist in the current context. (CodeDescription: none) |a|
+
+
+
+// sample resource to validate completions on the next declarations
+resource nestedPropertyAccessOnConditional 'Microsoft.Compute/virtualMachines@2020-06-01' = if(true) {
+  location: 'test'
+//@[012:018) [no-hardcoded-location (Warning)] A resource location should not use a hard-coded string or variable value. Please use a parameter value, an expression, or the string 'global'. Found: 'test' (CodeDescription: bicep core(https://aka.ms/bicep/linter/no-hardcoded-location)) |'test'|
+  name: 'test'
+  properties: {
+    additionalCapabilities: {
+      
+    }
+  }
+}
+// this validates that we can get nested property access completions on a conditional resource
+//#completionTest(56) -> vmProperties
+var sigh = nestedPropertyAccessOnConditional.properties.
+//@[004:008) [no-unused-vars (Warning)] Variable "sigh" is declared but never used. (CodeDescription: bicep core(https://aka.ms/bicep/linter/no-unused-vars)) |sigh|
+//@[056:056) [BCP020 (Error)] Expected a function or property name at this location. (CodeDescription: none) ||
+
+/*
+  boolean property value completions
+*/ 
+resource booleanPropertyPartialValue 'Microsoft.Compute/virtualMachines/extensions@2020-06-01' = {
+  properties: {
+    // #completionTest(28,29,30) -> boolPropertyValuesPlusSymbols
+    autoUpgradeMinorVersion: t
+//@[029:030) [BCP057 (Error)] The name "t" does not exist in the current context. (CodeDescription: none) |t|
+  }
+}
+
+resource selfScope 'My.Rp/mockResource@2020-12-01' = {
+//@[019:050) [BCP081 (Warning)] Resource type "My.Rp/mockResource@2020-12-01" does not have types available. (CodeDescription: none) |'My.Rp/mockResource@2020-12-01'|
+  name: 'selfScope'
+  scope: selfScope
+//@[009:018) [BCP079 (Error)] This expression is referencing its own declaration, which is not allowed. (CodeDescription: none) |selfScope|
+}
+
+var notAResource = {
+  im: 'not'
+  a: 'resource!'
+}
+resource invalidScope 'My.Rp/mockResource@2020-12-01' = {
+//@[022:053) [BCP081 (Warning)] Resource type "My.Rp/mockResource@2020-12-01" does not have types available. (CodeDescription: none) |'My.Rp/mockResource@2020-12-01'|
+  name: 'invalidScope'
+  scope: notAResource
+//@[009:021) [BCP036 (Error)] The property "scope" expected a value of type "resource | tenant" but the provided value is of type "object". (CodeDescription: none) |notAResource|
+}
+
+resource invalidScope2 'My.Rp/mockResource@2020-12-01' = {
+//@[023:054) [BCP081 (Warning)] Resource type "My.Rp/mockResource@2020-12-01" does not have types available. (CodeDescription: none) |'My.Rp/mockResource@2020-12-01'|
+  name: 'invalidScope2'
+  scope: resourceGroup()
+}
+
+resource invalidScope3 'My.Rp/mockResource@2020-12-01' = {
+//@[023:054) [BCP081 (Warning)] Resource type "My.Rp/mockResource@2020-12-01" does not have types available. (CodeDescription: none) |'My.Rp/mockResource@2020-12-01'|
+  name: 'invalidScope3'
+  scope: subscription()
+//@[009:023) [BCP139 (Error)] A resource's scope must match the scope of the Bicep file for it to be deployable. You must use modules to deploy resources to a different scope. (CodeDescription: none) |subscription()|
+}
+
+resource invalidDuplicateName1 'Mock.Rp/mockResource@2020-01-01' = {
+//@[031:064) [BCP081 (Warning)] Resource type "Mock.Rp/mockResource@2020-01-01" does not have types available. (CodeDescription: none) |'Mock.Rp/mockResource@2020-01-01'|
+  name: 'invalidDuplicateName'
+//@[008:030) [BCP121 (Error)] Resources: "invalidDuplicateName1", "invalidDuplicateName2", "invalidDuplicateName3" are defined with this same name in a file. Rename them or split into different modules. (CodeDescription: none) |'invalidDuplicateName'|
+}
+resource invalidDuplicateName2 'Mock.Rp/mockResource@2020-01-01' = {
+//@[031:064) [BCP081 (Warning)] Resource type "Mock.Rp/mockResource@2020-01-01" does not have types available. (CodeDescription: none) |'Mock.Rp/mockResource@2020-01-01'|
+  name: 'invalidDuplicateName'
+//@[008:030) [BCP121 (Error)] Resources: "invalidDuplicateName1", "invalidDuplicateName2", "invalidDuplicateName3" are defined with this same name in a file. Rename them or split into different modules. (CodeDescription: none) |'invalidDuplicateName'|
+}
+resource invalidDuplicateName3 'Mock.Rp/mockResource@2019-01-01' = {
+//@[031:064) [BCP081 (Warning)] Resource type "Mock.Rp/mockResource@2019-01-01" does not have types available. (CodeDescription: none) |'Mock.Rp/mockResource@2019-01-01'|
+  name: 'invalidDuplicateName'
+//@[008:030) [BCP121 (Error)] Resources: "invalidDuplicateName1", "invalidDuplicateName2", "invalidDuplicateName3" are defined with this same name in a file. Rename them or split into different modules. (CodeDescription: none) |'invalidDuplicateName'|
+}
+
+resource validResourceForInvalidExtensionResourceDuplicateName 'Mock.Rp/mockResource@2020-01-01' = {
+//@[063:096) [BCP081 (Warning)] Resource type "Mock.Rp/mockResource@2020-01-01" does not have types available. (CodeDescription: none) |'Mock.Rp/mockResource@2020-01-01'|
+  name: 'validResourceForInvalidExtensionResourceDuplicateName'
+}
+
+resource invalidExtensionResourceDuplicateName1 'Mock.Rp/mockExtResource@2020-01-01' = {
+//@[048:084) [BCP081 (Warning)] Resource type "Mock.Rp/mockExtResource@2020-01-01" does not have types available. (CodeDescription: none) |'Mock.Rp/mockExtResource@2020-01-01'|
+  name: 'invalidExtensionResourceDuplicateName'
+//@[008:047) [BCP121 (Error)] Resources: "invalidExtensionResourceDuplicateName1", "invalidExtensionResourceDuplicateName2" are defined with this same name in a file. Rename them or split into different modules. (CodeDescription: none) |'invalidExtensionResourceDuplicateName'|
+  scope: validResourceForInvalidExtensionResourceDuplicateName
+}
+
+resource invalidExtensionResourceDuplicateName2 'Mock.Rp/mockExtResource@2019-01-01' = {
+//@[048:084) [BCP081 (Warning)] Resource type "Mock.Rp/mockExtResource@2019-01-01" does not have types available. (CodeDescription: none) |'Mock.Rp/mockExtResource@2019-01-01'|
+  name: 'invalidExtensionResourceDuplicateName'
+//@[008:047) [BCP121 (Error)] Resources: "invalidExtensionResourceDuplicateName1", "invalidExtensionResourceDuplicateName2" are defined with this same name in a file. Rename them or split into different modules. (CodeDescription: none) |'invalidExtensionResourceDuplicateName'|
+  scope: validResourceForInvalidExtensionResourceDuplicateName
+}
+
+@concat('foo', 'bar')
+//@[001:007) [BCP152 (Error)] Function "concat" cannot be used as a decorator. (CodeDescription: none) |concat|
+@secure()
+//@[001:007) [BCP127 (Error)] Function "secure" cannot be used as a resource decorator. (CodeDescription: none) |secure|
+resource invalidDecorator 'Microsoft.Foo/foos@2020-02-02-alpha'= {
+//@[026:063) [BCP081 (Warning)] Resource type "Microsoft.Foo/foos@2020-02-02-alpha" does not have types available. (CodeDescription: none) |'Microsoft.Foo/foos@2020-02-02-alpha'|
+  name: 'invalidDecorator'
+}
+
+resource cyclicRes 'Mock.Rp/mockExistingResource@2020-01-01' = {
+//@[019:060) [BCP081 (Warning)] Resource type "Mock.Rp/mockExistingResource@2020-01-01" does not have types available. (CodeDescription: none) |'Mock.Rp/mockExistingResource@2020-01-01'|
+  name: 'cyclicRes'
+  scope: cyclicRes
+//@[009:018) [BCP079 (Error)] This expression is referencing its own declaration, which is not allowed. (CodeDescription: none) |cyclicRes|
+}
+
+resource cyclicExistingRes 'Mock.Rp/mockExistingResource@2020-01-01' existing = {
+//@[027:068) [BCP081 (Warning)] Resource type "Mock.Rp/mockExistingResource@2020-01-01" does not have types available. (CodeDescription: none) |'Mock.Rp/mockExistingResource@2020-01-01'|
+  name: 'cyclicExistingRes'
+  scope: cyclicExistingRes
+//@[009:026) [BCP079 (Error)] This expression is referencing its own declaration, which is not allowed. (CodeDescription: none) |cyclicExistingRes|
+}
+
+// loop parsing cases
+resource expectedForKeyword 'Microsoft.Storage/storageAccounts@2019-06-01' = []
+//@[078:079) [BCP012 (Error)] Expected the "for" keyword at this location. (CodeDescription: none) |]|
+
+resource expectedForKeyword2 'Microsoft.Storage/storageAccounts@2019-06-01' = [f]
+//@[079:080) [BCP012 (Error)] Expected the "for" keyword at this location. (CodeDescription: none) |f|
+
+resource expectedLoopVar 'Microsoft.Storage/storageAccounts@2019-06-01' = [for]
+//@[078:078) [BCP162 (Error)] Expected a loop item variable identifier or "(" at this location. (CodeDescription: none) ||
+
+resource expectedInKeyword 'Microsoft.Storage/storageAccounts@2019-06-01' = [for x]
+//@[082:083) [BCP012 (Error)] Expected the "in" keyword at this location. (CodeDescription: none) |]|
+
+resource expectedInKeyword2 'Microsoft.Storage/storageAccounts@2019-06-01' = [for x b]
+//@[084:085) [BCP012 (Error)] Expected the "in" keyword at this location. (CodeDescription: none) |b|
+//@[085:086) [BCP009 (Error)] Expected a literal value, an array, an object, a parenthesized expression, or a function call at this location. (CodeDescription: none) |]|
+
+resource expectedArrayExpression 'Microsoft.Storage/storageAccounts@2019-06-01' = [for x in]
+//@[091:092) [BCP009 (Error)] Expected a literal value, an array, an object, a parenthesized expression, or a function call at this location. (CodeDescription: none) |]|
+
+resource expectedColon 'Microsoft.Storage/storageAccounts@2019-06-01' = [for x in y]
+//@[082:083) [BCP057 (Error)] The name "y" does not exist in the current context. (CodeDescription: none) |y|
+//@[083:084) [BCP018 (Error)] Expected the ":" character at this location. (CodeDescription: none) |]|
+
+resource expectedLoopBody 'Microsoft.Storage/storageAccounts@2019-06-01' = [for x in y:]
+//@[085:086) [BCP057 (Error)] The name "y" does not exist in the current context. (CodeDescription: none) |y|
+//@[087:088) [BCP167 (Error)] Expected the "{" character or the "if" keyword at this location. (CodeDescription: none) |]|
+
+// loop index parsing cases
+resource expectedLoopItemName 'Microsoft.Network/dnsZones@2018-05-01' = [for ()]
+//@[078:079) [BCP136 (Error)] Expected a loop item variable identifier at this location. (CodeDescription: none) |)|
+
+resource expectedLoopItemName2 'Microsoft.Network/dnsZones@2018-05-01' = [for (
+//@[079:079) [BCP136 (Error)] Expected a loop item variable identifier at this location. (CodeDescription: none) ||
+
+resource expectedComma 'Microsoft.Network/dnsZones@2018-05-01' = [for (x)]
+//@[072:073) [BCP018 (Error)] Expected the "," character at this location. (CodeDescription: none) |)|
+
+resource expectedLoopIndexName 'Microsoft.Network/dnsZones@2018-05-01' = [for (x, )]
+//@[082:083) [BCP163 (Error)] Expected a loop index variable identifier at this location. (CodeDescription: none) |)|
+
+resource expectedInKeyword3 'Microsoft.Network/dnsZones@2018-05-01' = [for (x, y)]
+//@[081:082) [BCP012 (Error)] Expected the "in" keyword at this location. (CodeDescription: none) |]|
+
+resource expectedInKeyword4 'Microsoft.Network/dnsZones@2018-05-01' = [for (x, y) z]
+//@[082:083) [BCP012 (Error)] Expected the "in" keyword at this location. (CodeDescription: none) |z|
+//@[083:084) [BCP009 (Error)] Expected a literal value, an array, an object, a parenthesized expression, or a function call at this location. (CodeDescription: none) |]|
+
+resource expectedArrayExpression2 'Microsoft.Network/dnsZones@2018-05-01' = [for (x, y) in ]
+//@[091:092) [BCP009 (Error)] Expected a literal value, an array, an object, a parenthesized expression, or a function call at this location. (CodeDescription: none) |]|
+
+resource expectedColon2 'Microsoft.Network/dnsZones@2018-05-01' = [for (x, y) in z]
+//@[081:082) [BCP057 (Error)] The name "z" does not exist in the current context. (CodeDescription: none) |z|
+//@[082:083) [BCP018 (Error)] Expected the ":" character at this location. (CodeDescription: none) |]|
+
+resource expectedLoopBody2 'Microsoft.Network/dnsZones@2018-05-01' = [for (x, y) in z:]
+//@[084:085) [BCP057 (Error)] The name "z" does not exist in the current context. (CodeDescription: none) |z|
+//@[086:087) [BCP167 (Error)] Expected the "{" character or the "if" keyword at this location. (CodeDescription: none) |]|
+
+// loop filter parsing cases
+resource expectedLoopFilterOpenParen 'Microsoft.Storage/storageAccounts@2019-06-01' = [for x in y: if]
+//@[096:097) [BCP057 (Error)] The name "y" does not exist in the current context. (CodeDescription: none) |y|
+//@[101:102) [BCP018 (Error)] Expected the "(" character at this location. (CodeDescription: none) |]|
+resource expectedLoopFilterOpenParen2 'Microsoft.Network/dnsZones@2018-05-01' = [for (x, y) in z: if]
+//@[095:096) [BCP057 (Error)] The name "z" does not exist in the current context. (CodeDescription: none) |z|
+//@[100:101) [BCP018 (Error)] Expected the "(" character at this location. (CodeDescription: none) |]|
+
+resource expectedLoopFilterPredicateAndBody 'Microsoft.Storage/storageAccounts@2019-06-01' = [for x in y: if()]
+//@[103:104) [BCP057 (Error)] The name "y" does not exist in the current context. (CodeDescription: none) |y|
+//@[109:110) [BCP009 (Error)] Expected a literal value, an array, an object, a parenthesized expression, or a function call at this location. (CodeDescription: none) |)|
+//@[110:111) [BCP018 (Error)] Expected the "{" character at this location. (CodeDescription: none) |]|
+resource expectedLoopFilterPredicateAndBody2 'Microsoft.Network/dnsZones@2018-05-01' = [for (x, y) in z: if()]
+//@[102:103) [BCP057 (Error)] The name "z" does not exist in the current context. (CodeDescription: none) |z|
+//@[108:109) [BCP009 (Error)] Expected a literal value, an array, an object, a parenthesized expression, or a function call at this location. (CodeDescription: none) |)|
+//@[109:110) [BCP018 (Error)] Expected the "{" character at this location. (CodeDescription: none) |]|
+
+// wrong body type
+var emptyArray = []
+resource wrongLoopBodyType 'Microsoft.Storage/storageAccounts@2019-06-01' = [for x in emptyArray:4]
+//@[097:098) [BCP167 (Error)] Expected the "{" character or the "if" keyword at this location. (CodeDescription: none) |4|
+resource wrongLoopBodyType2 'Microsoft.Storage/storageAccounts@2019-06-01' = [for (x ,i) in emptyArray:4]
+//@[103:104) [BCP167 (Error)] Expected the "{" character or the "if" keyword at this location. (CodeDescription: none) |4|
+
+// duplicate variable in the same scope
+resource itemAndIndexSameName 'Microsoft.AAD/domainServices@2020-01-01' = [for (same, same) in emptyArray: {
+//@[009:029) [BCP035 (Error)] The specified "resource" declaration is missing the following required properties: "name". (CodeDescription: none) |itemAndIndexSameName|
+//@[080:084) [BCP028 (Error)] Identifier "same" is declared multiple times. Remove or rename the duplicates. (CodeDescription: none) |same|
+//@[086:090) [BCP028 (Error)] Identifier "same" is declared multiple times. Remove or rename the duplicates. (CodeDescription: none) |same|
+}]
+
+// errors in the array expression
+resource arrayExpressionErrors 'Microsoft.Storage/storageAccounts@2019-06-01' = [for account in union([], 2): {
+//@[106:107) [BCP070 (Error)] Argument of type "int" is not assignable to parameter of type "array". (CodeDescription: none) |2|
+}]
+resource arrayExpressionErrors2 'Microsoft.Storage/storageAccounts@2019-06-01' = [for (account,k) in union([], 2): {
+//@[111:112) [BCP070 (Error)] Argument of type "int" is not assignable to parameter of type "array". (CodeDescription: none) |2|
+}]
+
+// wrong array type
+var notAnArray = true
+resource wrongArrayType 'Microsoft.Storage/storageAccounts@2019-06-01' = [for account in notAnArray: {
+//@[089:099) [BCP137 (Error)] Loop expected an expression of type "array" but the provided value is of type "bool". (CodeDescription: none) |notAnArray|
+}]
+resource wrongArrayType2 'Microsoft.Storage/storageAccounts@2019-06-01' = [for (account,i) in notAnArray: {
+//@[094:104) [BCP137 (Error)] Loop expected an expression of type "array" but the provided value is of type "bool". (CodeDescription: none) |notAnArray|
+}]
+
+// wrong filter expression type
+resource wrongFilterExpressionType 'Microsoft.Storage/storageAccounts@2019-06-01' = [for account in emptyArray: if(4) {
+//@[009:034) [BCP035 (Error)] The specified "resource" declaration is missing the following required properties: "kind", "location", "name", "sku". If this is an inaccuracy in the documentation, please report it to the Bicep Team. (CodeDescription: bicep(https://aka.ms/bicep-type-issues)) |wrongFilterExpressionType|
+//@[114:117) [BCP046 (Error)] Expected a value of type "bool". (CodeDescription: none) |(4)|
+}]
+resource wrongFilterExpressionType2 'Microsoft.Storage/storageAccounts@2019-06-01' = [for (account,i) in emptyArray: if(concat('s')){
+//@[009:035) [BCP035 (Error)] The specified "resource" declaration is missing the following required properties: "kind", "location", "name", "sku". If this is an inaccuracy in the documentation, please report it to the Bicep Team. (CodeDescription: bicep(https://aka.ms/bicep-type-issues)) |wrongFilterExpressionType2|
+//@[119:132) [BCP046 (Error)] Expected a value of type "bool". (CodeDescription: none) |(concat('s'))|
+}]
+
+// missing required properties
+resource missingRequiredProperties 'Microsoft.Storage/storageAccounts@2019-06-01' = [for account in []: {
+//@[009:034) [BCP035 (Error)] The specified "resource" declaration is missing the following required properties: "kind", "location", "name", "sku". If this is an inaccuracy in the documentation, please report it to the Bicep Team. (CodeDescription: bicep(https://aka.ms/bicep-type-issues)) |missingRequiredProperties|
+}]
+resource missingRequiredProperties2 'Microsoft.Storage/storageAccounts@2019-06-01' = [for (account,j) in []: {
+//@[009:035) [BCP035 (Error)] The specified "resource" declaration is missing the following required properties: "kind", "location", "name", "sku". If this is an inaccuracy in the documentation, please report it to the Bicep Team. (CodeDescription: bicep(https://aka.ms/bicep-type-issues)) |missingRequiredProperties2|
+}]
+
+// fewer missing required properties and a wrong property
+resource missingFewerRequiredProperties 'Microsoft.Storage/storageAccounts@2019-06-01' = [for account in []: {
+//@[009:039) [BCP035 (Warning)] The specified "resource" declaration is missing the following required properties: "kind", "sku". If this is an inaccuracy in the documentation, please report it to the Bicep Team. (CodeDescription: bicep(https://aka.ms/bicep-type-issues)) |missingFewerRequiredProperties|
+  name: account
+  location: 'eastus42'
+//@[012:022) [no-hardcoded-location (Warning)] A resource location should not use a hard-coded string or variable value. Please use a parameter value, an expression, or the string 'global'. Found: 'eastus42' (CodeDescription: bicep core(https://aka.ms/bicep/linter/no-hardcoded-location)) |'eastus42'|
+  properties: {
+    wrong: 'test'
+//@[004:009) [BCP037 (Warning)] The property "wrong" is not allowed on objects of type "StorageAccountPropertiesCreateParameters". Permissible properties include "accessTier", "allowBlobPublicAccess", "allowSharedKeyAccess", "azureFilesIdentityBasedAuthentication", "customDomain", "encryption", "isHnsEnabled", "largeFileSharesState", "minimumTlsVersion", "networkAcls", "routingPreference", "supportsHttpsTrafficOnly". If this is an inaccuracy in the documentation, please report it to the Bicep Team. (CodeDescription: bicep(https://aka.ms/bicep-type-issues)) |wrong|
+  }
+}]
+
+// wrong property inside the nested property loop
+resource wrongPropertyInNestedLoop 'Microsoft.Network/virtualNetworks@2020-06-01' = [for i in range(0, 3): {
+  name: 'vnet-${i}'
+  properties: {
+    subnets: [for j in range(0, 4): {
+      doesNotExist: 'test'
+//@[006:018) [BCP037 (Warning)] The property "doesNotExist" is not allowed on objects of type "Subnet". Permissible properties include "id", "properties". If this is an inaccuracy in the documentation, please report it to the Bicep Team. (CodeDescription: bicep(https://aka.ms/bicep-type-issues)) |doesNotExist|
+      name: 'subnet-${i}-${j}'
+    }]
+  }
+}]
+resource wrongPropertyInNestedLoop2 'Microsoft.Network/virtualNetworks@2020-06-01' = [for (i,k) in range(0, 3): {
+  name: 'vnet-${i}'
+  properties: {
+    subnets: [for j in range(0, 4): {
+      doesNotExist: 'test'
+//@[006:018) [BCP037 (Warning)] The property "doesNotExist" is not allowed on objects of type "Subnet". Permissible properties include "id", "properties". If this is an inaccuracy in the documentation, please report it to the Bicep Team. (CodeDescription: bicep(https://aka.ms/bicep-type-issues)) |doesNotExist|
+      name: 'subnet-${i}-${j}-${k}'
+    }]
+  }
+}]
+
+// nonexistent arrays and loop variables
+resource nonexistentArrays 'Microsoft.Network/virtualNetworks@2020-06-01' = [for i in notAThing: {
+//@[009:026) [BCP179 (Warning)] The loop item variable "i" must be referenced in at least one of the value expressions of the following properties: "name" (CodeDescription: none) |nonexistentArrays|
+//@[086:095) [BCP057 (Error)] The name "notAThing" does not exist in the current context. (CodeDescription: none) |notAThing|
+  name: 'vnet-${justPlainWrong}'
+//@[016:030) [BCP057 (Error)] The name "justPlainWrong" does not exist in the current context. (CodeDescription: none) |justPlainWrong|
+  properties: {
+    subnets: [for j in alsoNotAThing: {
+//@[023:036) [BCP057 (Error)] The name "alsoNotAThing" does not exist in the current context. (CodeDescription: none) |alsoNotAThing|
+      doesNotExist: 'test'
+      name: 'subnet-${fake}-${totallyFake}'
+//@[022:026) [BCP057 (Error)] The name "fake" does not exist in the current context. (CodeDescription: none) |fake|
+//@[030:041) [BCP057 (Error)] The name "totallyFake" does not exist in the current context. (CodeDescription: none) |totallyFake|
+    }]
+  }
+}]
+
+// property loops cannot be nested
+resource propertyLoopsCannotNest 'Microsoft.Storage/storageAccounts@2019-06-01' = [for account in storageAccounts: {
+//@[098:113) [BCP057 (Error)] The name "storageAccounts" does not exist in the current context. (CodeDescription: none) |storageAccounts|
+  name: account.name
+  location: account.location
+  sku: {
+    name: 'Standard_LRS'
+  }
+  kind: 'StorageV2'
+  properties: {
+
+    networkAcls: {
+      virtualNetworkRules: [for rule in []: {
+        id: '${account.name}-${account.location}'
+        state: [for lol in []: 4]
+//@[016:019) [BCP142 (Error)] Property value for-expressions cannot be nested. (CodeDescription: none) |for|
+      }]
+    }
+  }
+}]
+resource propertyLoopsCannotNest2 'Microsoft.Storage/storageAccounts@2019-06-01' = [for (account,i) in storageAccounts: {
+//@[009:033) [BCP028 (Error)] Identifier "propertyLoopsCannotNest2" is declared multiple times. Remove or rename the duplicates. (CodeDescription: none) |propertyLoopsCannotNest2|
+//@[103:118) [BCP057 (Error)] The name "storageAccounts" does not exist in the current context. (CodeDescription: none) |storageAccounts|
+  name: account.name
+  location: account.location
+  sku: {
+    name: 'Standard_LRS'
+  }
+  kind: 'StorageV2'
+  properties: {
+
+    networkAcls: {
+      virtualNetworkRules: [for (rule,j) in []: {
+        id: '${account.name}-${account.location}'
+        state: [for (lol,k) in []: 4]
+//@[016:019) [BCP142 (Error)] Property value for-expressions cannot be nested. (CodeDescription: none) |for|
+      }]
+    }
+  }
+}]
+
+// property loops cannot be nested (even more nesting)
+resource propertyLoopsCannotNest2 'Microsoft.Storage/storageAccounts@2019-06-01' = [for account in storageAccounts: {
+//@[009:033) [BCP028 (Error)] Identifier "propertyLoopsCannotNest2" is declared multiple times. Remove or rename the duplicates. (CodeDescription: none) |propertyLoopsCannotNest2|
+//@[099:114) [BCP057 (Error)] The name "storageAccounts" does not exist in the current context. (CodeDescription: none) |storageAccounts|
+  name: account.name
+  location: account.location
+  sku: {
+    name: 'Standard_LRS'
+  }
+  kind: 'StorageV2'
+  properties: {
+    networkAcls:  {
+      virtualNetworkRules: [for rule in []: {
+        // #completionTest(15,31) -> symbolsPlusRule
+        id: '${account.name}-${account.location}'
+        state: [for state in []: {
+//@[016:019) [BCP142 (Error)] Property value for-expressions cannot be nested. (CodeDescription: none) |for|
+          // #completionTest(38) -> empty #completionTest(16) -> symbolsPlusAccountRuleState
+          fake: [for something in []: true]
+//@[017:020) [BCP142 (Error)] Property value for-expressions cannot be nested. (CodeDescription: none) |for|
+        }]
+      }]
+    }
+  }
+}]
+
+// loops cannot be used inside of expressions
+resource stuffs 'Microsoft.Storage/storageAccounts@2019-06-01' = [for account in storageAccounts: {
+//@[081:096) [BCP057 (Error)] The name "storageAccounts" does not exist in the current context. (CodeDescription: none) |storageAccounts|
+  name: account.name
+  location: account.location
+  sku: {
+    name: 'Standard_LRS'
+  }
+  kind: 'StorageV2'
+  properties: {
+    networkAcls: {
+      virtualNetworkRules: concat([for lol in []: {
+//@[035:038) [BCP138 (Error)] For-expressions are not supported in this context. For-expressions may be used as values of resource, module, variable, and output declarations, or values of resource and module properties. (CodeDescription: none) |for|
+        id: '${account.name}-${account.location}'
+      }])
+    }
+  }
+}]
+
+// using the same loop variable in a new language scope should be allowed
+resource premiumStorages 'Microsoft.Storage/storageAccounts@2019-06-01' = [for account in storageAccounts: {
+//@[090:105) [BCP057 (Error)] The name "storageAccounts" does not exist in the current context. (CodeDescription: none) |storageAccounts|
+  // #completionTest(7) -> symbolsPlusAccount1
+  name: account.name
+  // #completionTest(12) -> symbolsPlusAccount2
+  location: account.location
+  sku: {
+    // #completionTest(9,10) -> storageSkuNamePlusSymbols
+    name: 
+//@[010:010) [BCP009 (Error)] Expected a literal value, an array, an object, a parenthesized expression, or a function call at this location. (CodeDescription: none) ||
+  }
+  kind: 'StorageV2'
+}]
+
+var directRefViaVar = premiumStorages
+//@[004:019) [no-unused-vars (Warning)] Variable "directRefViaVar" is declared but never used. (CodeDescription: bicep core(https://aka.ms/bicep/linter/no-unused-vars)) |directRefViaVar|
+//@[022:037) [BCP144 (Error)] Directly referencing a resource or module collection is not currently supported. Apply an array indexer to the expression. (CodeDescription: none) |premiumStorages|
+output directRefViaOutput array = union(premiumStorages, stuffs)
+//@[040:055) [BCP144 (Error)] Directly referencing a resource or module collection is not currently supported. Apply an array indexer to the expression. (CodeDescription: none) |premiumStorages|
+//@[057:063) [BCP144 (Error)] Directly referencing a resource or module collection is not currently supported. Apply an array indexer to the expression. (CodeDescription: none) |stuffs|
+
+resource directRefViaSingleResourceBody 'Microsoft.Network/dnszones@2018-05-01' = {
+  name: 'myZone2'
+  location: 'global'
+  properties: {
+    registrationVirtualNetworks: premiumStorages
+//@[033:048) [BCP144 (Error)] Directly referencing a resource or module collection is not currently supported. Apply an array indexer to the expression. (CodeDescription: none) |premiumStorages|
+  }
+}
+
+resource directRefViaSingleConditionalResourceBody 'Microsoft.Network/dnszones@2018-05-01' = if(true) {
+  name: 'myZone3'
+  location: 'global'
+  properties: {
+    registrationVirtualNetworks: concat(premiumStorages, stuffs)
+//@[040:055) [BCP144 (Error)] Directly referencing a resource or module collection is not currently supported. Apply an array indexer to the expression. (CodeDescription: none) |premiumStorages|
+//@[057:063) [BCP144 (Error)] Directly referencing a resource or module collection is not currently supported. Apply an array indexer to the expression. (CodeDescription: none) |stuffs|
+  }
+}
+
+@batchSize()
+//@[010:012) [BCP071 (Error)] Expected 1 argument, but got 0. (CodeDescription: none) |()|
+resource directRefViaSingleLoopResourceBody 'Microsoft.Network/virtualNetworks@2020-06-01' = [for i in range(0, 3): {
+  name: 'vnet-${i}'
+  properties: {
+    subnets: premiumStorages
+//@[013:028) [BCP144 (Error)] Directly referencing a resource or module collection is not currently supported. Apply an array indexer to the expression. (CodeDescription: none) |premiumStorages|
+  }
+}]
+
+@batchSize(0)
+//@[011:012) [BCP154 (Error)] Expected a batch size of at least 1 but the specified value was "0". (CodeDescription: none) |0|
+resource directRefViaSingleLoopResourceBodyWithExtraDependsOn 'Microsoft.Network/virtualNetworks@2020-06-01' = [for i in range(0, 3): {
+  name: 'vnet-${i}'
+  properties: {
+    subnets: premiumStorages
+//@[013:028) [BCP144 (Error)] Directly referencing a resource or module collection is not currently supported. Apply an array indexer to the expression. (CodeDescription: none) |premiumStorages|
+    dependsOn: [
+//@[004:013) [BCP037 (Warning)] The property "dependsOn" is not allowed on objects of type "VirtualNetworkPropertiesFormat". Permissible properties include "addressSpace", "bgpCommunities", "ddosProtectionPlan", "dhcpOptions", "enableDdosProtection", "enableVmProtection", "ipAllocations", "virtualNetworkPeerings". If this is an inaccuracy in the documentation, please report it to the Bicep Team. (CodeDescription: bicep(https://aka.ms/bicep-type-issues)) |dependsOn|
+      premiumStorages
+//@[006:021) [BCP144 (Error)] Directly referencing a resource or module collection is not currently supported. Apply an array indexer to the expression. (CodeDescription: none) |premiumStorages|
+    ]
+  }
+  dependsOn: [
+    
+  ]
+}]
+
+var expressionInPropertyLoopVar = true
+resource expressionsInPropertyLoopName 'Microsoft.Network/dnsZones@2018-05-01' = {
+  name: 'hello'
+  location: 'eastus'
+//@[012:020) [no-hardcoded-location (Warning)] A resource location should not use a hard-coded string or variable value. Please use a parameter value, an expression, or the string 'global'. Found: 'eastus' (CodeDescription: bicep core(https://aka.ms/bicep/linter/no-hardcoded-location)) |'eastus'|
+  properties: {
+    'resolutionVirtualNetworks${expressionInPropertyLoopVar}': [for thing in []: {}]
+//@[004:061) [BCP143 (Error)] For-expressions cannot be used with properties whose names are also expressions. (CodeDescription: none) |'resolutionVirtualNetworks${expressionInPropertyLoopVar}'|
+//@[004:061) [BCP040 (Warning)] String interpolation is not supported for keys on objects of type "ZoneProperties". Permissible properties include "registrationVirtualNetworks", "resolutionVirtualNetworks", "zoneType". (CodeDescription: none) |'resolutionVirtualNetworks${expressionInPropertyLoopVar}'|
+  }
+}
+
+// resource loop body that isn't an object
+@batchSize(-1)
+//@[011:013) [BCP154 (Error)] Expected a batch size of at least 1 but the specified value was "-1". (CodeDescription: none) |-1|
+resource nonObjectResourceLoopBody 'Microsoft.Network/dnsZones@2018-05-01' = [for thing in []: 'test']
+//@[095:101) [BCP167 (Error)] Expected the "{" character or the "if" keyword at this location. (CodeDescription: none) |'test'|
+resource nonObjectResourceLoopBody2 'Microsoft.Network/dnsZones@2018-05-01' = [for thing in []: environment()]
+//@[096:107) [BCP167 (Error)] Expected the "{" character or the "if" keyword at this location. (CodeDescription: none) |environment|
+resource nonObjectResourceLoopBody3 'Microsoft.Network/dnsZones@2018-05-01' = [for (thing,i) in []: 'test']
+//@[009:035) [BCP028 (Error)] Identifier "nonObjectResourceLoopBody3" is declared multiple times. Remove or rename the duplicates. (CodeDescription: none) |nonObjectResourceLoopBody3|
+//@[100:106) [BCP167 (Error)] Expected the "{" character or the "if" keyword at this location. (CodeDescription: none) |'test'|
+resource nonObjectResourceLoopBody4 'Microsoft.Network/dnsZones@2018-05-01' = [for (thing,i) in []: environment()]
+//@[009:035) [BCP028 (Error)] Identifier "nonObjectResourceLoopBody4" is declared multiple times. Remove or rename the duplicates. (CodeDescription: none) |nonObjectResourceLoopBody4|
+//@[100:111) [BCP167 (Error)] Expected the "{" character or the "if" keyword at this location. (CodeDescription: none) |environment|
+resource nonObjectResourceLoopBody3 'Microsoft.Network/dnsZones@2018-05-01' = [for (thing,i) in []: if(true) 'test']
+//@[009:035) [BCP028 (Error)] Identifier "nonObjectResourceLoopBody3" is declared multiple times. Remove or rename the duplicates. (CodeDescription: none) |nonObjectResourceLoopBody3|
+//@[109:115) [BCP018 (Error)] Expected the "{" character at this location. (CodeDescription: none) |'test'|
+resource nonObjectResourceLoopBody4 'Microsoft.Network/dnsZones@2018-05-01' = [for (thing,i) in []: if(true) environment()]
+//@[009:035) [BCP028 (Error)] Identifier "nonObjectResourceLoopBody4" is declared multiple times. Remove or rename the duplicates. (CodeDescription: none) |nonObjectResourceLoopBody4|
+//@[109:120) [BCP018 (Error)] Expected the "{" character at this location. (CodeDescription: none) |environment|
+
+// #completionTest(54,55) -> objectPlusFor
+resource foo 'Microsoft.Network/dnsZones@2018-05-01' = 
+//@[009:012) [BCP028 (Error)] Identifier "foo" is declared multiple times. Remove or rename the duplicates. (CodeDescription: none) |foo|
+//@[055:055) [BCP118 (Error)] Expected the "{" character, the "[" character, or the "if" keyword at this location. (CodeDescription: none) ||
+
+resource foo 'Microsoft.Network/dnsZones@2018-05-01' = [for item in []: {
+//@[009:012) [BCP028 (Error)] Identifier "foo" is declared multiple times. Remove or rename the duplicates. (CodeDescription: none) |foo|
+  properties: {
+    // #completionTest(32,33) -> symbolsPlusArrayAndFor
+    registrationVirtualNetworks: 
+//@[033:033) [BCP009 (Error)] Expected a literal value, an array, an object, a parenthesized expression, or a function call at this location. (CodeDescription: none) ||
+    resolutionVirtualNetworks: [for lol in []: {
+      
+    }]
+  }
+}]
+
+resource vnet 'Microsoft.Network/virtualNetworks@2020-06-01' = {
+  properties: {
+    virtualNetworkPeerings: [for item in []: {
+        properties: {
+          remoteAddressSpace: {
+            // #completionTest(28,29) -> symbolsPlusArrayWithoutFor
+            addressPrefixes: 
+//@[029:029) [BCP009 (Error)] Expected a literal value, an array, an object, a parenthesized expression, or a function call at this location. (CodeDescription: none) ||
+          }
+        }
+    }]
+  }
+}
+
+// parent property with 'existing' resource at different scope
+resource p1_res1 'Microsoft.Rp1/resource1@2020-06-01' existing = {
+//@[017:053) [BCP081 (Warning)] Resource type "Microsoft.Rp1/resource1@2020-06-01" does not have types available. (CodeDescription: none) |'Microsoft.Rp1/resource1@2020-06-01'|
+  scope: subscription()
+  name: 'res1'
+}
+
+resource p1_child1 'Microsoft.Rp1/resource1/child1@2020-06-01' = {
+//@[019:062) [BCP081 (Warning)] Resource type "Microsoft.Rp1/resource1/child1@2020-06-01" does not have types available. (CodeDescription: none) |'Microsoft.Rp1/resource1/child1@2020-06-01'|
+//@[065:106) [BCP165 (Error)] A resource's computed scope must match that of the Bicep file for it to be deployable. This resource's scope is computed from the "scope" property value assigned to ancestor resource "p1_res1". You must use modules to deploy resources to a different scope. (CodeDescription: none) |{\r\n  parent: p1_res1\r\n  name: 'child1'\r\n}|
+  parent: p1_res1
+  name: 'child1'
+}
+
+// parent property with scope on child resource
+resource p2_res1 'Microsoft.Rp1/resource1@2020-06-01' = {
+//@[017:053) [BCP081 (Warning)] Resource type "Microsoft.Rp1/resource1@2020-06-01" does not have types available. (CodeDescription: none) |'Microsoft.Rp1/resource1@2020-06-01'|
+  name: 'res1'
+//@[008:014) [BCP121 (Error)] Resources: "p2_res1", "p5_res1", "p7_res1" are defined with this same name in a file. Rename them or split into different modules. (CodeDescription: none) |'res1'|
+}
+
+resource p2_res2 'Microsoft.Rp2/resource2@2020-06-01' = {
+//@[017:053) [BCP081 (Warning)] Resource type "Microsoft.Rp2/resource2@2020-06-01" does not have types available. (CodeDescription: none) |'Microsoft.Rp2/resource2@2020-06-01'|
+  name: 'res2'
+}
+
+resource p2_res2child 'Microsoft.Rp2/resource2/child2@2020-06-01' = {
+//@[022:065) [BCP081 (Warning)] Resource type "Microsoft.Rp2/resource2/child2@2020-06-01" does not have types available. (CodeDescription: none) |'Microsoft.Rp2/resource2/child2@2020-06-01'|
+  scope: p2_res1
+//@[009:016) [BCP164 (Error)] A child resource's scope is computed based on the scope of its ancestor resource. This means that using the "scope" property on a child resource is unsupported. (CodeDescription: none) |p2_res1|
+  parent: p2_res2
+  name: 'child2'
+}
+
+// parent property self-cycle
+resource p3_vmExt 'Microsoft.Compute/virtualMachines/extensions@2020-06-01' = {
+  parent: p3_vmExt
+//@[010:018) [BCP079 (Error)] This expression is referencing its own declaration, which is not allowed. (CodeDescription: none) |p3_vmExt|
+  location: 'eastus'
+//@[012:020) [no-hardcoded-location (Warning)] A resource location should not use a hard-coded string or variable value. Please use a parameter value, an expression, or the string 'global'. Found: 'eastus' (CodeDescription: bicep core(https://aka.ms/bicep/linter/no-hardcoded-location)) |'eastus'|
+}
+
+// parent property 2-cycle
+resource p4_vm 'Microsoft.Compute/virtualMachines@2020-06-01' = {
+  parent: p4_vmExt
+//@[010:018) [BCP080 (Error)] The expression is involved in a cycle ("p4_vmExt" -> "p4_vm"). (CodeDescription: none) |p4_vmExt|
+  location: 'eastus'
+//@[012:020) [no-hardcoded-location (Warning)] A resource location should not use a hard-coded string or variable value. Please use a parameter value, an expression, or the string 'global'. Found: 'eastus' (CodeDescription: bicep core(https://aka.ms/bicep/linter/no-hardcoded-location)) |'eastus'|
+}
+
+resource p4_vmExt 'Microsoft.Compute/virtualMachines/extensions@2020-06-01' = {
+  parent: p4_vm
+//@[010:015) [BCP080 (Error)] The expression is involved in a cycle ("p4_vm" -> "p4_vmExt"). (CodeDescription: none) |p4_vm|
+  location: 'eastus'
+//@[012:020) [no-hardcoded-location (Warning)] A resource location should not use a hard-coded string or variable value. Please use a parameter value, an expression, or the string 'global'. Found: 'eastus' (CodeDescription: bicep core(https://aka.ms/bicep/linter/no-hardcoded-location)) |'eastus'|
+}
+
+// parent property with invalid child
+resource p5_res1 'Microsoft.Rp1/resource1@2020-06-01' = {
+//@[017:053) [BCP081 (Warning)] Resource type "Microsoft.Rp1/resource1@2020-06-01" does not have types available. (CodeDescription: none) |'Microsoft.Rp1/resource1@2020-06-01'|
+  name: 'res1'
+//@[008:014) [BCP121 (Error)] Resources: "p2_res1", "p5_res1", "p7_res1" are defined with this same name in a file. Rename them or split into different modules. (CodeDescription: none) |'res1'|
+}
+
+resource p5_res2 'Microsoft.Rp2/resource2/child2@2020-06-01' = {
+//@[017:060) [BCP081 (Warning)] Resource type "Microsoft.Rp2/resource2/child2@2020-06-01" does not have types available. (CodeDescription: none) |'Microsoft.Rp2/resource2/child2@2020-06-01'|
+  parent: p5_res1
+//@[010:017) [BCP036 (Error)] The property "parent" expected a value of type "Microsoft.Rp2/resource2" but the provided value is of type "Microsoft.Rp1/resource1@2020-06-01". (CodeDescription: none) |p5_res1|
+  name: 'res2'
+}
+
+// parent property with invalid parent
+resource p6_res1 '${true}' = {
+//@[017:026) [BCP047 (Error)] String interpolation is unsupported for specifying the resource type. (CodeDescription: none) |'${true}'|
+  name: 'res1'
+}
+
+resource p6_res2 'Microsoft.Rp1/resource1/child2@2020-06-01' = {
+//@[017:060) [BCP081 (Warning)] Resource type "Microsoft.Rp1/resource1/child2@2020-06-01" does not have types available. (CodeDescription: none) |'Microsoft.Rp1/resource1/child2@2020-06-01'|
+  parent: p6_res1
+//@[010:017) [BCP062 (Error)] The referenced declaration with name "p6_res1" is not valid. (CodeDescription: none) |p6_res1|
+  name: 'res2'
+}
+
+// parent property with incorrectly-formatted name
+resource p7_res1 'Microsoft.Rp1/resource1@2020-06-01' = {
+//@[017:053) [BCP081 (Warning)] Resource type "Microsoft.Rp1/resource1@2020-06-01" does not have types available. (CodeDescription: none) |'Microsoft.Rp1/resource1@2020-06-01'|
+  name: 'res1'
+//@[008:014) [BCP121 (Error)] Resources: "p2_res1", "p5_res1", "p7_res1" are defined with this same name in a file. Rename them or split into different modules. (CodeDescription: none) |'res1'|
+}
+
+resource p7_res2 'Microsoft.Rp1/resource1/child2@2020-06-01' = {
+//@[017:060) [BCP081 (Warning)] Resource type "Microsoft.Rp1/resource1/child2@2020-06-01" does not have types available. (CodeDescription: none) |'Microsoft.Rp1/resource1/child2@2020-06-01'|
+  parent: p7_res1
+  name: 'res1/res2'
+//@[008:019) [BCP170 (Error)] Expected resource name to not contain any "/" characters. Child resources with a parent resource reference (via the parent property or via nesting) must not contain a fully-qualified name. (CodeDescription: none) |'res1/res2'|
+}
+
+resource p7_res3 'Microsoft.Rp1/resource1/child2@2020-06-01' = {
+//@[017:060) [BCP081 (Warning)] Resource type "Microsoft.Rp1/resource1/child2@2020-06-01" does not have types available. (CodeDescription: none) |'Microsoft.Rp1/resource1/child2@2020-06-01'|
+  parent: p7_res1
+  name: '${p7_res1.name}/res2'
+//@[008:030) [BCP170 (Error)] Expected resource name to not contain any "/" characters. Child resources with a parent resource reference (via the parent property or via nesting) must not contain a fully-qualified name. (CodeDescription: none) |'${p7_res1.name}/res2'|
+}
+
+// top-level resource with too many '/' characters
+resource p8_res1 'Microsoft.Rp1/resource1@2020-06-01' = {
+//@[017:053) [BCP081 (Warning)] Resource type "Microsoft.Rp1/resource1@2020-06-01" does not have types available. (CodeDescription: none) |'Microsoft.Rp1/resource1@2020-06-01'|
+  name: 'res1/res2'
+//@[008:019) [BCP169 (Error)] Expected resource name to contain 0 "/" character(s). The number of name segments must match the number of segments in the resource type. (CodeDescription: none) |'res1/res2'|
+}
+
+resource existingResProperty 'Microsoft.Compute/virtualMachines@2020-06-01' existing = {
+  name: 'existingResProperty'
+  location: 'westeurope'
+//@[002:010) [BCP173 (Error)] The property "location" cannot be used in an existing resource declaration. (CodeDescription: none) |location|
+//@[012:024) [no-hardcoded-location (Warning)] A resource location should not use a hard-coded string or variable value. Please use a parameter value, an expression, or the string 'global'. Found: 'westeurope' (CodeDescription: bicep core(https://aka.ms/bicep/linter/no-hardcoded-location)) |'westeurope'|
+  properties: {}
+//@[002:012) [BCP173 (Error)] The property "properties" cannot be used in an existing resource declaration. (CodeDescription: none) |properties|
+}
+
+resource invalidExistingLocationRef 'Microsoft.Compute/virtualMachines/extensions@2020-06-01' = {
+    parent: existingResProperty
+    name: 'myExt'
+    location: existingResProperty.location
+//@[014:042) [BCP120 (Error)] This expression is being used in an assignment to the "location" property of the "Microsoft.Compute/virtualMachines/extensions" type, which requires a value that can be calculated at the start of the deployment. Properties of existingResProperty which can be calculated at the start include "apiVersion", "id", "name", "type". (CodeDescription: none) |existingResProperty.location|
+}
+
+resource anyTypeInDependsOn 'Microsoft.Network/dnsZones@2018-05-01' = {
+  name: 'anyTypeInDependsOn'
+  location: resourceGroup().location
+//@[012:036) [no-loc-expr-outside-params (Warning)] Use a parameter here instead of 'resourceGroup().location'. 'resourceGroup().location' and 'deployment().location' should only be used as a default value for parameters. (CodeDescription: bicep core(https://aka.ms/bicep/linter/no-loc-expr-outside-params)) |resourceGroup().location|
+  dependsOn: [
+    any(invalidExistingLocationRef.properties.autoUpgradeMinorVersion)
+//@[004:070) [BCP176 (Error)] Values of the "any" type are not allowed here. (CodeDescription: none) |any(invalidExistingLocationRef.properties.autoUpgradeMinorVersion)|
+    's'
+//@[004:007) [BCP034 (Error)] The enclosing array expected an item of type "module[] | (resource | module) | resource[]", but the provided item was of type "'s'". (CodeDescription: none) |'s'|
+    any(true)
+//@[004:013) [BCP176 (Error)] Values of the "any" type are not allowed here. (CodeDescription: none) |any(true)|
+  ]
+}
+
+resource anyTypeInParent 'Microsoft.Network/dnsZones/CNAME@2018-05-01' = {
+//@[009:024) [BCP035 (Error)] The specified "resource" declaration is missing the following required properties: "name". (CodeDescription: none) |anyTypeInParent|
+  parent: any(true)
+//@[010:019) [BCP176 (Error)] Values of the "any" type are not allowed here. (CodeDescription: none) |any(true)|
+}
+
+resource anyTypeInParentLoop 'Microsoft.Network/dnsZones/CNAME@2018-05-01' = [for thing in []: {
+//@[009:028) [BCP035 (Error)] The specified "resource" declaration is missing the following required properties: "name". (CodeDescription: none) |anyTypeInParentLoop|
+  parent: any(true)
+//@[010:019) [BCP176 (Error)] Values of the "any" type are not allowed here. (CodeDescription: none) |any(true)|
+}]
+
+resource anyTypeInScope 'Microsoft.Authorization/locks@2016-09-01' = {
+//@[009:023) [BCP035 (Error)] The specified "resource" declaration is missing the following required properties: "name", "properties". If this is an inaccuracy in the documentation, please report it to the Bicep Team. (CodeDescription: bicep(https://aka.ms/bicep-type-issues)) |anyTypeInScope|
+  scope: any(invalidExistingLocationRef)
+//@[009:040) [BCP176 (Error)] Values of the "any" type are not allowed here. (CodeDescription: none) |any(invalidExistingLocationRef)|
+}
+
+resource anyTypeInScopeConditional 'Microsoft.Authorization/locks@2016-09-01' = if(true) {
+//@[009:034) [BCP035 (Error)] The specified "resource" declaration is missing the following required properties: "name", "properties". If this is an inaccuracy in the documentation, please report it to the Bicep Team. (CodeDescription: bicep(https://aka.ms/bicep-type-issues)) |anyTypeInScopeConditional|
+  scope: any(invalidExistingLocationRef)
+//@[009:040) [BCP176 (Error)] Values of the "any" type are not allowed here. (CodeDescription: none) |any(invalidExistingLocationRef)|
+}
+
+resource anyTypeInExistingScope 'Microsoft.Network/dnsZones/AAAA@2018-05-01' existing = {
+//@[009:031) [BCP035 (Error)] The specified "resource" declaration is missing the following required properties: "name". (CodeDescription: none) |anyTypeInExistingScope|
+  parent: any('')
+//@[010:017) [BCP176 (Error)] Values of the "any" type are not allowed here. (CodeDescription: none) |any('')|
+  scope: any(false)
+//@[009:019) [BCP176 (Error)] Values of the "any" type are not allowed here. (CodeDescription: none) |any(false)|
+}
+
+resource anyTypeInExistingScopeLoop 'Microsoft.Network/dnsZones/AAAA@2018-05-01' existing = [for thing in []: {
+//@[009:035) [BCP035 (Error)] The specified "resource" declaration is missing the following required properties: "name". (CodeDescription: none) |anyTypeInExistingScopeLoop|
+  parent: any('')
+//@[010:017) [BCP176 (Error)] Values of the "any" type are not allowed here. (CodeDescription: none) |any('')|
+  scope: any(false)
+//@[009:019) [BCP176 (Error)] Values of the "any" type are not allowed here. (CodeDescription: none) |any(false)|
+}]
+
+resource tenantLevelResourceBlocked 'Microsoft.Management/managementGroups@2020-05-01' = {
+//@[089:131) [BCP135 (Error)] Scope "resourceGroup" is not valid for this resource type. Permitted scopes: "tenant". (CodeDescription: none) |{\r\n  name: 'tenantLevelResourceBlocked'\r\n}|
+  name: 'tenantLevelResourceBlocked'
+}
+
+// #completionTest(15,36,37) -> resourceTypes
+resource comp1 'Microsoft.Resources/'
+//@[015:037) [BCP029 (Error)] The resource type is not valid. Specify a valid resource type of format "<types>@<apiVersion>". (CodeDescription: none) |'Microsoft.Resources/'|
+//@[037:037) [BCP018 (Error)] Expected the "=" character at this location. (CodeDescription: none) ||
+
+// #completionTest(15,16,17) -> resourceTypes
+resource comp2 ''
+//@[015:017) [BCP029 (Error)] The resource type is not valid. Specify a valid resource type of format "<types>@<apiVersion>". (CodeDescription: none) |''|
+//@[017:017) [BCP018 (Error)] Expected the "=" character at this location. (CodeDescription: none) ||
+
+// #completionTest(38) -> resourceTypes
+resource comp3 'Microsoft.Resources/t'
+//@[015:038) [BCP029 (Error)] The resource type is not valid. Specify a valid resource type of format "<types>@<apiVersion>". (CodeDescription: none) |'Microsoft.Resources/t'|
+//@[038:038) [BCP018 (Error)] Expected the "=" character at this location. (CodeDescription: none) ||
+
+// #completionTest(40) -> resourceTypes
+resource comp4 'Microsoft.Resources/t/v'
+//@[015:040) [BCP029 (Error)] The resource type is not valid. Specify a valid resource type of format "<types>@<apiVersion>". (CodeDescription: none) |'Microsoft.Resources/t/v'|
+//@[040:040) [BCP018 (Error)] Expected the "=" character at this location. (CodeDescription: none) ||
+
+// #completionTest(49) -> resourceTypes
+resource comp5 'Microsoft.Storage/storageAccounts'
+//@[015:050) [BCP029 (Error)] The resource type is not valid. Specify a valid resource type of format "<types>@<apiVersion>". (CodeDescription: none) |'Microsoft.Storage/storageAccounts'|
+//@[050:050) [BCP018 (Error)] Expected the "=" character at this location. (CodeDescription: none) ||
+
+// #completionTest(50) -> storageAccountsResourceTypes
+resource comp6 'Microsoft.Storage/storageAccounts@'
+//@[015:051) [BCP029 (Error)] The resource type is not valid. Specify a valid resource type of format "<types>@<apiVersion>". (CodeDescription: none) |'Microsoft.Storage/storageAccounts@'|
+//@[051:051) [BCP018 (Error)] Expected the "=" character at this location. (CodeDescription: none) ||
+
+// #completionTest(52) -> templateSpecsResourceTypes
+resource comp7 'Microsoft.Resources/templateSpecs@20'
+//@[015:053) [BCP029 (Error)] The resource type is not valid. Specify a valid resource type of format "<types>@<apiVersion>". (CodeDescription: none) |'Microsoft.Resources/templateSpecs@20'|
+//@[053:053) [BCP018 (Error)] Expected the "=" character at this location. (CodeDescription: none) ||
+
+// #completionTest(60,61) -> virtualNetworksResourceTypes
+resource comp8 'Microsoft.Network/virtualNetworks@2020-06-01'
+//@[061:061) [BCP018 (Error)] Expected the "=" character at this location. (CodeDescription: none) ||
+
+
+// issue #3000
+resource issue3000LogicApp1 'Microsoft.Logic/workflows@2019-05-01' = {
+  name: 'issue3000LogicApp1'
+  location: resourceGroup().location
+//@[012:036) [no-loc-expr-outside-params (Warning)] Use a parameter here instead of 'resourceGroup().location'. 'resourceGroup().location' and 'deployment().location' should only be used as a default value for parameters. (CodeDescription: bicep core(https://aka.ms/bicep/linter/no-loc-expr-outside-params)) |resourceGroup().location|
+  properties: {
+    state: 'Enabled'
+    definition: ''
+  }
+  identity: {
+    type: 'SystemAssigned'
+  }
+  extendedLocation: {}
+//@[002:018) [BCP187 (Warning)] The property "extendedLocation" does not exist in the resource definition, although it might still be valid. If this is an inaccuracy in the documentation, please report it to the Bicep Team. (CodeDescription: bicep(https://aka.ms/bicep-type-issues)) |extendedLocation|
+  sku: {}
+//@[002:005) [BCP187 (Warning)] The property "sku" does not exist in the resource definition, although it might still be valid. If this is an inaccuracy in the documentation, please report it to the Bicep Team. (CodeDescription: bicep(https://aka.ms/bicep-type-issues)) |sku|
+  kind: 'V1'
+//@[002:006) [BCP187 (Warning)] The property "kind" does not exist in the resource definition, although it might still be valid. If this is an inaccuracy in the documentation, please report it to the Bicep Team. (CodeDescription: bicep(https://aka.ms/bicep-type-issues)) |kind|
+  managedBy: 'string'
+//@[002:011) [BCP187 (Warning)] The property "managedBy" does not exist in the resource definition, although it might still be valid. If this is an inaccuracy in the documentation, please report it to the Bicep Team. (CodeDescription: bicep(https://aka.ms/bicep-type-issues)) |managedBy|
+  mangedByExtended: [
+//@[002:018) [BCP037 (Error)] The property "mangedByExtended" is not allowed on objects of type "Microsoft.Logic/workflows". Permissible properties include "dependsOn", "tags". If this is an inaccuracy in the documentation, please report it to the Bicep Team. (CodeDescription: bicep(https://aka.ms/bicep-type-issues)) |mangedByExtended|
+   'str1'
+   'str2'
+  ]
+  zones: [
+//@[002:007) [BCP187 (Warning)] The property "zones" does not exist in the resource definition, although it might still be valid. If this is an inaccuracy in the documentation, please report it to the Bicep Team. (CodeDescription: bicep(https://aka.ms/bicep-type-issues)) |zones|
+   'str1'
+   'str2'
+  ]
+  plan: {}
+//@[002:006) [BCP187 (Warning)] The property "plan" does not exist in the resource definition, although it might still be valid. If this is an inaccuracy in the documentation, please report it to the Bicep Team. (CodeDescription: bicep(https://aka.ms/bicep-type-issues)) |plan|
+  eTag: ''
+//@[002:006) [BCP187 (Warning)] The property "eTag" does not exist in the resource definition, although it might still be valid. If this is an inaccuracy in the documentation, please report it to the Bicep Team. (CodeDescription: bicep(https://aka.ms/bicep-type-issues)) |eTag|
+  scale: {}  
+//@[002:007) [BCP187 (Warning)] The property "scale" does not exist in the resource definition, although it might still be valid. If this is an inaccuracy in the documentation, please report it to the Bicep Team. (CodeDescription: bicep(https://aka.ms/bicep-type-issues)) |scale|
+}
+
+resource issue3000LogicApp2 'Microsoft.Logic/workflows@2019-05-01' = {
+  name: 'issue3000LogicApp2'
+  location: resourceGroup().location
+//@[012:036) [no-loc-expr-outside-params (Warning)] Use a parameter here instead of 'resourceGroup().location'. 'resourceGroup().location' and 'deployment().location' should only be used as a default value for parameters. (CodeDescription: bicep core(https://aka.ms/bicep/linter/no-loc-expr-outside-params)) |resourceGroup().location|
+  properties: {
+    state: 'Enabled'
+    definition: ''
+  }
+  identity: 'SystemAssigned'
+//@[012:028) [BCP036 (Warning)] The property "identity" expected a value of type "ManagedServiceIdentity | null" but the provided value is of type "'SystemAssigned'". If this is an inaccuracy in the documentation, please report it to the Bicep Team. (CodeDescription: bicep(https://aka.ms/bicep-type-issues)) |'SystemAssigned'|
+  extendedLocation: 'eastus'
+//@[002:018) [BCP187 (Warning)] The property "extendedLocation" does not exist in the resource definition, although it might still be valid. If this is an inaccuracy in the documentation, please report it to the Bicep Team. (CodeDescription: bicep(https://aka.ms/bicep-type-issues)) |extendedLocation|
+//@[020:028) [BCP036 (Warning)] The property "extendedLocation" expected a value of type "object" but the provided value is of type "'eastus'". If this is an inaccuracy in the documentation, please report it to the Bicep Team. (CodeDescription: bicep(https://aka.ms/bicep-type-issues)) |'eastus'|
+  sku: 'Basic'
+//@[002:005) [BCP187 (Warning)] The property "sku" does not exist in the resource definition, although it might still be valid. If this is an inaccuracy in the documentation, please report it to the Bicep Team. (CodeDescription: bicep(https://aka.ms/bicep-type-issues)) |sku|
+//@[007:014) [BCP036 (Warning)] The property "sku" expected a value of type "object" but the provided value is of type "'Basic'". If this is an inaccuracy in the documentation, please report it to the Bicep Team. (CodeDescription: bicep(https://aka.ms/bicep-type-issues)) |'Basic'|
+  kind: {
+//@[002:006) [BCP187 (Warning)] The property "kind" does not exist in the resource definition, although it might still be valid. If this is an inaccuracy in the documentation, please report it to the Bicep Team. (CodeDescription: bicep(https://aka.ms/bicep-type-issues)) |kind|
+//@[008:030) [BCP036 (Warning)] The property "kind" expected a value of type "string" but the provided value is of type "object". If this is an inaccuracy in the documentation, please report it to the Bicep Team. (CodeDescription: bicep(https://aka.ms/bicep-type-issues)) |{\r\n    name: 'V1'\r\n  }|
+    name: 'V1'
+  }
+  managedBy: {}
+//@[002:011) [BCP187 (Warning)] The property "managedBy" does not exist in the resource definition, although it might still be valid. If this is an inaccuracy in the documentation, please report it to the Bicep Team. (CodeDescription: bicep(https://aka.ms/bicep-type-issues)) |managedBy|
+//@[013:015) [BCP036 (Warning)] The property "managedBy" expected a value of type "string" but the provided value is of type "object". If this is an inaccuracy in the documentation, please report it to the Bicep Team. (CodeDescription: bicep(https://aka.ms/bicep-type-issues)) |{}|
+  mangedByExtended: [
+//@[002:018) [BCP037 (Error)] The property "mangedByExtended" is not allowed on objects of type "Microsoft.Logic/workflows". Permissible properties include "dependsOn", "tags". If this is an inaccuracy in the documentation, please report it to the Bicep Team. (CodeDescription: bicep(https://aka.ms/bicep-type-issues)) |mangedByExtended|
+   {}
+   {}
+  ]
+  zones: [
+//@[002:007) [BCP187 (Warning)] The property "zones" does not exist in the resource definition, although it might still be valid. If this is an inaccuracy in the documentation, please report it to the Bicep Team. (CodeDescription: bicep(https://aka.ms/bicep-type-issues)) |zones|
+   {}
+//@[003:005) [BCP034 (Error)] The enclosing array expected an item of type "string", but the provided item was of type "object". (CodeDescription: none) |{}|
+   {}
+//@[003:005) [BCP034 (Error)] The enclosing array expected an item of type "string", but the provided item was of type "object". (CodeDescription: none) |{}|
+  ]
+  plan: ''
+//@[002:006) [BCP187 (Warning)] The property "plan" does not exist in the resource definition, although it might still be valid. If this is an inaccuracy in the documentation, please report it to the Bicep Team. (CodeDescription: bicep(https://aka.ms/bicep-type-issues)) |plan|
+//@[008:010) [BCP036 (Warning)] The property "plan" expected a value of type "object" but the provided value is of type "''". If this is an inaccuracy in the documentation, please report it to the Bicep Team. (CodeDescription: bicep(https://aka.ms/bicep-type-issues)) |''|
+  eTag: {}
+//@[002:006) [BCP187 (Warning)] The property "eTag" does not exist in the resource definition, although it might still be valid. If this is an inaccuracy in the documentation, please report it to the Bicep Team. (CodeDescription: bicep(https://aka.ms/bicep-type-issues)) |eTag|
+//@[008:010) [BCP036 (Warning)] The property "eTag" expected a value of type "string" but the provided value is of type "object". If this is an inaccuracy in the documentation, please report it to the Bicep Team. (CodeDescription: bicep(https://aka.ms/bicep-type-issues)) |{}|
+  scale: [
+//@[002:007) [BCP187 (Warning)] The property "scale" does not exist in the resource definition, although it might still be valid. If this is an inaccuracy in the documentation, please report it to the Bicep Team. (CodeDescription: bicep(https://aka.ms/bicep-type-issues)) |scale|
+//@[009:021) [BCP036 (Warning)] The property "scale" expected a value of type "object" but the provided value is of type "object[]". If this is an inaccuracy in the documentation, please report it to the Bicep Team. (CodeDescription: bicep(https://aka.ms/bicep-type-issues)) |[\r\n  {}\r\n  ]|
+  {}
+  ]  
+}
+
+resource issue3000stg 'Microsoft.Storage/storageAccounts@2021-04-01' = {
+  name: 'issue3000stg'
+  kind: 'StorageV2'
+  location: 'West US'
+//@[012:021) [no-hardcoded-location (Warning)] A resource location should not use a hard-coded string or variable value. Please use a parameter value, an expression, or the string 'global'. Found: 'West US' (CodeDescription: bicep core(https://aka.ms/bicep/linter/no-hardcoded-location)) |'West US'|
+  sku: {
+    name: 'Premium_LRS'    
+  }
+  madeUpProperty: {}
+//@[002:016) [BCP037 (Error)] The property "madeUpProperty" is not allowed on objects of type "Microsoft.Storage/storageAccounts". Permissible properties include "dependsOn", "extendedLocation", "identity", "properties", "tags". If this is an inaccuracy in the documentation, please report it to the Bicep Team. (CodeDescription: bicep(https://aka.ms/bicep-type-issues)) |madeUpProperty|
+  managedByExtended: []
+//@[002:019) [BCP187 (Warning)] The property "managedByExtended" does not exist in the resource definition, although it might still be valid. If this is an inaccuracy in the documentation, please report it to the Bicep Team. (CodeDescription: bicep(https://aka.ms/bicep-type-issues)) |managedByExtended|
+}
+
+var issue3000stgMadeUpProperty = issue3000stg.madeUpProperty
+//@[004:030) [no-unused-vars (Warning)] Variable "issue3000stgMadeUpProperty" is declared but never used. (CodeDescription: bicep core(https://aka.ms/bicep/linter/no-unused-vars)) |issue3000stgMadeUpProperty|
+//@[046:060) [BCP053 (Error)] The type "Microsoft.Storage/storageAccounts" does not contain property "madeUpProperty". Available properties include "apiVersion", "eTag", "extendedLocation", "id", "identity", "kind", "location", "managedBy", "managedByExtended", "name", "plan", "properties", "scale", "sku", "tags", "type", "zones". (CodeDescription: none) |madeUpProperty|
+var issue3000stgManagedBy = issue3000stg.managedBy
+//@[004:025) [no-unused-vars (Warning)] Variable "issue3000stgManagedBy" is declared but never used. (CodeDescription: bicep core(https://aka.ms/bicep/linter/no-unused-vars)) |issue3000stgManagedBy|
+//@[041:050) [BCP187 (Warning)] The property "managedBy" does not exist in the resource definition, although it might still be valid. If this is an inaccuracy in the documentation, please report it to the Bicep Team. (CodeDescription: bicep(https://aka.ms/bicep-type-issues)) |managedBy|
+var issue3000stgManagedByExtended = issue3000stg.managedByExtended
+//@[004:033) [no-unused-vars (Warning)] Variable "issue3000stgManagedByExtended" is declared but never used. (CodeDescription: bicep core(https://aka.ms/bicep/linter/no-unused-vars)) |issue3000stgManagedByExtended|
+//@[049:066) [BCP187 (Warning)] The property "managedByExtended" does not exist in the resource definition, although it might still be valid. If this is an inaccuracy in the documentation, please report it to the Bicep Team. (CodeDescription: bicep(https://aka.ms/bicep-type-issues)) |managedByExtended|
+
+param dataCollectionRule object
+param tags object
+
+var defaultLogAnalyticsWorkspace = {
+  subscriptionId: subscription().subscriptionId
+}
+
+resource logAnalyticsWorkspaces 'Microsoft.OperationalInsights/workspaces@2020-10-01' existing = [for logAnalyticsWorkspace in dataCollectionRule.destinations.logAnalyticsWorkspaces: {
+  name: logAnalyticsWorkspace.name
+  scope: resourceGroup( union( defaultLogAnalyticsWorkspace, logAnalyticsWorkspace ).subscriptionId, logAnalyticsWorkspace.resourceGroup )
+}]
+
+resource dataCollectionRuleRes 'Microsoft.Insights/dataCollectionRules@2021-04-01' = {
+  name: dataCollectionRule.name
+  location: dataCollectionRule.location
+  tags: tags
+  kind: dataCollectionRule.kind
+  properties: {
+    description: dataCollectionRule.description
+    destinations: union(empty(dataCollectionRule.destinations.azureMonitorMetrics.name) ? {} : {
+      azureMonitorMetrics: {
+        name: dataCollectionRule.destinations.azureMonitorMetrics.name
+      }
+    },{
+      logAnalytics: [for (logAnalyticsWorkspace, i) in dataCollectionRule.destinations.logAnalyticsWorkspaces: {
+//@[021:024) [BCP138 (Error)] For-expressions are not supported in this context. For-expressions may be used as values of resource, module, variable, and output declarations, or values of resource and module properties. (CodeDescription: none) |for|
+        name: logAnalyticsWorkspace.destinationName
+        workspaceResourceId: logAnalyticsWorkspaces[i].id
+      }]
+    })
+    dataSources: dataCollectionRule.dataSources
+    dataFlows: dataCollectionRule.dataFlows
+  }
+}
+
+resource dataCollectionRuleRes2 'Microsoft.Insights/dataCollectionRules@2021-04-01' = {
+  name: dataCollectionRule.name
+  location: dataCollectionRule.location
+  tags: tags
+  kind: dataCollectionRule.kind
+  properties: {
+    description: dataCollectionRule.description
+    destinations: empty([]) ? [for x in []: {}] : [for x in []: {}]
+//@[018:067) [BCP036 (Warning)] The property "destinations" expected a value of type "DataCollectionRuleDestinations | null" but the provided value is of type "object[] | object[]". If this is an inaccuracy in the documentation, please report it to the Bicep Team. (CodeDescription: bicep(https://aka.ms/bicep-type-issues)) |empty([]) ? [for x in []: {}] : [for x in []: {}]|
+//@[031:034) [BCP138 (Error)] For-expressions are not supported in this context. For-expressions may be used as values of resource, module, variable, and output declarations, or values of resource and module properties. (CodeDescription: none) |for|
+//@[051:054) [BCP138 (Error)] For-expressions are not supported in this context. For-expressions may be used as values of resource, module, variable, and output declarations, or values of resource and module properties. (CodeDescription: none) |for|
+    dataSources: dataCollectionRule.dataSources
+    dataFlows: dataCollectionRule.dataFlows
+  }
+}
+
+@description('The language of the Deployment Script. AzurePowerShell or AzureCLI.')
+@allowed([
+  'AzureCLI'
+  'AzurePowerShell'
+])
+param issue4668_kind string = 'AzureCLI'
+@description('The identity that will be used to execute the Deployment Script.')
+param issue4668_identity object
+@description('The properties of the Deployment Script.')
+param issue4668_properties object
+resource issue4668_mainResource 'Microsoft.Resources/deploymentScripts@2020-10-01' = {
+  name: 'testscript'
+  location: 'westeurope'
+//@[012:024) [no-hardcoded-location (Warning)] A resource location should not use a hard-coded string or variable value. Please use a parameter value, an expression, or the string 'global'. Found: 'westeurope' (CodeDescription: bicep core(https://aka.ms/bicep/linter/no-hardcoded-location)) |'westeurope'|
+  kind: issue4668_kind
+//@[008:022) [BCP225 (Warning)] The discriminator property "kind" value cannot be determined at compilation time. Type checking for this object is disabled. (CodeDescription: none) |issue4668_kind|
+  identity: issue4668_identity
+  properties: issue4668_properties
+}
+