--- conflicted
+++ resolved
@@ -3048,8 +3048,49 @@
         }
 
         /// <summary>
-<<<<<<< HEAD
-        /// https://github.com/Azure/bicep/issues/3169
+        /// https://github.com/Azure/bicep/issues/6423
+        /// </summary>
+        [TestMethod]
+        public void Test_Issue6423()
+        {
+            var result = CompilationHelper.Compile(@"
+var configs = [
+  {
+    name: 'name1'
+  }
+  {
+    name: 'name2'
+  }
+]
+
+resource webApp 'Microsoft.Web/sites@2021-03-01' = [for c in configs: {
+  name: c.name
+  location: 'West US'
+}]
+
+resource auth 'Microsoft.Web/sites/config@2021-03-01' = [for (c, i) in configs: {
+  name: 'authsettingsV2'
+  parent: webApp[i] // webApp[0] doesn't work either
+  properties: {
+    madeUpProperty: 'blah'
+    // No IntelliSense or type checking
+  }
+}]
+");
+
+            // verify we have diagnostics for 'properties'
+            result.ExcludingLinterDiagnostics().Should().HaveDiagnostics(new[] {
+                ("BCP037", DiagnosticLevel.Warning, "The property \"madeUpProperty\" is not allowed on objects of type \"SiteAuthSettingsV2Properties\". Permissible properties include \"globalValidation\", \"httpSettings\", \"identityProviders\", \"login\", \"platform\". If this is an inaccuracy in the documentation, please report it to the Bicep Team.")
+            });
+
+            result.Template.Should().HaveValueAtPath("$.resources[1].name", "[format('{0}/{1}', variables('configs')[copyIndex()].name, 'authsettingsV2')]");
+            result.Template.Should().HaveValueAtPath("$.resources[1].dependsOn", new JArray {
+                "[resourceId('Microsoft.Web/sites', variables('configs')[copyIndex()].name)]",
+            });
+        }
+
+        /// <summary>
+        /// https://github.com/Azure/bicep/issues/3356
         /// </summary>
         [TestMethod]
         public void Test_Issue_3356()
@@ -3081,54 +3122,13 @@
 ");
             result.ExcludingLinterDiagnostics().Should().HaveDiagnostics(new[] {
                 ("BCP081", DiagnosticLevel.Warning, "Resource type \"Microsoft.Storage/storageAccounts@2021-09-00\" does not have types available.")
-=======
-        /// https://github.com/Azure/bicep/issues/6423
+            });
+        }
+
+        /// <summary>
+        /// https://github.com/Azure/bicep/issues/3356
         /// </summary>
         [TestMethod]
-        public void Test_Issue6423()
-        {
-            var result = CompilationHelper.Compile(@"
-var configs = [
-  {
-    name: 'name1'
-  }
-  {
-    name: 'name2'
-  }
-]
-
-resource webApp 'Microsoft.Web/sites@2021-03-01' = [for c in configs: {
-  name: c.name
-  location: 'West US'
-}]
-
-resource auth 'Microsoft.Web/sites/config@2021-03-01' = [for (c, i) in configs: {
-  name: 'authsettingsV2'
-  parent: webApp[i] // webApp[0] doesn't work either
-  properties: {
-    madeUpProperty: 'blah'
-    // No IntelliSense or type checking
-  }
-}]
-");
-
-            // verify we have diagnostics for 'properties'
-            result.ExcludingLinterDiagnostics().Should().HaveDiagnostics(new[] {
-                ("BCP037", DiagnosticLevel.Warning, "The property \"madeUpProperty\" is not allowed on objects of type \"SiteAuthSettingsV2Properties\". Permissible properties include \"globalValidation\", \"httpSettings\", \"identityProviders\", \"login\", \"platform\". If this is an inaccuracy in the documentation, please report it to the Bicep Team.")
-            });
-
-            result.Template.Should().HaveValueAtPath("$.resources[1].name", "[format('{0}/{1}', variables('configs')[copyIndex()].name, 'authsettingsV2')]");
-            result.Template.Should().HaveValueAtPath("$.resources[1].dependsOn", new JArray {
-                "[resourceId('Microsoft.Web/sites', variables('configs')[copyIndex()].name)]",
->>>>>>> 0ad09698
-            });
-        }
-
-        /// <summary>
-        /// https://github.com/Azure/bicep/issues/3169
-        /// </summary>
-        [TestMethod]
-<<<<<<< HEAD
         public void Test_Issue_3356_2()
         {
             var result = CompilationHelper.Compile(@"
@@ -3167,7 +3167,12 @@
                 ("BCP036", DiagnosticLevel.Warning, "The property \"tenantId\" expected a value of type \"string\" but the provided value is of type \"int\". If this is an inaccuracy in the documentation, please report it to the Bicep Team."),
                 ("BCP036", DiagnosticLevel.Warning, "The property \"clientId\" expected a value of type \"string\" but the provided value is of type \"int\". If this is an inaccuracy in the documentation, please report it to the Bicep Team."),
                 ("BCP036", DiagnosticLevel.Warning, "The property \"principalId\" expected a value of type \"string\" but the provided value is of type \"int\". If this is an inaccuracy in the documentation, please report it to the Bicep Team.")
-=======
+            });
+        }
+
+        /// <summary>
+        /// https://github.com/Azure/bicep/issues/4600
+        /// </summary>
         public void Test_Issue_4600()
         {
             var result = CompilationHelper.Compile(@"
@@ -3207,7 +3212,7 @@
         }
 
         /// <summary>
-        /// https://github.com/Azure/bicep/issues/3169
+        /// https://github.com/Azure/bicep/issues/4600
         /// </summary>
         [TestMethod]
         public void Test_Issue_4600_2()
@@ -3245,7 +3250,6 @@
 ");
             result.ExcludingLinterDiagnostics().Should().HaveDiagnostics(new[] {
                 ("BCP179", DiagnosticLevel.Warning, "Unique resource or deployment name is required when looping. The loop item variable \"roleId\" or the index variable \"index\" must be referenced in at least one of the value expressions of the following properties in the loop body: \"name\", \"scope\"")
->>>>>>> 0ad09698
             });
         }
     }
