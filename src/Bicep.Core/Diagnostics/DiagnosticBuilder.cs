// Copyright (c) Microsoft Corporation.
// Licensed under the MIT License.

using System;
using System.Collections.Generic;
using System.Collections.Immutable;
using System.Linq;
using System.Text;
using Bicep.Core.CodeAction;
using Bicep.Core.Extensions;
using Bicep.Core.Modules;
using Bicep.Core.Navigation;
using Bicep.Core.Parsing;
using Bicep.Core.Resources;
using Bicep.Core.Semantics;
using Bicep.Core.Syntax;
using Bicep.Core.TypeSystem;

namespace Bicep.Core.Diagnostics
{
    public static class DiagnosticBuilder
    {
        public const string UseStringInterpolationInsteadClause = "Use string interpolation instead.";

        public delegate ErrorDiagnostic ErrorBuilderDelegate(DiagnosticBuilderInternal builder);

        public delegate Diagnostic DiagnosticBuilderDelegate(DiagnosticBuilderInternal builder);

        public class DiagnosticBuilderInternal
        {

            private const string TypeInaccuracyClause = " If this is an inaccuracy in the documentation, please report it to the Bicep Team.";
            private static readonly Uri TypeInaccuracyLink = new("https://aka.ms/bicep-type-issues");

            public DiagnosticBuilderInternal(TextSpan textSpan)
            {
                TextSpan = textSpan;
            }

            public TextSpan TextSpan { get; }

            private static string ToQuotedString(IEnumerable<string> elements)
                => elements.Any() ? $"\"{elements.ConcatString("\", \"")}\"" : "";

            private static string BuildVariableDependencyChainClause(IEnumerable<string>? variableDependencyChain) => variableDependencyChain is not null
                ? $" You are referencing a variable which cannot be calculated at the start (\"{string.Join("\" -> \"", variableDependencyChain)}\")."
                : string.Empty;

            private static string BuildAccessiblePropertiesClause(string? accessedSymbolName, IEnumerable<string>? accessiblePropertyNames) => accessedSymbolName is not null && accessiblePropertyNames is not null
                ? $" Properties of {accessedSymbolName} which can be calculated at the start include {ToQuotedString(accessiblePropertyNames.OrderBy(s => s))}."
                : string.Empty;

            private static string BuildInvalidOciArtifactReferenceClause(string? aliasName, string referenceValue) => aliasName is not null
                ? $"The OCI artifact reference \"{referenceValue}\" after resolving alias \"{aliasName}\" is not valid."
                : $"The specified OCI artifact reference \"{referenceValue}\" is not valid.";

            private static string BuildInvalidTemplateSpecReferenceClause(string? aliasName, string referenceValue) => aliasName is not null
                ? $"The Template Spec reference \"{referenceValue}\" after resolving alias \"{aliasName}\" is not valid."
                : $"The specified Template Spec reference \"{referenceValue}\" is not valid.";

            private static string BuildBicepConfigurationClause(string? configurationPath) => configurationPath is not null
                ? $"Bicep configuration \"{configurationPath}\""
                : $"built-in Bicep configuration";

            public ErrorDiagnostic UnrecognizedToken(string token) => new(
                TextSpan,
                "BCP001",
                $"The following token is not recognized: \"{token}\".");

            public ErrorDiagnostic UnterminatedMultilineComment() => new(
                TextSpan,
                "BCP002",
                "The multi-line comment at this location is not terminated. Terminate it with the */ character sequence.");

            public ErrorDiagnostic UnterminatedString() => new(
                TextSpan,
                "BCP003",
                "The string at this location is not terminated. Terminate the string with a single quote character.");

            public ErrorDiagnostic UnterminatedStringWithNewLine() => new(
                TextSpan,
                "BCP004",
                "The string at this location is not terminated due to an unexpected new line character.");

            public ErrorDiagnostic UnterminatedStringEscapeSequenceAtEof() => new(
                TextSpan,
                "BCP005",
                "The string at this location is not terminated. Complete the escape sequence and terminate the string with a single unescaped quote character.");

            public ErrorDiagnostic UnterminatedStringEscapeSequenceUnrecognized(IEnumerable<string> escapeSequences) => new(
                TextSpan,
                "BCP006",
                $"The specified escape sequence is not recognized. Only the following escape sequences are allowed: {ToQuotedString(escapeSequences)}.");

            public ErrorDiagnostic UnrecognizedDeclaration() => new(
                TextSpan,
                "BCP007",
                "This declaration type is not recognized. Specify a parameter, variable, resource, or output declaration.");

            public ErrorDiagnostic ExpectedParameterContinuation() => new(
                TextSpan,
                "BCP008",
                "Expected the \"=\" token, or a newline at this location.");

            public ErrorDiagnostic UnrecognizedExpression() => new(
                TextSpan,
                "BCP009",
                "Expected a literal value, an array, an object, a parenthesized expression, or a function call at this location.");

            public ErrorDiagnostic InvalidInteger() => new(
                TextSpan,
                "BCP010",
                "Expected a valid 64-bit signed integer.");

            public ErrorDiagnostic InvalidType() => new(
                TextSpan,
                "BCP011",
                "The type of the specified value is incorrect. Specify a string, boolean, or integer literal.");

            public ErrorDiagnostic ExpectedKeyword(string keyword) => new(
                TextSpan,
                "BCP012",
                $"Expected the \"{keyword}\" keyword at this location.");

            public ErrorDiagnostic ExpectedParameterIdentifier() => new(
                TextSpan,
                "BCP013",
                "Expected a parameter identifier at this location.");

            public ErrorDiagnostic ExpectedParameterType() => new(
                TextSpan,
                "BCP014",
                $"Expected a parameter type at this location. Please specify one of the following types: {ToQuotedString(LanguageConstants.DeclarationTypes.Keys)}.");

            public ErrorDiagnostic ExpectedVariableIdentifier() => new(
                TextSpan,
                "BCP015",
                "Expected a variable identifier at this location.");

            public ErrorDiagnostic ExpectedOutputIdentifier() => new(
                TextSpan,
                "BCP016",
                "Expected an output identifier at this location.");

            public ErrorDiagnostic ExpectedResourceIdentifier() => new(
                TextSpan,
                "BCP017",
                "Expected a resource identifier at this location.");

            public ErrorDiagnostic ExpectedCharacter(string character) => new(
                TextSpan,
                "BCP018",
                $"Expected the \"{character}\" character at this location.");

            public ErrorDiagnostic ExpectedNewLine() => new(
                TextSpan,
                "BCP019",
                "Expected a new line character at this location.");

            public ErrorDiagnostic ExpectedFunctionOrPropertyName() => new(
                TextSpan,
                "BCP020",
                "Expected a function or property name at this location.");

            public ErrorDiagnostic ExpectedNumericLiteral() => new(
                TextSpan,
                "BCP021",
                "Expected a numeric literal at this location.");

            public ErrorDiagnostic ExpectedPropertyName() => new(
                TextSpan,
                "BCP022",
                "Expected a property name at this location.");

            public ErrorDiagnostic ExpectedVariableOrFunctionName() => new(
                TextSpan,
                "BCP023",
                "Expected a variable or function name at this location.");

            public ErrorDiagnostic IdentifierNameExceedsLimit() => new(
                TextSpan,
                "BCP024",
                $"The identifier exceeds the limit of {LanguageConstants.MaxIdentifierLength}. Reduce the length of the identifier.");

            public ErrorDiagnostic PropertyMultipleDeclarations(string property) => new(
                TextSpan,
                "BCP025",
                $"The property \"{property}\" is declared multiple times in this object. Remove or rename the duplicate properties.");

            public ErrorDiagnostic OutputTypeMismatch(TypeSymbol expectedType, TypeSymbol actualType) => new(
                TextSpan,
                "BCP026",
                $"The output expects a value of type \"{expectedType}\" but the provided value is of type \"{actualType}\".");

            public ErrorDiagnostic ParameterTypeMismatch(TypeSymbol expectedType, TypeSymbol actualType) => new(
                TextSpan,
                "BCP027",
                $"The parameter expects a default value of type \"{expectedType}\" but provided value is of type \"{actualType}\".");

            public ErrorDiagnostic IdentifierMultipleDeclarations(string identifier) => new(
                TextSpan,
                "BCP028",
                $"Identifier \"{identifier}\" is declared multiple times. Remove or rename the duplicates.");

            public ErrorDiagnostic InvalidResourceType() => new(
                TextSpan,
                "BCP029",
                "The resource type is not valid. Specify a valid resource type of format \"<types>@<apiVersion>\".");

            public ErrorDiagnostic InvalidOutputType() => new(
                TextSpan,
                "BCP030",
                $"The output type is not valid. Please specify one of the following types: {ToQuotedString(LanguageConstants.DeclarationTypes.Keys)}.");

            public ErrorDiagnostic InvalidParameterType() => new(
                TextSpan,
                "BCP031",
                $"The parameter type is not valid. Please specify one of the following types: {ToQuotedString(LanguageConstants.DeclarationTypes.Keys)}.");

            public ErrorDiagnostic CompileTimeConstantRequired() => new(
                TextSpan,
                "BCP032",
                "The value must be a compile-time constant.");

            public Diagnostic ExpectedValueTypeMismatch(bool warnInsteadOfError, TypeSymbol expectedType, TypeSymbol actualType) => new(
                TextSpan,
                warnInsteadOfError ? DiagnosticLevel.Warning : DiagnosticLevel.Error,
                "BCP033",
                $"Expected a value of type \"{expectedType}\" but the provided value is of type \"{actualType}\".");

            public Diagnostic ArrayTypeMismatch(bool warnInsteadOfError, TypeSymbol expectedType, TypeSymbol actualType) => new(
                TextSpan,
                warnInsteadOfError ? DiagnosticLevel.Warning : DiagnosticLevel.Error,
                "BCP034",
                $"The enclosing array expected an item of type \"{expectedType}\", but the provided item was of type \"{actualType}\".");

            public Diagnostic MissingRequiredProperties(bool warnInsteadOfError, Symbol? sourceDeclaration, ObjectSyntax objectSyntax, ICollection<string> properties, string blockName, bool showTypeInaccuracy)
            {
                var sourceDeclarationClause = sourceDeclaration is not null
                    ? $" from source declaration \"{sourceDeclaration.Name}\""
                    : string.Empty;

                var newSyntax = objectSyntax.AddChildrenWithFormatting(
                    properties.Select(p => SyntaxFactory.CreateObjectProperty(p, SyntaxFactory.EmptySkippedTrivia))
                );

                var codeFix = new CodeFix("Add required properties", true, CodeFixKind.QuickFix, new CodeReplacement(objectSyntax.Span, newSyntax.ToTextPreserveFormatting()));

                return new FixableDiagnostic(
                    TextSpan,
                    warnInsteadOfError ? DiagnosticLevel.Warning : DiagnosticLevel.Error,
                    "BCP035",
                    $"The specified \"{blockName}\" declaration is missing the following required properties{sourceDeclarationClause}: {ToQuotedString(properties)}.{(showTypeInaccuracy ? TypeInaccuracyClause : string.Empty)}",
                    showTypeInaccuracy ? TypeInaccuracyLink : null,
                    DiagnosticStyling.Default,
                    codeFix);
            }

            public Diagnostic PropertyTypeMismatch(bool warnInsteadOfError, Symbol? sourceDeclaration, string property, TypeSymbol expectedType, TypeSymbol actualType, bool showTypeInaccuracy = false)
            {
                var sourceDeclarationClause = sourceDeclaration is not null
                    ? $" in source declaration \"{sourceDeclaration.Name}\""
                    : string.Empty;

                return new(
                    TextSpan,
                    warnInsteadOfError ? DiagnosticLevel.Warning : DiagnosticLevel.Error,
                    "BCP036",
                    $"The property \"{property}\" expected a value of type \"{expectedType}\" but the provided value{sourceDeclarationClause} is of type \"{actualType}\".{(showTypeInaccuracy ? TypeInaccuracyClause : string.Empty)}",
                    showTypeInaccuracy ? TypeInaccuracyLink : null);
            }

            public Diagnostic DisallowedProperty(bool warnInsteadOfError, Symbol? sourceDeclaration, string property, TypeSymbol type, ICollection<string> validUnspecifiedProperties, bool showTypeInaccuracy)
            {
                var permissiblePropertiesClause = validUnspecifiedProperties.Any()
                    ? $" Permissible properties include {ToQuotedString(validUnspecifiedProperties)}."
                    : $" No other properties are allowed.";

                var sourceDeclarationClause = sourceDeclaration is not null
                    ? $" from source declaration \"{sourceDeclaration.Name}\""
                    : string.Empty;

                return new(
                    TextSpan,
                    warnInsteadOfError ? DiagnosticLevel.Warning : DiagnosticLevel.Error,
                    "BCP037",
                    $"The property \"{property}\"{sourceDeclarationClause} is not allowed on objects of type \"{type}\".{permissiblePropertiesClause}{(showTypeInaccuracy ? TypeInaccuracyClause : string.Empty)}", showTypeInaccuracy ? TypeInaccuracyLink : null);
            }

            public Diagnostic DisallowedInterpolatedKeyProperty(bool warnInsteadOfError, Symbol? sourceDeclaration, TypeSymbol type, ICollection<string> validUnspecifiedProperties)
            {
                var permissiblePropertiesClause = validUnspecifiedProperties.Any()
                    ? $" Permissible properties include {ToQuotedString(validUnspecifiedProperties)}."
                    : $" No other properties are allowed.";

                var sourceDeclarationClause = sourceDeclaration is not null
                    ? $" in source declaration \"{sourceDeclaration.Name}\""
                    : string.Empty;

                return new(
                    TextSpan,
                    warnInsteadOfError ? DiagnosticLevel.Warning : DiagnosticLevel.Error,
                    "BCP040",
                    $"String interpolation is not supported for keys on objects of type \"{type}\"{sourceDeclarationClause}.{permissiblePropertiesClause}");
            }

            public ErrorDiagnostic VariableTypeAssignmentDisallowed(TypeSymbol valueType) => new(
                TextSpan,
                "BCP041",
                $"Values of type \"{valueType}\" cannot be assigned to a variable.");

            public ErrorDiagnostic InvalidExpression() => new(
                TextSpan,
                "BCP043",
                "This is not a valid expression.");

            public ErrorDiagnostic UnaryOperatorInvalidType(string operatorName, TypeSymbol type) => new(
                TextSpan,
                "BCP044",
                $"Cannot apply operator \"{operatorName}\" to operand of type \"{type}\".");

            public ErrorDiagnostic BinaryOperatorInvalidType(string operatorName, TypeSymbol type1, TypeSymbol type2, string? additionalInfo) => new(
                TextSpan,
                "BCP045",
                $"Cannot apply operator \"{operatorName}\" to operands of type \"{type1}\" and \"{type2}\".{(additionalInfo is null ? string.Empty : " " + additionalInfo)}");

            public ErrorDiagnostic ValueTypeMismatch(TypeSymbol type) => new(
                TextSpan,
                "BCP046",
                $"Expected a value of type \"{type}\".");

            public ErrorDiagnostic ResourceTypeInterpolationUnsupported() => new(
                TextSpan,
                "BCP047",
                "String interpolation is unsupported for specifying the resource type.");

            public ErrorDiagnostic CannotResolveFunctionOverload(IList<string> overloadSignatures, TypeSymbol argumentType, IList<TypeSymbol> parameterTypes)
            {
                var messageBuilder = new StringBuilder();
                var overloadCount = overloadSignatures.Count;

                messageBuilder.Append("Cannot resolve function overload.");

                for (int i = 0; i < overloadCount; i++)
                {
                    messageBuilder
                        .Append('\n')
                        .Append($"  Overload {i + 1} of {overloadCount}, \"{overloadSignatures[i]}\", gave the following error:\n")
                        .Append($"    Argument of type \"{argumentType}\" is not assignable to parameter of type \"{parameterTypes[i]}\".");
                }

                var message = messageBuilder.ToString();

                return new ErrorDiagnostic(
                    TextSpan,
                    "BCP048",
                    message);
            }

            public ErrorDiagnostic StringOrIntegerIndexerRequired(TypeSymbol wrongType) => new(
                TextSpan,
                "BCP049",
                $"The array index must be of type \"{LanguageConstants.String}\" or \"{LanguageConstants.Int}\" but the provided index was of type \"{wrongType}\".");

            public ErrorDiagnostic FilePathIsEmpty() => new(
                TextSpan,
                "BCP050",
                "The specified path is empty.");

            public ErrorDiagnostic FilePathBeginsWithForwardSlash() => new(
                TextSpan,
                "BCP051",
                "The specified path begins with \"/\". Files must be referenced using relative paths.");

            public Diagnostic UnknownProperty(bool warnInsteadOfError, TypeSymbol type, string badProperty) => new(
                TextSpan,
                warnInsteadOfError ? DiagnosticLevel.Warning : DiagnosticLevel.Error,
                "BCP052",
                $"The type \"{type}\" does not contain property \"{badProperty}\".");

            public Diagnostic UnknownPropertyWithAvailableProperties(bool warnInsteadOfError, TypeSymbol type, string badProperty, IEnumerable<string> availableProperties) => new(
                TextSpan,
                warnInsteadOfError ? DiagnosticLevel.Warning : DiagnosticLevel.Error,
                "BCP053",
                $"The type \"{type}\" does not contain property \"{badProperty}\". Available properties include {ToQuotedString(availableProperties)}.");

            public ErrorDiagnostic NoPropertiesAllowed(TypeSymbol type) => new(
                TextSpan,
                "BCP054",
                $"The type \"{type}\" does not contain any properties.");

            public ErrorDiagnostic ObjectRequiredForPropertyAccess(TypeSymbol wrongType) => new(
                TextSpan,
                "BCP055",
                $"Cannot access properties of type \"{wrongType}\". An \"{LanguageConstants.Object}\" type is required.");

            public ErrorDiagnostic AmbiguousSymbolReference(string name, IEnumerable<string> namespaces) => new(
                TextSpan,
                "BCP056",
                $"The reference to name \"{name}\" is ambiguous because it exists in namespaces {ToQuotedString(namespaces)}. The reference must be fully-qualified.");

            public ErrorDiagnostic SymbolicNameDoesNotExist(string name) => new(
                TextSpan,
                "BCP057",
                $"The name \"{name}\" does not exist in the current context.");

            public ErrorDiagnostic OutputReferenceNotSupported(string name) => new(
                TextSpan,
                "BCP058",
                $"The name \"{name}\" is an output. Outputs cannot be referenced in expressions.");

            public ErrorDiagnostic SymbolicNameIsNotAFunction(string name) => new(
                TextSpan,
                "BCP059",
                $"The name \"{name}\" is not a function.");

            public ErrorDiagnostic VariablesFunctionNotSupported() => new(
                TextSpan,
                "BCP060",
                $"The \"variables\" function is not supported. Directly reference variables by their symbolic names.");

            public ErrorDiagnostic ParametersFunctionNotSupported() => new(
                TextSpan,
                "BCP061",
                $"The \"parameters\" function is not supported. Directly reference parameters by their symbolic names.");

            public ErrorDiagnostic ReferencedSymbolHasErrors(string name) => new(
                TextSpan,
                "BCP062",
                $"The referenced declaration with name \"{name}\" is not valid.");

            public ErrorDiagnostic SymbolicNameIsNotAVariableOrParameter(string name) => new(
                TextSpan,
                "BCP063",
                $"The name \"{name}\" is not a parameter, variable, resource or module.");

            public ErrorDiagnostic UnexpectedTokensInInterpolation() => new(
                TextSpan,
                "BCP064",
                "Found unexpected tokens in interpolated expression.");

            public ErrorDiagnostic FunctionOnlyValidInParameterDefaults(string functionName) => new(
                TextSpan,
                "BCP065",
                $"Function \"{functionName}\" is not valid at this location. It can only be used as a parameter default value.");

            public ErrorDiagnostic FunctionOnlyValidInResourceBody(string functionName) => new(
                TextSpan,
                "BCP066",
                $"Function \"{functionName}\" is not valid at this location. It can only be used in resource declarations.");

            public ErrorDiagnostic ObjectRequiredForMethodAccess(TypeSymbol wrongType) => new(
                TextSpan,
                "BCP067",
                $"Cannot call functions on type \"{wrongType}\". An \"{LanguageConstants.Object}\" type is required.");

            public ErrorDiagnostic ExpectedResourceTypeString() => new(
                TextSpan,
                "BCP068",
                "Expected a resource type string. Specify a valid resource type of format \"<types>@<apiVersion>\".");

            public ErrorDiagnostic FunctionNotSupportedOperatorAvailable(string function, string @operator) => new(
                TextSpan,
                "BCP069",
                $"The function \"{function}\" is not supported. Use the \"{@operator}\" operator instead.");

            public ErrorDiagnostic ArgumentTypeMismatch(TypeSymbol argumentType, TypeSymbol parameterType) => new(
                TextSpan,
                "BCP070",
                $"Argument of type \"{argumentType}\" is not assignable to parameter of type \"{parameterType}\".");

            public ErrorDiagnostic ArgumentCountMismatch(int argumentCount, int minimumArgumentCount, int? maximumArgumentCount)
            {
                string expected;

                if (!maximumArgumentCount.HasValue)
                {
                    expected = $"at least {minimumArgumentCount} {(minimumArgumentCount == 1 ? "argument" : "arguments")}";
                }
                else if (minimumArgumentCount == maximumArgumentCount.Value)
                {
                    expected = $"{minimumArgumentCount} {(minimumArgumentCount == 1 ? "argument" : "arguments")}";
                }
                else
                {
                    expected = $"{minimumArgumentCount} to {maximumArgumentCount} arguments";
                }

                return new ErrorDiagnostic(
                    TextSpan,
                    "BCP071",
                    $"Expected {expected}, but got {argumentCount}.");
            }

            public ErrorDiagnostic CannotReferenceSymbolInParamDefaultValue() => new(
                TextSpan,
                "BCP072",
                "This symbol cannot be referenced here. Only other parameters can be referenced in parameter default values.");

            public Diagnostic CannotAssignToReadOnlyProperty(bool warnInsteadOfError, string property, bool showTypeInaccuracy) => new(
                TextSpan,
                warnInsteadOfError ? DiagnosticLevel.Warning : DiagnosticLevel.Error,
                "BCP073",
                $"The property \"{property}\" is read-only. Expressions cannot be assigned to read-only properties.{(showTypeInaccuracy ? TypeInaccuracyClause : string.Empty)}", showTypeInaccuracy ? TypeInaccuracyLink : null);

            public ErrorDiagnostic ArraysRequireIntegerIndex(TypeSymbol wrongType) => new(
                TextSpan,
                "BCP074",
                $"Indexing over arrays requires an index of type \"{LanguageConstants.Int}\" but the provided index was of type \"{wrongType}\".");

            public ErrorDiagnostic ObjectsRequireStringIndex(TypeSymbol wrongType) => new(
                TextSpan,
                "BCP075",
                $"Indexing over objects requires an index of type \"{LanguageConstants.String}\" but the provided index was of type \"{wrongType}\".");

            public ErrorDiagnostic IndexerRequiresObjectOrArray(TypeSymbol wrongType) => new(
                TextSpan,
                "BCP076",
                $"Cannot index over expression of type \"{wrongType}\". Arrays or objects are required.");

            public Diagnostic WriteOnlyProperty(bool warnInsteadOfError, TypeSymbol type, string badProperty) => new(
                TextSpan,
                warnInsteadOfError ? DiagnosticLevel.Warning : DiagnosticLevel.Error,
                "BCP077",
                $"The property \"{badProperty}\" on type \"{type}\" is write-only. Write-only properties cannot be accessed.");

            public Diagnostic MissingRequiredProperty(bool warnInsteadOfError, string propertyName, TypeSymbol expectedType) => new(
                TextSpan,
                warnInsteadOfError ? DiagnosticLevel.Warning : DiagnosticLevel.Error,
                "BCP078",
                $"The property \"{propertyName}\" requires a value of type \"{expectedType}\", but none was supplied.");

            public ErrorDiagnostic CyclicExpressionSelfReference() => new(
                TextSpan,
                "BCP079",
                "This expression is referencing its own declaration, which is not allowed.");

            public ErrorDiagnostic CyclicExpression(IEnumerable<string> cycle) => new(
                TextSpan,
                "BCP080",
                $"The expression is involved in a cycle (\"{string.Join("\" -> \"", cycle)}\").");

            public Diagnostic ResourceTypesUnavailable(ResourceTypeReference resourceTypeReference) => new(
                TextSpan,
                DiagnosticLevel.Warning,
                "BCP081",
                $"Resource type \"{resourceTypeReference.FormatName()}\" does not have types available.");

            public FixableErrorDiagnostic SymbolicNameDoesNotExistWithSuggestion(string name, string suggestedName) => new(
                TextSpan,
                "BCP082",
                $"The name \"{name}\" does not exist in the current context. Did you mean \"{suggestedName}\"?",
                null,
                DiagnosticStyling.Default,
                new CodeFix($"Change \"{name}\" to \"{suggestedName}\"", true, CodeFixKind.QuickFix, CodeManipulator.Replace(TextSpan, suggestedName)));

            public FixableDiagnostic UnknownPropertyWithSuggestion(bool warnInsteadOfError, TypeSymbol type, string badProperty, string suggestedProperty) => new(
                TextSpan,
                warnInsteadOfError ? DiagnosticLevel.Warning : DiagnosticLevel.Error,
                "BCP083",
                $"The type \"{type}\" does not contain property \"{badProperty}\". Did you mean \"{suggestedProperty}\"?",
                null,
                DiagnosticStyling.Default,
                new CodeFix($"Change \"{badProperty}\" to \"{suggestedProperty}\"", true, CodeFixKind.QuickFix, CodeManipulator.Replace(TextSpan, suggestedProperty)));

            public ErrorDiagnostic SymbolicNameCannotUseReservedNamespaceName(string name, IEnumerable<string> namespaces) => new(
                TextSpan,
                "BCP084",
                $"The symbolic name \"{name}\" is reserved. Please use a different symbolic name. Reserved namespaces are {ToQuotedString(namespaces.OrderBy(ns => ns))}.");

            public ErrorDiagnostic FilePathContainsForbiddenCharacters(IEnumerable<char> forbiddenChars) => new(
                TextSpan,
                "BCP085",
                $"The specified file path contains one ore more invalid path characters. The following are not permitted: {ToQuotedString(forbiddenChars.OrderBy(x => x).Select(x => x.ToString()))}.");

            public ErrorDiagnostic FilePathHasForbiddenTerminator(IEnumerable<char> forbiddenPathTerminatorChars) => new(
                TextSpan,
                "BCP086",
                $"The specified file path ends with an invalid character. The following are not permitted: {ToQuotedString(forbiddenPathTerminatorChars.OrderBy(x => x).Select(x => x.ToString()))}.");

            public ErrorDiagnostic ComplexLiteralsNotAllowed() => new(
                TextSpan,
                "BCP087",
                "Array and object literals are not allowed here.");

            public FixableDiagnostic PropertyStringLiteralMismatchWithSuggestion(bool warnInsteadOfError, string property, TypeSymbol expectedType, string actualStringLiteral, string suggestedStringLiteral) => new(
                TextSpan,
                warnInsteadOfError ? DiagnosticLevel.Warning : DiagnosticLevel.Error,
                "BCP088",
                $"The property \"{property}\" expected a value of type \"{expectedType}\" but the provided value is of type \"{actualStringLiteral}\". Did you mean \"{suggestedStringLiteral}\"?",
                null,
                DiagnosticStyling.Default,
                new CodeFix($"Change \"{actualStringLiteral}\" to \"{suggestedStringLiteral}\"", true, CodeFixKind.QuickFix, CodeManipulator.Replace(TextSpan, suggestedStringLiteral)));

            public FixableDiagnostic DisallowedPropertyWithSuggestion(bool warnInsteadOfError, string property, TypeSymbol type, string suggestedProperty) => new(
                TextSpan,
                warnInsteadOfError ? DiagnosticLevel.Warning : DiagnosticLevel.Error,
                "BCP089",
                $"The property \"{property}\" is not allowed on objects of type \"{type}\". Did you mean \"{suggestedProperty}\"?",
                null,
                DiagnosticStyling.Default,
                new CodeFix($"Change \"{property}\" to \"{suggestedProperty}\"", true, CodeFixKind.QuickFix, CodeManipulator.Replace(TextSpan, suggestedProperty)));

            public ErrorDiagnostic ModulePathHasNotBeenSpecified() => new(
                TextSpan,
                "BCP090",
                "This module declaration is missing a file path reference.");

            public ErrorDiagnostic ErrorOccurredReadingFile(string failureMessage) => new(
                TextSpan,
                "BCP091",
                $"An error occurred reading file. {failureMessage}");

            public ErrorDiagnostic FilePathInterpolationUnsupported() => new(
                TextSpan,
                "BCP092",
                "String interpolation is not supported in file paths.");

            public ErrorDiagnostic FilePathCouldNotBeResolved(string filePath, string parentPath) => new(
                TextSpan,
                "BCP093",
                $"File path \"{filePath}\" could not be resolved relative to \"{parentPath}\".");

            public ErrorDiagnostic CyclicModuleSelfReference() => new(
                TextSpan,
                "BCP094",
                "This module references itself, which is not allowed.");

            public ErrorDiagnostic CyclicModule(IEnumerable<string> cycle) => new(
                TextSpan,
                "BCP095",
                $"The module is involved in a cycle (\"{string.Join("\" -> \"", cycle)}\").");

            public ErrorDiagnostic ExpectedModuleIdentifier() => new(
                TextSpan,
                "BCP096",
                "Expected a module identifier at this location.");

            public ErrorDiagnostic ExpectedModulePathString() => new(
                TextSpan,
                "BCP097",
                "Expected a module path string. This should be a relative path to another bicep file, e.g. 'myModule.bicep' or '../parent/myModule.bicep'");

            public ErrorDiagnostic FilePathContainsBackSlash() => new(
                TextSpan,
                "BCP098",
                "The specified file path contains a \"\\\" character. Use \"/\" instead as the directory separator character.");

            public ErrorDiagnostic AllowedMustContainItems() => new(
                TextSpan,
                "BCP099",
                $"The \"{LanguageConstants.ParameterAllowedPropertyName}\" array must contain one or more items.");

            public ErrorDiagnostic IfFunctionNotSupported() => new(
                TextSpan,
                "BCP100",
                "The function \"if\" is not supported. Use the \"?:\" (ternary conditional) operator instead, e.g. condition ? ValueIfTrue : ValueIfFalse");

            public ErrorDiagnostic CreateArrayFunctionNotSupported() => new(
                TextSpan,
                "BCP101",
                "The \"createArray\" function is not supported. Construct an array literal using [].");

            public ErrorDiagnostic CreateObjectFunctionNotSupported() => new(
                TextSpan,
                "BCP102",
                "The \"createObject\" function is not supported. Construct an object literal using {}.");

            public ErrorDiagnostic DoubleQuoteToken(string token) => new(
                TextSpan,
                "BCP103",
                $"The following token is not recognized: \"{token}\". Strings are defined using single quotes in bicep.");

            public ErrorDiagnostic ReferencedModuleHasErrors() => new(
                TextSpan,
                "BCP104",
                $"The referenced module has errors.");

            public ErrorDiagnostic UnableToLoadNonFileUri(Uri fileUri) => new(
                TextSpan,
                "BCP105",
                $"Unable to load file from URI \"{fileUri}\".");

            public ErrorDiagnostic UnexpectedCommaSeparator() => new(
                TextSpan,
                "BCP106",
                "Expected a new line character at this location. Commas are not used as separator delimiters.");

            public ErrorDiagnostic FunctionDoesNotExistInNamespace(Symbol namespaceType, string name) => new(
                TextSpan,
                "BCP107",
                $"The function \"{name}\" does not exist in namespace \"{namespaceType.Name}\".");

            public FixableErrorDiagnostic FunctionDoesNotExistInNamespaceWithSuggestion(Symbol namespaceType, string name, string suggestedName) => new(
                TextSpan,
                "BCP108",
                $"The function \"{name}\" does not exist in namespace \"{namespaceType.Name}\". Did you mean \"{suggestedName}\"?",
                null,
                DiagnosticStyling.Default,
                new CodeFix($"Change \"{name}\" to \"{suggestedName}\"", true, CodeFixKind.QuickFix, CodeManipulator.Replace(TextSpan, suggestedName)));

            public ErrorDiagnostic FunctionDoesNotExistOnObject(TypeSymbol type, string name) => new(
                TextSpan,
                "BCP109",
                $"The type \"{type}\" does not contain function \"{name}\".");

            public FixableErrorDiagnostic FunctionDoesNotExistOnObjectWithSuggestion(TypeSymbol type, string name, string suggestedName) => new(
                TextSpan,
                "BCP110",
                $"The type \"{type}\" does not contain function \"{name}\". Did you mean \"{suggestedName}\"?",
                null,
                DiagnosticStyling.Default,
                new CodeFix($"Change \"{name}\" to \"{suggestedName}\"", true, CodeFixKind.QuickFix, CodeManipulator.Replace(TextSpan, suggestedName)));

            public ErrorDiagnostic FilePathContainsControlChars() => new(
                TextSpan,
                "BCP111",
                $"The specified file path contains invalid control code characters.");

            public ErrorDiagnostic TargetScopeMultipleDeclarations() => new(
                TextSpan,
                "BCP112",
                $"The \"{LanguageConstants.TargetScopeKeyword}\" cannot be declared multiple times in one file.");

            public Diagnostic InvalidModuleScopeForTenantScope() => new(
                TextSpan,
                DiagnosticLevel.Error,
                "BCP113",
                $"Unsupported scope for module deployment in a \"{LanguageConstants.TargetScopeTypeTenant}\" target scope. Omit this property to inherit the current scope, or specify a valid scope. " +
                $"Permissible scopes include tenant: tenant(), named management group: managementGroup(<name>), named subscription: subscription(<subId>), or named resource group in a named subscription: resourceGroup(<subId>, <name>).");

            public Diagnostic InvalidModuleScopeForManagementScope() => new(
                TextSpan,
                DiagnosticLevel.Error,
                "BCP114",
                $"Unsupported scope for module deployment in a \"{LanguageConstants.TargetScopeTypeManagementGroup}\" target scope. Omit this property to inherit the current scope, or specify a valid scope. " +
                $"Permissible scopes include current management group: managementGroup(), named management group: managementGroup(<name>), named subscription: subscription(<subId>), tenant: tenant(), or named resource group in a named subscription: resourceGroup(<subId>, <name>).");

            public Diagnostic InvalidModuleScopeForSubscriptionScope() => new(
                TextSpan,
                DiagnosticLevel.Error,
                "BCP115",
                $"Unsupported scope for module deployment in a \"{LanguageConstants.TargetScopeTypeSubscription}\" target scope. Omit this property to inherit the current scope, or specify a valid scope. " +
                $"Permissible scopes include current subscription: subscription(), named subscription: subscription(<subId>), named resource group in same subscription: resourceGroup(<name>), named resource group in different subscription: resourceGroup(<subId>, <name>), or tenant: tenant().");

            public Diagnostic InvalidModuleScopeForResourceGroup() => new(
                TextSpan,
                DiagnosticLevel.Error,
                "BCP116",
                $"Unsupported scope for module deployment in a \"{LanguageConstants.TargetScopeTypeResourceGroup}\" target scope. Omit this property to inherit the current scope, or specify a valid scope. " +
                $"Permissible scopes include current resource group: resourceGroup(), named resource group in same subscription: resourceGroup(<name>), named resource group in a different subscription: resourceGroup(<subId>, <name>), current subscription: subscription(), named subscription: subscription(<subId>) or tenant: tenant().");

            public ErrorDiagnostic EmptyIndexerNotAllowed() => new(
                TextSpan,
                "BCP117",
                "An empty indexer is not allowed. Specify a valid expression."
            );

            public ErrorDiagnostic ExpectBodyStartOrIfOrLoopStart() => new(
                TextSpan,
                "BCP118",
                "Expected the \"{\" character, the \"[\" character, or the \"if\" keyword at this location.");

            public Diagnostic InvalidExtensionResourceScope() => new(
                TextSpan,
                DiagnosticLevel.Error,
                "BCP119",
                $"Unsupported scope for extension resource deployment. Expected a resource reference.");

            public Diagnostic RuntimeValueNotAllowedInProperty(string propertyName, string? objectTypeName, string? accessedSymbolName, IEnumerable<string>? accessiblePropertyNames, IEnumerable<string>? variableDependencyChain)
            {
                var variableDependencyChainClause = BuildVariableDependencyChainClause(variableDependencyChain);
                var accessiblePropertiesClause = BuildAccessiblePropertiesClause(accessedSymbolName, accessiblePropertyNames);

                return new ErrorDiagnostic(
                    TextSpan,
                    "BCP120",
                    $"This expression is being used in an assignment to the \"{propertyName}\" property of the \"{objectTypeName}\" type, which requires a value that can be calculated at the start of the deployment.{variableDependencyChainClause}{accessiblePropertiesClause}");
            }

            public ErrorDiagnostic ResourceMultipleDeclarations(IEnumerable<string> resourceNames) => new(
                TextSpan,
                "BCP121",
                $"Resources: {ToQuotedString(resourceNames)} are defined with this same name in a file. Rename them or split into different modules.");

            public ErrorDiagnostic ModuleMultipleDeclarations(IEnumerable<string> moduleNames) => new(
                TextSpan,
                "BCP122",
                $"Modules: {ToQuotedString(moduleNames)} are defined with this same name and this same scope in a file. Rename them or split into different modules.");

            public ErrorDiagnostic ExpectedNamespaceOrDecoratorName() => new(
                TextSpan,
                "BCP123",
                "Expected a namespace or decorator name at this location.");

            public ErrorDiagnostic CannotAttachDecoratorToTarget(string decoratorName, TypeSymbol attachableType, TypeSymbol targetType) => new(
                TextSpan,
                "BCP124",
                $"The decorator \"{decoratorName}\" can only be attached to targets of type \"{attachableType}\", but the target has type \"{targetType}\".");

            public ErrorDiagnostic CannotUseFunctionAsParameterDecorator(string functionName) => new(
                TextSpan,
                "BCP125",
                $"Function \"{functionName}\" cannot be used as a parameter decorator.");

            public ErrorDiagnostic CannotUseFunctionAsVariableDecorator(string functionName) => new(
                TextSpan,
                "BCP126",
                $"Function \"{functionName}\" cannot be used as a variable decorator.");

            public ErrorDiagnostic CannotUseFunctionAsResourceDecorator(string functionName) => new(
                TextSpan,
                "BCP127",
                $"Function \"{functionName}\" cannot be used as a resource decorator.");

            public ErrorDiagnostic CannotUseFunctionAsModuleDecorator(string functionName) => new(
                TextSpan,
                "BCP128",
                $"Function \"{functionName}\" cannot be used as a module decorator.");

            public ErrorDiagnostic CannotUseFunctionAsOutputDecorator(string functionName) => new(
                TextSpan,
                "BCP129",
                $"Function \"{functionName}\" cannot be used as an output decorator.");

            public ErrorDiagnostic DecoratorsNotAllowed() => new(
                TextSpan,
                "BCP130",
                "Decorators are not allowed here.");

            public ErrorDiagnostic ExpectedDeclarationAfterDecorator() => new(
                TextSpan,
                "BCP132",
                "Expected a declaration after the decorator.");

            public ErrorDiagnostic InvalidUnicodeEscape() => new(
                TextSpan,
                "BCP133",
                "The unicode escape sequence is not valid. Valid unicode escape sequences range from \\u{0} to \\u{10FFFF}.");

            public Diagnostic UnsupportedModuleScope(ResourceScope suppliedScope, ResourceScope supportedScopes) => new(
                TextSpan,
                DiagnosticLevel.Error,
                "BCP134",
                $"Scope {ToQuotedString(LanguageConstants.GetResourceScopeDescriptions(suppliedScope))} is not valid for this module. Permitted scopes: {ToQuotedString(LanguageConstants.GetResourceScopeDescriptions(supportedScopes))}.");

            public Diagnostic UnsupportedResourceScope(ResourceScope suppliedScope, ResourceScope supportedScopes) => new(
                TextSpan,
                DiagnosticLevel.Error,
                "BCP135",
                $"Scope {ToQuotedString(LanguageConstants.GetResourceScopeDescriptions(suppliedScope))} is not valid for this resource type. Permitted scopes: {ToQuotedString(LanguageConstants.GetResourceScopeDescriptions(supportedScopes))}.");

            public ErrorDiagnostic ExpectedLoopVariableIdentifier() => new(
                TextSpan,
                "BCP136",
                "Expected a loop item variable identifier at this location.");

            public ErrorDiagnostic LoopArrayExpressionTypeMismatch(TypeSymbol actualType) => new(
                TextSpan,
                "BCP137",
                $"Loop expected an expression of type \"{LanguageConstants.Array}\" but the provided value is of type \"{actualType}\".");

            public ErrorDiagnostic ForExpressionsNotSupportedHere() => new(
                TextSpan,
                "BCP138",
                "For-expressions are not supported in this context. For-expressions may be used as values of resource, module, variable, and output declarations, or values of resource and module properties.");

            public Diagnostic InvalidCrossResourceScope() => new(
                TextSpan,
                DiagnosticLevel.Error,
                "BCP139",
                $"A resource's scope must match the scope of the Bicep file for it to be deployable. You must use modules to deploy resources to a different scope.");

            public ErrorDiagnostic UnterminatedMultilineString() => new(
                TextSpan,
                "BCP140",
                $"The multi-line string at this location is not terminated. Terminate it with \"'''\".");

            public ErrorDiagnostic ExpressionNotCallable() => new(
                TextSpan,
                "BCP141",
                "The expression cannot be used as a decorator as it is not callable.");

            public ErrorDiagnostic TooManyPropertyForExpressions() => new(
                TextSpan,
                "BCP142",
                "Property value for-expressions cannot be nested.");

            public ErrorDiagnostic ExpressionedPropertiesNotAllowedWithLoops() => new(
                TextSpan,
                "BCP143",
                "For-expressions cannot be used with properties whose names are also expressions.");

            public ErrorDiagnostic DirectAccessToCollectionNotSupported() => new(
                TextSpan,
                "BCP144",
                "Directly referencing a resource or module collection is not currently supported. Apply an array indexer to the expression.");

            public ErrorDiagnostic OutputMultipleDeclarations(string identifier) => new(
                TextSpan,
                "BCP145",
                $"Output \"{identifier}\" is declared multiple times. Remove or rename the duplicates.");

            public ErrorDiagnostic ExpectedOutputType() => new(
                TextSpan,
                "BCP146",
                $"Expected an output type at this location. Please specify one of the following types: {ToQuotedString(LanguageConstants.DeclarationTypes.Keys)}.");

            public ErrorDiagnostic ExpectedParameterDeclarationAfterDecorator() => new(
                TextSpan,
                "BCP147",
                "Expected a parameter declaration after the decorator.");

            public ErrorDiagnostic ExpectedVariableDeclarationAfterDecorator() => new(
                TextSpan,
                "BCP148",
                "Expected a variable declaration after the decorator.");

            public ErrorDiagnostic ExpectedResourceDeclarationAfterDecorator() => new(
                TextSpan,
                "BCP149",
                "Expected a resource declaration after the decorator.");

            public ErrorDiagnostic ExpectedModuleDeclarationAfterDecorator() => new(
                TextSpan,
                "BCP150",
                "Expected a module declaration after the decorator.");

            public ErrorDiagnostic ExpectedOutputDeclarationAfterDecorator() => new(
                TextSpan,
                "BCP151",
                "Expected an output declaration after the decorator.");

            public ErrorDiagnostic CannotUseFunctionAsDecorator(string functionName) => new(
                TextSpan,
                "BCP152",
                $"Function \"{functionName}\" cannot be used as a decorator.");

            public ErrorDiagnostic ExpectedResourceOrModuleDeclarationAfterDecorator() => new(
                TextSpan,
                "BCP153",
                "Expected a resource or module declaration after the decorator.");

            public ErrorDiagnostic BatchSizeTooSmall(long value, long limit) => new(
                TextSpan,
                "BCP154",
                $"Expected a batch size of at least {limit} but the specified value was \"{value}\".");

            public ErrorDiagnostic BatchSizeNotAllowed(string decoratorName) => new(
                TextSpan,
                "BCP155",
                $"The decorator \"{decoratorName}\" can only be attached to resource or module collections.");

            public ErrorDiagnostic InvalidResourceTypeSegment(string typeSegment) => new(
                TextSpan,
                "BCP156",
                $"The resource type segment \"{typeSegment}\" is invalid. Nested resources must specify a single type segment, and optionally can specify an api version using the format \"<type>@<apiVersion>\".");

            public ErrorDiagnostic InvalidAncestorResourceType() => new(
                TextSpan,
                "BCP157",
                $"The resource type cannot be determined due to an error in the containing resource.");

            public ErrorDiagnostic ResourceRequiredForResourceAccess(string wrongType) => new(
                TextSpan,
                "BCP158",
                $"Cannot access nested resources of type \"{wrongType}\". A resource type is required.");

            public ErrorDiagnostic NestedResourceNotFound(string resourceName, string identifierName, IEnumerable<string> nestedResourceNames) => new(
                TextSpan,
                "BCP159",
                $"The resource \"{resourceName}\" does not contain a nested resource named \"{identifierName}\". Known nested resources are: {ToQuotedString(nestedResourceNames)}.");

            public ErrorDiagnostic NestedResourceNotAllowedInLoop() => new(
                TextSpan,
                "BCP160",
                $"A nested resource cannot appear inside of a resource with a for-expression.");

            public ErrorDiagnostic ExpectedLoopItemIdentifierOrVariableBlockStart() => new(
                TextSpan,
                "BCP162",
                "Expected a loop item variable identifier or \"(\" at this location.");

            public ErrorDiagnostic ExpectedLoopIndexIdentifier() => new(
                TextSpan,
                "BCP163",
                "Expected a loop index variable identifier at this location.");

            public ErrorDiagnostic ScopeUnsupportedOnChildResource(string parentIdentifier) => new(
                TextSpan,
                "BCP164",
                $"A child resource's scope is computed based on the scope of its ancestor resource. This means that using the \"{LanguageConstants.ResourceScopePropertyName}\" property on a child resource is unsupported.");

            public ErrorDiagnostic ScopeDisallowedForAncestorResource(string ancestorIdentifier) => new(
                TextSpan,
                "BCP165",
                $"A resource's computed scope must match that of the Bicep file for it to be deployable. This resource's scope is computed from the \"{LanguageConstants.ResourceScopePropertyName}\" property value assigned to ancestor resource \"{ancestorIdentifier}\". You must use modules to deploy resources to a different scope.");

            public ErrorDiagnostic DuplicateDecorator(string decoratorName) => new(
                TextSpan,
                "BCP166",
                $"Duplicate \"{decoratorName}\" decorator.");

            public ErrorDiagnostic ExpectBodyStartOrIf() => new(
                TextSpan,
                "BCP167",
                "Expected the \"{\" character or the \"if\" keyword at this location.");

            public ErrorDiagnostic LengthMustNotBeNegative() => new(
                TextSpan,
                "BCP168",
                $"Length must not be a negative value.");

            public ErrorDiagnostic TopLevelChildResourceNameIncorrectQualifierCount(int expectedSlashCount) => new(
                TextSpan,
                "BCP169",
                $"Expected resource name to contain {expectedSlashCount} \"/\" character(s). The number of name segments must match the number of segments in the resource type.");

            public ErrorDiagnostic ChildResourceNameContainsQualifiers() => new(
                TextSpan,
                "BCP170",
                $"Expected resource name to not contain any \"/\" characters. Child resources with a parent resource reference (via the parent property or via nesting) must not contain a fully-qualified name.");

            public ErrorDiagnostic ResourceTypeIsNotValidParent(string resourceType, string parentResourceType) => new(
                TextSpan,
                "BCP171",
                $"Resource type \"{resourceType}\" is not a valid child resource of parent \"{parentResourceType}\".");

            public ErrorDiagnostic ParentResourceTypeHasErrors(string resourceName) => new(
                TextSpan,
                "BCP172",
                $"The resource type cannot be validated due to an error in parent resource \"{resourceName}\".");

            public ErrorDiagnostic CannotUsePropertyInExistingResource(string property) => new(
                TextSpan,
                "BCP173",
                $"The property \"{property}\" cannot be used in an existing resource declaration.");

            public Diagnostic ResourceTypeContainsProvidersSegment() => new(
                TextSpan,
                DiagnosticLevel.Warning,
                "BCP174",
                $"Type validation is not available for resource types declared containing a \"/providers/\" segment. Please instead use the \"scope\" property.",
                new Uri("https://aka.ms/BicepScopes"));

            public ErrorDiagnostic AnyTypeIsNotAllowed() => new(
                TextSpan,
                "BCP176",
                $"Values of the \"any\" type are not allowed here.");

            public ErrorDiagnostic RuntimeValueNotAllowedInIfConditionExpression(string? accessedSymbolName, IEnumerable<string>? accessiblePropertyNames, IEnumerable<string>? variableDependencyChain)
            {
                var variableDependencyChainClause = BuildVariableDependencyChainClause(variableDependencyChain);
                var accessiblePropertiesClause = BuildAccessiblePropertiesClause(accessedSymbolName, accessiblePropertyNames);

                return new ErrorDiagnostic(
                    TextSpan,
                    "BCP177",
                    $"This expression is being used in the if-condition expression, which requires a value that can be calculated at the start of the deployment.{variableDependencyChainClause}{accessiblePropertiesClause}");
            }

            public ErrorDiagnostic RuntimeValueNotAllowedInForExpression(string? accessedSymbolName, IEnumerable<string>? accessiblePropertyNames, IEnumerable<string>? variableDependencyChain)
            {
                var variableDependencyChainClause = BuildVariableDependencyChainClause(variableDependencyChain);
                var accessiblePropertiesClause = BuildAccessiblePropertiesClause(accessedSymbolName, accessiblePropertyNames);

                return new ErrorDiagnostic(
                    TextSpan,
                    "BCP178",
                    $"This expression is being used in the for-expression, which requires a value that can be calculated at the start of the deployment.{variableDependencyChainClause}{accessiblePropertiesClause}");
            }

            public Diagnostic ForExpressionContainsLoopInvariants(string itemVariableName, string? indexVariableName, IEnumerable<string> expectedVariantProperties) => new(
                TextSpan,
                DiagnosticLevel.Warning,
                "BCP179",
                indexVariableName is null
                    ? $"The loop item variable \"{itemVariableName}\" must be referenced in at least one of the value expressions of the following properties: {ToQuotedString(expectedVariantProperties)}"
                    : $"The loop item variable \"{itemVariableName}\" or the index variable \"{indexVariableName}\" must be referenced in at least one of the value expressions of the following properties in the loop body: {ToQuotedString(expectedVariantProperties)}");

            public ErrorDiagnostic FunctionOnlyValidInModuleSecureParameterAssignment(string functionName) => new(
                TextSpan,
                "BCP180",
                $"Function \"{functionName}\" is not valid at this location. It can only be used when directly assigning to a module parameter with a secure decorator.");

            public ErrorDiagnostic RuntimeValueNotAllowedInRunTimeFunctionArguments(string functionName, string? accessedSymbolName, IEnumerable<string>? accessiblePropertyNames, IEnumerable<string>? variableDependencyChain)
            {
                var variableDependencyChainClause = BuildVariableDependencyChainClause(variableDependencyChain);
                var accessiblePropertiesClause = BuildAccessiblePropertiesClause(accessedSymbolName, accessiblePropertyNames);

                return new ErrorDiagnostic(
                    TextSpan,
                    "BCP181",
                    $"This expression is being used in an argument of the function \"{functionName}\", which requires a value that can be calculated at the start of the deployment.{variableDependencyChainClause}{accessiblePropertiesClause}");
            }

            public ErrorDiagnostic RuntimeValueNotAllowedInVariableForBody(string variableName, string? accessedSymbolName, IEnumerable<string>? accessiblePropertyNames, IEnumerable<string>? variableDependencyChain)
            {
                var variableDependencyChainClause = BuildVariableDependencyChainClause(variableDependencyChain);
                var accessiblePropertiesClause = BuildAccessiblePropertiesClause(accessedSymbolName, accessiblePropertyNames);

                return new ErrorDiagnostic(
                    TextSpan,
                    "BCP182",
                    $"This expression is being used in the for-body of the variable \"{variableName}\", which requires values that can be calculated at the start of the deployment.{variableDependencyChainClause}{accessiblePropertiesClause}");
            }

            public ErrorDiagnostic ModuleParametersPropertyRequiresObjectLiteral() => new(
                TextSpan,
                "BCP183",
                $"The value of the module \"{LanguageConstants.ModuleParamsPropertyName}\" property must be an object literal.");

            public ErrorDiagnostic FileExceedsMaximumSize(string filePath, long maxSize, string unit) => new(
               TextSpan,
               "BCP184",
               $"File '{filePath}' exceeded maximum size of {maxSize} {unit}.");

            public Diagnostic FileEncodingMismatch(string detectedEncoding) => new(
               TextSpan,
               DiagnosticLevel.Info,
               "BCP185",
               $"Encoding mismatch. File was loaded with '{detectedEncoding}' encoding.");

            public ErrorDiagnostic UnparseableJsonType() => new(
               TextSpan,
               "BCP186",
               $"Unable to parse literal JSON value. Please ensure that it is well-formed.");

            public Diagnostic FallbackPropertyUsed(string property) => new(
                TextSpan,
                DiagnosticLevel.Warning,
                "BCP187",
                $"The property \"{property}\" does not exist in the resource definition, although it might still be valid.{TypeInaccuracyClause}", TypeInaccuracyLink);

            public ErrorDiagnostic ReferencedArmTemplateHasErrors() => new(
                TextSpan,
                "BCP188",
                $"The referenced ARM template has errors. Please see https://aka.ms/arm-template for information on how to diagnose and fix the template.");

            public ErrorDiagnostic UnknownModuleReferenceScheme(string badScheme, ImmutableArray<string> allowedSchemes)
            {
                string FormatSchemes() => ToQuotedString(allowedSchemes.Where(scheme => !string.Equals(scheme, ModuleReferenceSchemes.Local)));

                return new(
                    TextSpan,
                    "BCP189",
                    (allowedSchemes.Contains(ModuleReferenceSchemes.Local, StringComparer.Ordinal), allowedSchemes.Any(scheme => !string.Equals(scheme, ModuleReferenceSchemes.Local, StringComparison.Ordinal))) switch
                    {
                        (false, false) => "Module references are not supported in this context.",
                        (false, true) => $"The specified module reference scheme \"{badScheme}\" is not recognized. Specify a module reference using one of the following schemes: {FormatSchemes()}",
                        (true, false) => $"The specified module reference scheme \"{badScheme}\" is not recognized. Specify a path to a local module file.",
                        (true, true) => $"The specified module reference scheme \"{badScheme}\" is not recognized. Specify a path to a local module file or a module reference using one of the following schemes: {FormatSchemes()}",
                    });
            }

            // TODO: This error is context sensitive:
            // - In CLI, it's permanent and only likely to occur with bicep build --no-restore.
            // - In VS code, it's transient until the background restore finishes.
            //
            // Should it be split into two separate errors instead?
            public ErrorDiagnostic ModuleRequiresRestore(string moduleRef) => new(
                TextSpan,
                "BCP190",
                $"The module with reference \"{moduleRef}\" has not been restored.");

            public ErrorDiagnostic ModuleRestoreFailed(string moduleRef) => new(
                TextSpan,
                "BCP191",
                $"Unable to restore the module with reference \"{moduleRef}\".");

            public ErrorDiagnostic ModuleRestoreFailedWithMessage(string moduleRef, string message) => new(
                TextSpan,
                "BCP192",
                $"Unable to restore the module with reference \"{moduleRef}\": {message}");

            public ErrorDiagnostic InvalidOciArtifactReference(string? aliasName, string badRef) => new(
                TextSpan,
                "BCP193",
                $"{BuildInvalidOciArtifactReferenceClause(aliasName, badRef)} Specify a reference in the format of \"{ModuleReferenceSchemes.Oci}:<artifact-uri>:<tag>\", or \"{ModuleReferenceSchemes.Oci}/<module-alias>:<module-name-or-path>:<tag>\".");

            public ErrorDiagnostic InvalidTemplateSpecReference(string? aliasName, string badRef) => new(
                TextSpan,
                "BCP194",
                $"{BuildInvalidTemplateSpecReferenceClause(aliasName, badRef)} Specify a reference in the format of \"{ModuleReferenceSchemes.TemplateSpecs}:<subscription-ID>/<resource-group-name>/<template-spec-name>:<version>\", or \"{ModuleReferenceSchemes.TemplateSpecs}/<module-alias>:<template-spec-name>:<version>\".");

            public ErrorDiagnostic InvalidOciArtifactReferenceInvalidPathSegment(string? aliasName, string badRef, string badSegment) => new(
                TextSpan,
                "BCP195",
                $"{BuildInvalidOciArtifactReferenceClause(aliasName, badRef)} The module path segment \"{badSegment}\" is not valid. Each module name path segment must be a lowercase alphanumeric string optionally separated by a \".\", \"_\" , or \"-\".");

            public ErrorDiagnostic InvalidOciArtifactReferenceMissingTagOrDigest(string? aliasName, string badRef) => new(
                TextSpan,
                "BCP196",
                $"{BuildInvalidOciArtifactReferenceClause(aliasName, badRef)} The module tag or digest is missing.");

            public ErrorDiagnostic InvalidOciArtifactReferenceTagTooLong(string? aliasName, string badRef, string badTag, int maxLength) => new(
                TextSpan,
                "BCP197",
                $"{BuildInvalidOciArtifactReferenceClause(aliasName, badRef)} The tag \"{badTag}\" exceeds the maximum length of {maxLength} characters.");

            public ErrorDiagnostic InvalidOciArtifactReferenceInvalidTag(string? aliasName, string badRef, string badTag) => new(
                TextSpan,
                "BCP198",
                $"{BuildInvalidOciArtifactReferenceClause(aliasName, badRef)} The tag \"{badTag}\" is not valid. Valid characters are alphanumeric, \".\", \"_\", or \"-\" but the tag cannot begin with \".\", \"_\", or \"-\".");

            public ErrorDiagnostic InvalidOciArtifactReferenceRepositoryTooLong(string? aliasName, string badRef, string badRepository, int maxLength) => new(
                TextSpan,
                "BCP199",
                $"{BuildInvalidOciArtifactReferenceClause(aliasName, badRef)} Module path \"{badRepository}\" exceeds the maximum length of {maxLength} characters.");

            public ErrorDiagnostic InvalidOciArtifactReferenceRegistryTooLong(string? aliasName, string badRef, string badRegistry, int maxLength) => new(
                TextSpan,
                "BCP200",
                $"{BuildInvalidOciArtifactReferenceClause(aliasName, badRef)} The registry \"{badRegistry}\" exceeds the maximum length of {maxLength} characters.");

            public ErrorDiagnostic ExpectedImportProviderName() => new(
                TextSpan,
                "BCP201",
                "Expected an import provider name at this location.");

            public ErrorDiagnostic ExpectedImportAliasName() => new(
                TextSpan,
                "BCP202",
                "Expected an import alias name at this location.");

            public ErrorDiagnostic ImportsAreDisabled() => new(
                TextSpan,
                "BCP203",
                "Import statements are currently not supported.");

            public ErrorDiagnostic UnrecognizedImportProvider(string identifier) => new(
                TextSpan,
                "BCP204",
                $"Imported namespace \"{identifier}\" is not recognized.");

            public ErrorDiagnostic ImportProviderDoesNotSupportConfiguration(string identifier) => new(
                TextSpan,
                "BCP205",
                $"Imported namespace \"{identifier}\" does not support configuration.");

            public ErrorDiagnostic ImportProviderRequiresConfiguration(string identifier) => new(
                TextSpan,
                "BCP206",
                $"Imported namespace \"{identifier}\" requires configuration, but none was provided.");

            public ErrorDiagnostic NamespaceMultipleDeclarations(string identifier) => new(
                TextSpan,
                "BCP207",
                $"Namespace \"{identifier}\" is imported multiple times. Remove the duplicates.");

            public ErrorDiagnostic UnknownResourceReferenceScheme(string badNamespace, IEnumerable<string> allowedNamespaces) => new(
                TextSpan,
                "BCP208",
                $"The specified namespace \"{badNamespace}\" is not recognized. Specify a resource reference using one of the following namespaces: {ToQuotedString(allowedNamespaces)}.");

            public ErrorDiagnostic FailedToFindResourceTypeInNamespace(string @namespace, string resourceType) => new(
                TextSpan,
                "BCP209",
                $"Failed to find resource type \"{resourceType}\" in namespace \"{@namespace}\".");

            public ErrorDiagnostic ParentResourceInDifferentNamespace(string childNamespace, string parentNamespace) => new(
                TextSpan,
                "BCP210",
                $"Resource type belonging to namespace \"{childNamespace}\" cannot have a parent resource type belonging to different namespace \"{parentNamespace}\".");

            public ErrorDiagnostic InvalidModuleAliasName(string aliasName) => new(
                TextSpan,
                "BCP211",
                $"The module alias name \"{aliasName}\" is invalid. Valid characters are alphanumeric, \"_\", or \"-\".");

            public ErrorDiagnostic TemplateSpecModuleAliasNameDoesNotExistInConfiguration(string aliasName, string? configurationPath) => new(
                TextSpan,
                "BCP212",
                $"The Template Spec module alias name \"{aliasName}\" does not exist in the {BuildBicepConfigurationClause(configurationPath)}.");

            public ErrorDiagnostic OciArtifactModuleAliasNameDoesNotExistInConfiguration(string aliasName, string? configurationPath) => new(
                TextSpan,
                "BCP213",
                $"The OCI artifact module alias name \"{aliasName}\" does not exist in the {BuildBicepConfigurationClause(configurationPath)}.");

            public ErrorDiagnostic InvalidTemplateSpecAliasSubscriptionNullOrUndefined(string aliasName, string? configurationPath) => new(
                TextSpan,
                "BCP214",
                $"The Template Spec module alias \"{aliasName}\" in the {BuildBicepConfigurationClause(configurationPath)} is in valid. The \"subscription\" property cannot be null or undefined.");

            public ErrorDiagnostic InvalidTemplateSpecAliasResourceGroupNullOrUndefined(string aliasName, string? configurationPath) => new(
                TextSpan,
                "BCP215",
                $"The Template Spec module alias \"{aliasName}\" in the {BuildBicepConfigurationClause(configurationPath)} is in valid. The \"resourceGroup\" property cannot be null or undefined.");

            public ErrorDiagnostic InvalidOciArtifactModuleAliasRegistryNullOrUndefined(string aliasName, string? configurationPath) => new(
                TextSpan,
                "BCP216",
                $"The OCI artifact module alias \"{aliasName}\" in the {BuildBicepConfigurationClause(configurationPath)} is invalid. The \"registry\" property cannot be null or undefined.");

            public ErrorDiagnostic InvalidTemplateSpecReferenceInvalidSubscirptionId(string? aliasName, string subscriptionId, string referenceValue) => new(
                TextSpan,
                "BCP217",
                $"{BuildInvalidTemplateSpecReferenceClause(aliasName, referenceValue)} The subscription ID \"{subscriptionId}\" in is not a GUID.");

            public ErrorDiagnostic InvalidTemplateSpecReferenceResourceGroupNameTooLong(string? aliasName, string resourceGroupName, string referenceValue, int maximumLength) => new(
                TextSpan,
                "BCP218",
                $"{BuildInvalidTemplateSpecReferenceClause(aliasName, referenceValue)} The resource group name \"{resourceGroupName}\" exceeds the maximum length of {maximumLength} characters.");

            public ErrorDiagnostic InvalidTemplateSpecReferenceInvalidResourceGroupName(string? aliasName, string resourceGroupName, string referenceValue) => new(
                TextSpan,
                "BCP219",
                $"{BuildInvalidTemplateSpecReferenceClause(aliasName, referenceValue)} The resource group name \"{resourceGroupName}\" is invalid. Valid characters are alphanumeric, unicode charaters, \".\", \"_\", \"-\", \"(\", or \")\", but the resource group name cannot end with \".\".");

            public ErrorDiagnostic InvalidTemplateSpecReferenceTemplateSpecNameTooLong(string? aliasName, string templateSpecName, string referenceValue, int maximumLength) => new(
                TextSpan,
                "BCP220",
                $"{BuildInvalidTemplateSpecReferenceClause(aliasName, referenceValue)} The Template Spec name \"{templateSpecName}\" exceeds the maximum length of {maximumLength} characters.");

            public ErrorDiagnostic InvalidTemplateSpecReferenceInvalidTemplateSpecName(string? aliasName, string templateSpecName, string referenceValue) => new(
                TextSpan,
                "BCP221",
                $"{BuildInvalidTemplateSpecReferenceClause(aliasName, referenceValue)} The Template Spec name \"{templateSpecName}\" is invalid. Valid characters are alphanumeric, \".\", \"_\", \"-\", \"(\", or \")\", but the Template Spec name cannot end with \".\".");

            public ErrorDiagnostic InvalidTemplateSpecReferenceTemplateSpecVersionTooLong(string? aliasName, string templateSpecVersion, string referenceValue, int maximumLength) => new(
                TextSpan,
                "BCP222",
                $"{BuildInvalidTemplateSpecReferenceClause(aliasName, referenceValue)} The Template Spec version \"{templateSpecVersion}\" exceeds the maximum length of {maximumLength} characters.");

            public ErrorDiagnostic InvalidTemplateSpecReferenceInvalidTemplateSpecVersion(string? aliasName, string templateSpecVersion, string referenceValue) => new(
                TextSpan,
                "BCP223",
                $"{BuildInvalidTemplateSpecReferenceClause(aliasName, referenceValue)} The Template Spec version \"{templateSpecVersion}\" is invalid. Valid characters are alphanumeric, \".\", \"_\", \"-\", \"(\", or \")\", but the Template Spec name cannot end with \".\".");

            public ErrorDiagnostic InvalidOciArtifactReferenceInvalidDigest(string? aliasName, string badRef, string badDigest) => new(
                TextSpan,
                "BCP224",
                $"{BuildInvalidOciArtifactReferenceClause(aliasName, badRef)} The digest \"{badDigest}\" is not valid. The valid format is a string \"sha256:\" followed by exactly 64 lowercase hexadecimal digits.");

            public Diagnostic AmbiguousDiscriminatorPropertyValue(string propertyName) => new(
                TextSpan,
                DiagnosticLevel.Warning,
                "BCP225",
                $"The discriminator property \"{propertyName}\" value cannot be determined at compilation time. Type checking for this object is disabled.");

            public ErrorDiagnostic MissingDiagnosticCodes() => new(
                TextSpan,
                "BCP226",
                "Expected at least one diagnostic code at this location. Valid format is \"#disable-next-line diagnosticCode1 diagnosticCode2 ...\""
            );

            public ErrorDiagnostic UnsupportedResourceTypeParameterType(string resourceType) => new(
                TextSpan,
                "BCP227",
                $"The type \"{resourceType}\" cannot be used as a parameter type. Extensibility types are currently not supported as parameters or outputs.");

            public ErrorDiagnostic UnsupportedResourceTypeOutputType(string resourceType) => new(
                TextSpan,
                "BCP228",
                $"The type \"{resourceType}\" cannot be used as an output type. Extensibility types are currently not supported as parameters or outputs.");

            public ErrorDiagnostic InvalidResourceScopeCannotBeResourceTypeParameter(string parameterName) => new(
                TextSpan,
                "BCP229",
                $"The parameter \"{parameterName}\" cannot be used as a resource scope or parent. Resources passed as parameters cannot be used as a scope or parent of a resource.");

            public Diagnostic ModuleParamOrOutputResourceTypeUnavailable(ResourceTypeReference resourceTypeReference) => new(
                TextSpan,
                DiagnosticLevel.Warning,
                "BCP230",
                $"The referenced module uses resource type \"{resourceTypeReference.FormatName()}\" which does not have types available.");

            public ErrorDiagnostic ParamOrOutputResourceTypeUnsupported() => new(
                TextSpan,
                "BCP231",
                "Using resource-typed parameters and outputs requires enabling EXPERIMENTAL feature BICEP_RESOURCE_TYPED_PARAMS_AND_OUTPUTS_EXPERIMENTAL.");

            public ErrorDiagnostic ModuleDeleteFailed(string moduleRef) => new(
                TextSpan,
                "BCP232",
                $"Unable to delete the module with reference \"{moduleRef}\" from cache.");

            public ErrorDiagnostic ModuleDeleteFailedWithMessage(string moduleRef, string message) => new(
                TextSpan,
                "BCP233",
                $"Unable to delete the module with reference \"{moduleRef}\" from cache: {message}");

            public Diagnostic ArmFunctionLiteralTypeConversionFailedWithMessage(string literalValue, string armFunctionName, string message) => new(
                TextSpan,
                DiagnosticLevel.Warning,
                "BCP234",
                $"The ARM function \"{armFunctionName}\" failed when invoked on the value [{literalValue}]: {message}");

<<<<<<< HEAD
            public ErrorDiagnostic ExpectedNewLineOrCommaSeparator() => new(
                TextSpan,
                "BCP235",
                "Expected a new line or comma character at this location.");

            public ErrorDiagnostic ExpectedCommaSeparator() => new(
                TextSpan,
                "BCP236",
                "Expected a comma character at this location.");
=======
            public ErrorDiagnostic NoJsonTokenOnPathOrPathInvalid() => new(
                TextSpan,
                "BCP235",
                $"Specified JSONPath does not exist in the given file or is invalid.");

>>>>>>> d4571cb4
        }

        public static DiagnosticBuilderInternal ForPosition(TextSpan span)
            => new(span);

        public static DiagnosticBuilderInternal ForPosition(IPositionable positionable)
            => new(positionable.Span);
    }
}<|MERGE_RESOLUTION|>--- conflicted
+++ resolved
@@ -1387,23 +1387,20 @@
                 "BCP234",
                 $"The ARM function \"{armFunctionName}\" failed when invoked on the value [{literalValue}]: {message}");
 
-<<<<<<< HEAD
-            public ErrorDiagnostic ExpectedNewLineOrCommaSeparator() => new(
-                TextSpan,
-                "BCP235",
-                "Expected a new line or comma character at this location.");
-
-            public ErrorDiagnostic ExpectedCommaSeparator() => new(
-                TextSpan,
-                "BCP236",
-                "Expected a comma character at this location.");
-=======
             public ErrorDiagnostic NoJsonTokenOnPathOrPathInvalid() => new(
                 TextSpan,
                 "BCP235",
                 $"Specified JSONPath does not exist in the given file or is invalid.");
 
->>>>>>> d4571cb4
+            public ErrorDiagnostic ExpectedNewLineOrCommaSeparator() => new(
+                TextSpan,
+                "BCP236",
+                "Expected a new line or comma character at this location.");
+
+            public ErrorDiagnostic ExpectedCommaSeparator() => new(
+                TextSpan,
+                "BCP237",
+                "Expected a comma character at this location.");
         }
 
         public static DiagnosticBuilderInternal ForPosition(TextSpan span)
