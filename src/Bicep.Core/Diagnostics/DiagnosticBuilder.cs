--- conflicted
+++ resolved
@@ -1447,95 +1447,93 @@
                 $"Resource type \"{resourceTypeReference.FormatName()}\" can only be used with the 'existing' keyword at the requested scope."
                     + $" Permitted scopes for deployment: {ToQuotedString(LanguageConstants.GetResourceScopeDescriptions(writableScopes))}.");
 
-<<<<<<< HEAD
+            public ErrorDiagnostic LambdaVariablesInResourceOrModuleArrayAccessUnsupported(IEnumerable<string> variableNames) => new(
+                TextSpan,
+                "BCP247",
+                $"Using lambda variables inside resource or module array access is not currently supported."
+                    + $" Found the following lambda variable(s) being accessed: {ToQuotedString(variableNames)}.");
+
+            public ErrorDiagnostic LambdaVariablesInInlineFunctionUnsupported(string functionName, IEnumerable<string> variableNames) => new(
+                TextSpan,
+                "BCP248",
+                $"Using lambda variables inside the \"{functionName}\" function is not currently supported."
+                    + $" Found the following lambda variable(s) being accessed: {ToQuotedString(variableNames)}.");
+
+            public ErrorDiagnostic ExpectedLoopVariableBlockWith2Elements(int actualCount) => new(
+                TextSpan,
+                "BCP249",
+                $"Expected loop variable block to consist of exactly 2 elements (item variable and index variable), but found {actualCount}.");
+
             public ErrorDiagnostic ParameterMultipleAssignments(string identifier) => new(
                 TextSpan,
-                "BCP247",
+                "BCP250",
                 $"Parameter \"{identifier}\" is assigned multiple times. Remove or rename the duplicates.");
 
             public ErrorDiagnostic ParameterTernaryOperationNotSupported() => new(
                 TextSpan,
-                "BCP248",
+                "BCP251",
                 $"Ternary operator is not allowed in Bicep parameter file.");
 
             public ErrorDiagnostic ParameterBinaryOperationNotSupported() => new(
                 TextSpan,
-                "BCP249",
+                "BCP252",
                 $"Binary operator is not allowed in Bicep parameter file.");
 
             public ErrorDiagnostic ParameterUnaryOperationNotSupported() => new(
                 TextSpan,
-                "BCP250",
+                "BCP253",
                 $"Unary operator is not allowed in Bicep parameter file.");
 
             public ErrorDiagnostic ParameterLambdaFunctionNotSupported() => new(
                 TextSpan,
-                "BCP251",
+                "BCP254",
                 $"Lambda function is not allowed in Bicep parameter file.");
 
             public ErrorDiagnostic ParameterFunctionCallNotSupported() => new(
                 TextSpan,
-                "BCP252",
+                "BCP255",
                 $"Function call is not allowed in Bicep parameter file.");
 
             public ErrorDiagnostic TemplatePathHasNotBeenSpecified() => new(
                 TextSpan,
-                "BCP253",
+                "BCP256",
                 "The using declaration is missing a bicep template file path reference.");
 
             public ErrorDiagnostic ExpectedFilePathString() => new(
                 TextSpan,
-                "BCP254",
+                "BCP257",
                 "Expected a Bicep file path string. This should be a relative path to another bicep file, e.g. 'myModule.bicep' or '../parent/myModule.bicep'");
 
             public ErrorDiagnostic MissingParameterAssignment(IEnumerable<string> identifiers) => new(
                 TextSpan,
-                "BCP255",
+                "BCP258",
                 $"The following parameters are declared in the Bicep file but are missing an assignment in the params file: {ToQuotedString(identifiers)}.");
 
             public ErrorDiagnostic MissingParameterDeclaration(string? identifier) => new(
                 TextSpan,
-                "BCP256",
+                "BCP259",
                 $"The parameter \"{identifier}\" is assigned in the params file without being declared in the Bicep file.");
 
             public ErrorDiagnostic ParameterTypeMismatch(string? identifier, TypeSymbol expectedType, TypeSymbol actualType) => new(
                 TextSpan,
-                "BCP257",
+                "BCP260",
                 $"The parameter \"{identifier}\" expects a value of type \"{expectedType}\" but the provided value is of type \"{actualType}\".");
              
             public Diagnostic UsingDeclarationNotSpecified() => new(
                 TextSpan,
                 DiagnosticLevel.Warning,
-                "BCP258",
+                "BCP261",
                 "No using declaration is present in this parameters file. Parameter validation/completions will not be available");
 
             public ErrorDiagnostic MoreThanOneUsingDeclarationSpecified() => new(
                 TextSpan,
-                "BCP259",
+                "BCP262",
                 "More than one using declaration are present");
 
             public ErrorDiagnostic UsingDeclarationReferencesInvalidFile() => new(
                 TextSpan,
-                "BCP260",
+                "BCP263",
                 "The file specified in the using declaration path does not exist");
-=======
-            public ErrorDiagnostic LambdaVariablesInResourceOrModuleArrayAccessUnsupported(IEnumerable<string> variableNames) => new(
-                TextSpan,
-                "BCP247",
-                $"Using lambda variables inside resource or module array access is not currently supported."
-                    + $" Found the following lambda variable(s) being accessed: {ToQuotedString(variableNames)}.");
-
-            public ErrorDiagnostic LambdaVariablesInInlineFunctionUnsupported(string functionName, IEnumerable<string> variableNames) => new(
-                TextSpan,
-                "BCP248",
-                $"Using lambda variables inside the \"{functionName}\" function is not currently supported."
-                    + $" Found the following lambda variable(s) being accessed: {ToQuotedString(variableNames)}.");
-
-            public ErrorDiagnostic ExpectedLoopVariableBlockWith2Elements(int actualCount) => new(
-                TextSpan,
-                "BCP249",
-                $"Expected loop variable block to consist of exactly 2 elements (item variable and index variable), but found {actualCount}.");
->>>>>>> 62f8ff6e
         }
 
         public static DiagnosticBuilderInternal ForPosition(TextSpan span)
