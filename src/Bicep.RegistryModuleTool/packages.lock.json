--- conflicted
+++ resolved
@@ -1996,14 +1996,9 @@
       "Azure.Bicep.Core": {
         "type": "Project",
         "dependencies": {
-<<<<<<< HEAD
           "Azure.Bicep.Types": "0.2.34",
           "Azure.Bicep.Types.Az": "0.2.34",
-=======
-          "Azure.Bicep.Types": "0.1.538",
-          "Azure.Bicep.Types.Az": "0.1.538",
           "Azure.Bicep.Types.Graph": "1.0.0",
->>>>>>> 2e798a68
           "Azure.Bicep.Types.K8s": "0.1.11",
           "Azure.Containers.ContainerRegistry": "1.1.0-beta.4",
           "Azure.Deployments.Core": "1.0.635",
