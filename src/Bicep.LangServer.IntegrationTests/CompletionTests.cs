--- conflicted
+++ resolved
@@ -1368,96 +1368,40 @@
         [TestMethod]
         public async Task List_functions_accepting_inputs_suggest_required_properties()
         {
-            await ApplyCompletionAndAssertResult(
-                fileWithCursor: @"
+            var fileWithCursors = @"
 resource abc 'Test.Rp/listFuncTests@2020-01-01' existing = {
   name: 'abc'
 }
 
 var outTest = abc.listWithInput('2020-01-01', |)
-",
-                completionLabel: "required-properties",
-                expectedResult: @"
+";
+
+            var (file, cursors) = ParserHelper.GetFileWithCursors(fileWithCursors);
+            var bicepFile = SourceFileFactory.CreateBicepFile(new Uri($"file://{this.TestContext.TestName}/main.bicep"), file);
+
+            var helper = await ServerWithBuiltInTypesImportsDisabled.GetAsync();
+            await helper.OpenFileOnceAsync(this.TestContext, file, bicepFile.FileUri);
+
+            var client = helper.Client;
+            var completions = await RequestCompletion(client, bicepFile, cursors.Single());
+            completions.Should().Contain(x => x.Label == "required-properties");
+
+            var updatedFile = ApplyCompletion(bicepFile, completions.Single(x => x.Label == "required-properties"), "foo");
+            updatedFile.Should().HaveSourceText(@"
 resource abc 'Test.Rp/listFuncTests@2020-01-01' existing = {
   name: 'abc'
 }
 
-<<<<<<< HEAD
 var outTest = abc.listWithInput('2020-01-01', {
   withInputInputVal: foo
 }|)
-",
-                tabStops: new [] { "foo" });
-        }
-=======
-            var (file, cursors) = ParserHelper.GetFileWithCursors(fileWithCursors);
-            var bicepFile = SourceFileFactory.CreateBicepFile(new Uri($"file://{this.TestContext.TestName}/main.bicep"), file);
-
-            var helper = await ServerWithBuiltInTypesImportsDisabled.GetAsync();
-            await helper.OpenFileOnceAsync(this.TestContext, file, bicepFile.FileUri);
-
-            var client = helper.Client;
-            var completions = await RequestCompletion(client, bicepFile, cursors.Single());
-            completions.Should().Contain(x => x.Label == "required-properties");
->>>>>>> e965614b
-
-        [TestMethod]
-        public async Task List_functions_accepting_inputs_suggest_required_properties_no_space()
-        {
-            await ApplyCompletionAndAssertResult(
-                fileWithCursor: @"
-resource abc 'Test.Rp/listFuncTests@2020-01-01' existing = {
-  name: 'abc'
-}
-
-var outTest = abc.listWithInput('2020-01-01',|)
-",
-                completionLabel: "required-properties",
-                expectedResult: @"
-resource abc 'Test.Rp/listFuncTests@2020-01-01' existing = {
-  name: 'abc'
-}
-
-var outTest = abc.listWithInput('2020-01-01',{
-  withInputInputVal: foo
-}|)
-",
-                tabStops: new [] { "foo" });
-        }
-
-        [TestMethod]
-        public async Task List_functions_accepting_inputs_suggest_required_properties_multi_line()
-        {
-            await ApplyCompletionAndAssertResult(
-                fileWithCursor: @"
-resource abc 'Test.Rp/listFuncTests@2020-01-01' existing = {
-  name: 'abc'
-}
-
-var outTest = abc.listWithInput(
-  '2020-01-01'
-  |)
-",
-                completionLabel: "required-properties",
-                expectedResult: @"
-resource abc 'Test.Rp/listFuncTests@2020-01-01' existing = {
-  name: 'abc'
-}
-
-var outTest = abc.listWithInput(
-  '2020-01-01'
-  {
-  withInputInputVal: foo
-}|)
-",
-                tabStops: new [] { "foo" });
+");
         }
 
         [TestMethod]
         public async Task List_functions_accepting_inputs_permit_object_key_completions()
         {
-            await ApplyCompletionAndAssertResult(
-                fileWithCursor: @"
+            var fileWithCursors = @"
 resource abc 'Test.Rp/listFuncTests@2020-01-01' existing = {
   name: 'abc'
 }
@@ -1466,11 +1410,6 @@
   withInputInputVal: 'hello'
   |
 })
-<<<<<<< HEAD
-",
-                completionLabel: "optionalVal",
-                expectedResult: @"
-=======
 ";
 
             var (file, cursors) = ParserHelper.GetFileWithCursors(fileWithCursors);
@@ -1485,7 +1424,6 @@
 
             var updatedFile = ApplyCompletion(bicepFile, completions.Single(x => x.Label == "optionalVal"));
             updatedFile.Should().HaveSourceText(@"
->>>>>>> e965614b
 resource abc 'Test.Rp/listFuncTests@2020-01-01' existing = {
   name: 'abc'
 }
@@ -1497,16 +1435,8 @@
 ");
         }
 
-<<<<<<< HEAD
-        [TestMethod]
-        public async Task List_functions_accepting_inputs_permit_object_value_completions()
-        {
-            await ApplyCompletionAndAssertResult(
-                fileWithCursor: @"
-=======
         [DataTestMethod]
         [DataRow(@"
->>>>>>> e965614b
 resource abc 'Test.Rp/listFuncTests@2020-01-01' existing = {
   name: 'abc'
 }
@@ -1515,11 +1445,6 @@
   withInputInputVal: 'hello'
   optionalLiteralVal: |
 })
-<<<<<<< HEAD
-",
-                completionLabel: "'either'",
-                expectedResult: @"
-=======
 ", @"
 resource abc 'Test.Rp/listFuncTests@2020-01-01' existing = {
   name: 'abc'
@@ -1540,7 +1465,6 @@
   optionalLiteralVal: (|)
 })
 ", @"
->>>>>>> e965614b
 resource abc 'Test.Rp/listFuncTests@2020-01-01' existing = {
   name: 'abc'
 }
@@ -2407,22 +2331,5 @@
 
             return SourceFileFactory.CreateBicepFile(bicepFile.FileUri, replaced);
         }
-
-        private async Task ApplyCompletionAndAssertResult(string fileWithCursor, string completionLabel, string expectedResult, IEnumerable<string>? tabStops = null)
-        {
-            var (file, cursors) = ParserHelper.GetFileWithCursors(fileWithCursor);
-            var bicepFile = SourceFileFactory.CreateBicepFile(new Uri("file:///main.bicep"), file);
-
-            cursors.Should().HaveCount(1, "this assertion only works with a single cursor");
-            var cursor = cursors.Single();
-
-            using var helper = await LanguageServerHelper.StartServerWithTextAsync(TestContext, file, bicepFile.FileUri, creationOptions: new LanguageServer.Server.CreationOptions(NamespaceProvider: BuiltInTestTypes.Create()));
-            var completions = await RequestCompletion(helper.Client, bicepFile, cursor);
-
-            completions.Should().Contain(x => x.Label == completionLabel, $"expected completions to contain completion with label \"{completionLabel}\"");
-
-            var updatedFile = ApplyCompletion(bicepFile, completions.Single(x => x.Label == completionLabel), tabStops?.ToArray() ?? Array.Empty<string>());
-            updatedFile.Should().HaveSourceText(expectedResult);
-        }
     }
 }