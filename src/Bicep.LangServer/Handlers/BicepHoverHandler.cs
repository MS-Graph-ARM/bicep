// Copyright (c) Microsoft Corporation.
// Licensed under the MIT License.
using Bicep.Core.Semantics;
using Bicep.Core.Semantics.Namespaces;
using Bicep.Core.Syntax;
using Bicep.Core.TypeSystem;
using Bicep.LanguageServer.Providers;
using Bicep.LanguageServer.Utils;
using OmniSharp.Extensions.LanguageServer.Protocol.Client.Capabilities;
using OmniSharp.Extensions.LanguageServer.Protocol.Document;
using OmniSharp.Extensions.LanguageServer.Protocol.Models;
using System.Collections.Generic;
using System.Linq;
using System.Threading;
using System.Threading.Tasks;

namespace Bicep.LanguageServer.Handlers
{
    public class BicepHoverHandler : HoverHandlerBase
    {
        private readonly ISymbolResolver symbolResolver;

        private const int MaxHoverMarkdownCodeBlockLength = 90000;
        //actual limit for hover in VS code is 100,000 characters.

        public BicepHoverHandler(ISymbolResolver symbolResolver)
        {
            this.symbolResolver = symbolResolver;
        }

        public override Task<Hover?> Handle(HoverParams request, CancellationToken cancellationToken)
        {
            var result = this.symbolResolver.ResolveSymbol(request.TextDocument.Uri, request.Position);
            if (result == null)
            {
                return Task.FromResult<Hover?>(null);
            }

            var markdown = GetMarkdown(request, result);
            if (markdown == null)
            {
                return Task.FromResult<Hover?>(null);
            }

            return Task.FromResult<Hover?>(new Hover
            {
                Contents = markdown,
                Range = PositionHelper.GetNameRange(result.Context.LineStarts, result.Origin)
            });
        }

        private static string? TryGetDescriptionMarkdown(SymbolResolutionResult result, DeclaredSymbol symbol)
        {
            if (symbol.DeclaringSyntax is StatementSyntax statementSyntax &&
                SemanticModelHelper.TryGetDescription(result.Context.Compilation.GetEntrypointSemanticModel(), statementSyntax) is { } description)
            {
                return description;
            }

            return null;
        }

        private static MarkedStringsOrMarkupContent? GetMarkdown(HoverParams request, SymbolResolutionResult result)
        {
            // all of the generated markdown includes the language id to avoid VS code rendering
            // with multiple borders
            switch (result.Symbol)
            {
                case ImportedNamespaceSymbol import:
                    return WithMarkdown(CodeBlockWithDescription(
                        $"import {import.Name}", TryGetDescriptionMarkdown(result, import)));

                case ParameterSymbol parameter:
                    return WithMarkdown(CodeBlockWithDescription(
                        $"param {parameter.Name}: {parameter.Type}", TryGetDescriptionMarkdown(result, parameter)));

                case VariableSymbol variable:
                    return WithMarkdown(CodeBlockWithDescription($"var {variable.Name}: {variable.Type}", TryGetDescriptionMarkdown(result, variable)));

                case ResourceSymbol resource:
                    var docsSuffix = TryGetTypeDocumentationLink(resource) is { } typeDocsLink ? $"[View Type Documentation]({typeDocsLink})" : "";
                    var description = TryGetDescriptionMarkdown(result, resource);

                    return WithMarkdown(CodeBlockWithDescription(
                        $"resource {resource.Name} {(resource.Type is ResourceType ? $"'{resource.Type}'" : resource.Type)}",
                        description is { } ? $"{description}\n{docsSuffix}" : docsSuffix));

                case ModuleSymbol module:
                    var filePath = SyntaxHelper.TryGetModulePath(module.DeclaringModule, out _);
                    if (filePath != null)
                    {
                        return WithMarkdown(CodeBlockWithDescription($"module {module.Name} '{filePath}'", TryGetDescriptionMarkdown(result, module)));
                    }

                    return WithMarkdown(CodeBlockWithDescription($"module {module.Name}", TryGetDescriptionMarkdown(result, module)));

                case OutputSymbol output:
                    return WithMarkdown(CodeBlockWithDescription(
                        $"output {output.Name}: {output.Type}", TryGetDescriptionMarkdown(result, output)));

                case BuiltInNamespaceSymbol builtInNamespace:
                    return WithMarkdown(CodeBlock($"{builtInNamespace.Name} namespace"));

                case FunctionSymbol function when result.Origin is FunctionCallSyntaxBase functionCall:
                    // it's not possible for a non-function call syntax to resolve to a function symbol
                    // but this simplifies the checks
                    return GetFunctionMarkdown(function, functionCall, result.Context.Compilation.GetEntrypointSemanticModel());

                case PropertySymbol property:
                    return WithMarkdown(CodeBlockWithDescription($"{property.Name}: {property.Type}", property.Description));

                case LocalVariableSymbol local:
                    return WithMarkdown(CodeBlock($"{local.Name}: {local.Type}"));

                default:
                    return null;
            }
        }


        //we need to check for overflow due to using code blocks.
        //if we reach limit in a code block vscode will truncate it automatically, the block will not be terminated so the hover will not be properly formatted
        //therefore we need to check for the limit ourselves and truncate text inside code block, making sure it's terminated properly.
        private static string CodeBlock(string content) =>
        $"```bicep\n{(content.Length > MaxHoverMarkdownCodeBlockLength ? content.Substring(0, MaxHoverMarkdownCodeBlockLength) : content)}\n```\n";

        // Markdown needs two leading whitespaces before newline to insert a line break
        private static string CodeBlockWithDescription(string content, string? description) => CodeBlock(content) + (description is not null ? $"{description.Replace("\n", "  \n")}\n" : string.Empty);

        private static MarkedStringsOrMarkupContent GetFunctionMarkdown(FunctionSymbol function, FunctionCallSyntaxBase functionCall, SemanticModel model)
        {
<<<<<<< HEAD
            var buffer = new StringBuilder();
            buffer.Append($"function ");
            buffer.Append(function.Name);
            buffer.Append('(');

            const string argumentSeparator = ", ";
            foreach (FunctionArgumentSyntax argumentSyntax in functionCall.Arguments)
            {
                var argumentType = model.GetTypeInfo(argumentSyntax);
                buffer.Append(argumentType);

                buffer.Append(argumentSeparator);
            }

            // remove trailing argument separator (if any)
            if (functionCall.Arguments.Count() > 0)
=======
            if (model.TypeManager.GetMatchedFunctionOverload(functionCall) is { } matchedOverload)
>>>>>>> e965614b
            {
                return WithMarkdown(GetFunctionOverloadMarkdown(matchedOverload, function.Overloads.Length - 1));
            }

            var potentialMatches =
                function.Overloads
                .Select(overload => (overload, matchType:
                    overload.Match(functionCall.Arguments.Select(model.GetTypeInfo).ToList(), out _, out _)))
                .Where(t => t.matchType == FunctionMatchResult.Match || t.matchType == FunctionMatchResult.PotentialMatch)
                .Select(t => t.overload)
                .ToList();

            // If there are no potential matches, just show all overloads
            IEnumerable<FunctionOverload> toShow = potentialMatches.Count > 0 ? potentialMatches : function.Overloads;

            return WithMarkdown(toShow.Select(GetFunctionOverloadMarkdown));
        }

        private static string GetFunctionOverloadMarkdown(FunctionOverload overload, int functionOverloadCount)
            => CodeBlockWithDescription($"function {overload.Name}{overload.TypeSignature}", overload.Description);

        private static string? TryGetTypeDocumentationLink(ResourceSymbol resource)
        {
            if (resource.TryGetResourceType() is { } resourceType &&
                resourceType.DeclaringNamespace.ProviderNameEquals(AzNamespaceType.BuiltInName) &&
                resourceType.DeclaringNamespace.ResourceTypeProvider.HasDefinedType(resourceType.TypeReference))
            {
                var provider = resourceType.TypeReference.TypeSegments.First().ToLowerInvariant();
                var typePath = resourceType.TypeReference.TypeSegments.Skip(1).Select(x => x.ToLowerInvariant());

                return $"https://docs.microsoft.com/azure/templates/{provider}/{string.Join('/', typePath)}?tabs=bicep";
            }

            return null;
        }

        private static MarkedStringsOrMarkupContent WithMarkdown(string markdown) => new MarkedStringsOrMarkupContent(new MarkupContent
        {
            Kind = MarkupKind.Markdown,
            Value = markdown,
        });

        private static MarkedStringsOrMarkupContent WithMarkdown(IEnumerable<string> markdown)
            => new MarkedStringsOrMarkupContent(markdown.Select(md => new MarkedString(md)));

        protected override HoverRegistrationOptions CreateRegistrationOptions(HoverCapability capability, ClientCapabilities clientCapabilities) => new()
        {
            DocumentSelector = DocumentSelectorFactory.Create()
        };
    }
}<|MERGE_RESOLUTION|>--- conflicted
+++ resolved
@@ -129,26 +129,7 @@
 
         private static MarkedStringsOrMarkupContent GetFunctionMarkdown(FunctionSymbol function, FunctionCallSyntaxBase functionCall, SemanticModel model)
         {
-<<<<<<< HEAD
-            var buffer = new StringBuilder();
-            buffer.Append($"function ");
-            buffer.Append(function.Name);
-            buffer.Append('(');
-
-            const string argumentSeparator = ", ";
-            foreach (FunctionArgumentSyntax argumentSyntax in functionCall.Arguments)
-            {
-                var argumentType = model.GetTypeInfo(argumentSyntax);
-                buffer.Append(argumentType);
-
-                buffer.Append(argumentSeparator);
-            }
-
-            // remove trailing argument separator (if any)
-            if (functionCall.Arguments.Count() > 0)
-=======
             if (model.TypeManager.GetMatchedFunctionOverload(functionCall) is { } matchedOverload)
->>>>>>> e965614b
             {
                 return WithMarkdown(GetFunctionOverloadMarkdown(matchedOverload, function.Overloads.Length - 1));
             }
