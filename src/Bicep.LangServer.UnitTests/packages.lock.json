--- conflicted
+++ resolved
@@ -2014,14 +2014,9 @@
       "Azure.Bicep.Core": {
         "type": "Project",
         "dependencies": {
-<<<<<<< HEAD
           "Azure.Bicep.Types": "0.2.34",
           "Azure.Bicep.Types.Az": "0.2.34",
-=======
-          "Azure.Bicep.Types": "0.1.538",
-          "Azure.Bicep.Types.Az": "0.1.538",
           "Azure.Bicep.Types.Graph": "1.0.0",
->>>>>>> 2e798a68
           "Azure.Bicep.Types.K8s": "0.1.11",
           "Azure.Containers.ContainerRegistry": "1.1.0-beta.4",
           "Azure.Deployments.Core": "1.0.635",
@@ -2059,17 +2054,10 @@
           "Azure.Bicep.Core": "1.0.0",
           "Bicep.Core.UnitTests": "1.0.0",
           "FluentAssertions": "6.7.0",
-<<<<<<< HEAD
           "MSTest.TestAdapter": "2.2.10",
           "MSTest.TestFramework": "2.2.10",
           "Microsoft.NET.Test.Sdk": "17.2.0",
-          "bicep": "1.0.0"
-=======
-          "MSTest.TestAdapter": "2.2.8",
-          "MSTest.TestFramework": "2.2.8",
-          "Microsoft.NET.Test.Sdk": "17.1.0",
           "graph-bicep": "1.0.0"
->>>>>>> 2e798a68
         }
       },
       "bicep.core.unittests": {
